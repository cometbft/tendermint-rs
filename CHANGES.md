--- conflicted
+++ resolved
@@ -1,13 +1,12 @@
 ## Pending
 
-<<<<<<< HEAD
 Testing:
 - Updated abci_info test to 0.17.0 ([#249](https://github.com/informalsystems/tendermint-rs/issues/249))
 
 Serialization:
 - Refactor serializers library to use modules and give a nicer annotation to structs. ([#247](https://github.com/informalsystems/tendermint-rs/issues/247))
 - Added nullable Vec<u8> serialization ([#247](https://github.com/informalsystems/tendermint-rs/issues/247))
-=======
+
 RPC:
 - Tendermint-Go v0.33 compatibility ([#184](https://github.com/informalsystems/tendermint-rs/issues/184))
   - `abci_info`, `abci_query`, `block_results`, `genesis` structs
@@ -18,7 +17,6 @@
 - Moved to GitHub Actions
 - Updated crates.io badges
 - Enabled integration tests in CI with Tendermint-Go node service
->>>>>>> 08f280f5
 
 ## [0.13.0] (2020-04-20)
 
