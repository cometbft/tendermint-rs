
## [0.11.0] (2019-12-11)

This is the first release since this repository was split off 
from the [KMS](https://github.com/tendermint/kms) repo a few months 
ago and contains more than the usual number of changes. 
As the new repository matures we will be working towards a more robust 
release cycle.

This release also contains a first draft of the Tendermint Light Client :).

The changes are organized in sections for better readability.

Organizatinoal Changes:

- Reorganized the crate into a workspace with a `tendermint` crate ([#30])
- Remove all optional compilation ([#16])
- Started using CircleCI for continuous integration ([#15])
- Fix clippy lints ([#40], [#55])

RPC Changes:

- Fix `/commit` endpoint to actually include the commit data ([#42])
- Use async/await for the rpc client ([#85])

Type Changes:

- Add `Default` trait impls and some other utilities to data types ([#64])
- Fix transaction hash length to be 32-bytes ([#14])
- Rename `LastCommit` to `Commit` ([#42])
- Fix genesis file to include `validators` field ([#65])
- Change `max_gas` from `u64` to `i64` ([#61])
- Allow `Height` to be `0` ([#77])

ABCI Changes:

- Include `AbciQuery` in the `Method` enum ([#AbciQueryMethodEnum])
- Fix deserializing ABCI Code field ([#13])
- Fix ABCI data field to allow lower case hex encodings ([#17])
- Fix `/abci_query` endpoint to take input `data` as hex and return `key`
  and `value` in the response as base64 ([#77])

Light Client:

- Introduce validator `Set` type and compute Merkle root ([#6])
- First draft implementation of logic for the light client ([#31, #36])

- Dependency Changes:

- Remove `secret_connection` and `ring` as dependencies (moved to KMS repo)
  ([#60])
- `tai64` from `2` to `3` ([#22])
- `zeroize` from `0.9` to `1.1` ([#74, #89])
- `hyper` from `0.10` to `0.13` ([#85])
- `signatory` from `0.12` to `0.17` ([#89])
- `subtle-encoding` from `0.3` to `0.5` ([#47])
- `uuid` from `0.7` to `0.8` ([#91])
<<<<<<< HEAD
- replace `rand_os` with `getrandome` ([#90])
=======
- replace `rand_os` with `getrandom` ([#90])
- pin to `ed25519-dalek` `1.0.0-pre.3` ([#83])
>>>>>>> c0acc2c5

## [0.10.0] (2019-07-30)

This release is tested against [tendermint v0.31] and known to be compatible
with [tendermint v0.32] aside from one known issue impacting RPC ([#286]).

- Fix inclusive range incompatibility affecting Rust nightly ([#326])
- Derive Eq/Ord for (transitive) status types ([#324])
- Add `TendermintConfig::load_node_key` ([#315])
- Add `TendermintConfig::load_genesis_file` ([#312])
- Add `TendermintConfig` and `Error(Kind)` types ([#298])
- Support `/abci_query` RPC endpoint ([#296])
- Implement the Tendermint (RFC6962) Merkle tree ([#292])
- Support `account::Id` generation from ed25519 pubkeys ([#291])

## [0.9.0] (2019-06-24)

This release is compatible with [tendermint v0.31]

- Reject low order points in Secret Connection handshake ([#279])
- Add `RemoteErrorCode` enum ([#272])
- Add `msg_type()` accessor for signature types ([#271])

## [0.8.0] (2019-06-20)

This release is compatible with [tendermint v0.31]

- `/block_results` RPC endpoint and related types ([#267], [#268])
- Upgrade to Signatory v0.12 ([#259])

## [0.7.0] (2019-04-24)

This release is compatible with [tendermint v0.31]

- Initial JSONRPC over HTTP client + `/broadcast_tx_*` endpoints ([#243])
- Initial RPC support ([#235])
- Disallow a block height of 0 ([#234])

## [0.6.0] (2019-04-16)

This release is compatible with [tendermint v0.31]

- Add `tendermint::Address`, `tendermint::account::Id`, `tendermint::Moniker`,
  and improve `serde` serializer support ([#228]).

## [0.5.0] (2019-03-13)

This release is compatible with [tendermint v0.30]

- Rename `SecretConnectionKey` to `secret_connection::PublicKey`, add
  `secret_connection::PeerId` ([#219])
- Move `ConsensusState` under `chain::state` ([#205])

## 0.4.0 (N/A)

- Skipped to synchronize versions with `tmkms`

## 0.3.0 (2019-03-05)

- Support for secp256k1 keys ([#181])

## 0.2.0 (2019-01-23)

This release is compatible with [tendermint v0.29]

- Update to x25519-dalek v0.4.4 (#158)
- Consistent ordering of `BlockID` and `Timestamps` in vote and proposal messages (#159)
- Remove `PoisonPillMsg` previously used to shut-down the kms (#162)

## 0.1.5 (2019-01-18)

This release is compatible with [tendermint v0.28]

- Split `PubKeyMsg` into `PubKeyRequest` and `PubKeyResponse` (#141)
- Migrate to Rust 2018 edition (#138)
 
## 0.1.4 (2018-12-02)

- Allow empty BlockIds in validation method (#131)

## 0.1.3 (2018-12-01)

- Prefix bech32 encoding of consensus keys with amino prefix (#128)

## 0.1.2 (2018-11-27)

- Update to subtle-encoding v0.3 (#124)
- Introduce same validation logic as Tendermint (#110)
- Remove heartbeat (#105)

## 0.1.1 (2018-11-20)

- Minor clarifications/fixes (#103)

## 0.1.0 (2018-11-13)

- Initial release

[0.10.0]: https://github.com/tendermint/kms/pull/328
[tendermint v0.32]: https://github.com/tendermint/tendermint/blob/master/CHANGELOG.md#v0320
[#326]: https://github.com/tendermint/kms/pull/326
[#324]: https://github.com/tendermint/kms/pull/324
[#315]: https://github.com/tendermint/kms/pull/315
[#312]: https://github.com/tendermint/kms/pull/312
[#298]: https://github.com/tendermint/kms/pull/298
[#296]: https://github.com/tendermint/kms/pull/296
[#292]: https://github.com/tendermint/kms/pull/292
[#291]: https://github.com/tendermint/kms/pull/291
[#286]: https://github.com/tendermint/kms/pull/286
[0.9.0]: https://github.com/tendermint/kms/pull/280
[#279]: https://github.com/tendermint/kms/pull/279
[#272]: https://github.com/tendermint/kms/pull/272
[#271]: https://github.com/tendermint/kms/pull/271
[0.8.0]: https://github.com/tendermint/kms/pull/269
[#268]: https://github.com/tendermint/kms/pull/268
[#267]: https://github.com/tendermint/kms/pull/267
[#259]: https://github.com/tendermint/kms/pull/259
[0.7.0]: https://github.com/tendermint/kms/pull/247
[#243]: https://github.com/tendermint/kms/pull/243
[#235]: https://github.com/tendermint/kms/pull/235
[#234]: https://github.com/tendermint/kms/pull/234
[0.6.0]: https://github.com/tendermint/kms/pull/229
[tendermint v0.31]: https://github.com/tendermint/tendermint/blob/master/CHANGELOG.md#v0310
[#228]: https://github.com/tendermint/kms/pull/228
[0.5.0]: https://github.com/tendermint/kms/pull/220
[tendermint v0.30]: https://github.com/tendermint/tendermint/blob/master/CHANGELOG.md#v0300
[#219]: https://github.com/tendermint/kms/pull/219
[#205]: https://github.com/tendermint/kms/pull/219
[#181]: https://github.com/tendermint/kms/pull/181
[tendermint v0.29]: https://github.com/tendermint/tendermint/blob/master/CHANGELOG.md#v0290
[tendermint v0.28]: https://github.com/tendermint/tendermint/blob/master/CHANGELOG.md#v0280 
[#30]: https://github.com/interchainio/tendermint-rs/pull/30
[#16]: https://github.com/interchainio/tendermint-rs/pull/16
[#15]: https://github.com/interchainio/tendermint-rs/pull/15
[#40]: https://github.com/interchainio/tendermint-rs/pull/40
[#55]: https://github.com/interchainio/tendermint-rs/pull/55
[#85]: https://github.com/interchainio/tendermint-rs/pull/85
[#64]: https://github.com/interchainio/tendermint-rs/pull/64
[#14]: https://github.com/interchainio/tendermint-rs/pull/14
[#42]: https://github.com/interchainio/tendermint-rs/pull/42
[#65]: https://github.com/interchainio/tendermint-rs/pull/65
[#61]: https://github.com/interchainio/tendermint-rs/pull/61
[#AbciQueryMethodEnum]:
https://github.com/interchainio/tendermint-rs/commit/566dfb6a9ef9659a504b43fb8ccb5c5e7969e3a0
[#13]: https://github.com/interchainio/tendermint-rs/pull/13
[#17]: https://github.com/interchainio/tendermint-rs/pull/17
[#77]: https://github.com/interchainio/tendermint-rs/pull/77
[#6]: https://github.com/interchainio/tendermint-rs/pull/6
[#31]: https://github.com/interchainio/tendermint-rs/pull/31
[#36]: https://github.com/interchainio/tendermint-rs/pull/36
[#60]: https://github.com/interchainio/tendermint-rs/pull/60
[#22]: https://github.com/interchainio/tendermint-rs/pull/22
[#74]: https://github.com/interchainio/tendermint-rs/pull/74
[#89]: https://github.com/interchainio/tendermint-rs/pull/89
[#47]: https://github.com/interchainio/tendermint-rs/pull/47
[#90]: https://github.com/interchainio/tendermint-rs/pull/90
[#83]: https://github.com/interchainio/tendermint-rs/pull/83
[#91]: https://github.com/interchainio/tendermint-rs/pull/91<|MERGE_RESOLUTION|>--- conflicted
+++ resolved
@@ -55,12 +55,7 @@
 - `signatory` from `0.12` to `0.17` ([#89])
 - `subtle-encoding` from `0.3` to `0.5` ([#47])
 - `uuid` from `0.7` to `0.8` ([#91])
-<<<<<<< HEAD
-- replace `rand_os` with `getrandome` ([#90])
-=======
 - replace `rand_os` with `getrandom` ([#90])
-- pin to `ed25519-dalek` `1.0.0-pre.3` ([#83])
->>>>>>> c0acc2c5
 
 ## [0.10.0] (2019-07-30)
 
