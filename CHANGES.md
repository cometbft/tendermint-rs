--- conflicted
+++ resolved
@@ -3,11 +3,7 @@
 Light Client:
 
 - Expose latest_trusted from Supervisor Handle ([#394])
-<<<<<<< HEAD
-- Turn `Handle` into a trait for ease of integration ([#401])
-=======
 - Turn `Handle` into a trait for ease of integration and testability ([#401])
->>>>>>> c118b4ab
 
 [#394]: https://github.com/informalsystems/tendermint-rs/pull/394
 [#401]: https://github.com/informalsystems/tendermint-rs/pull/401
