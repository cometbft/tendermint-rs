use std::{
    env::var,
    fs,
    path::{Path, PathBuf},
    process,
};

use tempfile::tempdir;

mod buf_build;
use crate::buf_build::{export_dep_module, read_locked_deps};

mod functions;
use functions::{
    copy_files, find_proto_files, generate_tendermint_lib, generate_tendermint_mod, get_commitish,
};

mod constants;
use constants::{CUSTOM_FIELD_ATTRIBUTES, CUSTOM_TYPE_ATTRIBUTES, TENDERMINT_VERSIONS};

fn main() {
    let root = PathBuf::from(env!("CARGO_MANIFEST_DIR"));
    let target_dir = ["..", "..", "proto", "src"].iter().collect::<PathBuf>();
    let tendermint_dir = PathBuf::from(var("TENDERMINT_DIR").unwrap_or_else(|_| {
        root.join("..")
            .join("target")
            .join("tendermint")
            .to_str()
            .unwrap()
            .to_string()
    }));

    for version in TENDERMINT_VERSIONS {
        println!(
            "[info] => Fetching {} at {} into {tendermint_dir:?}",
            version.repo, version.commitish,
        );
<<<<<<< HEAD
        get_commitish(&tendermint_dir, TENDERMINT_REPO, version.commitish); // This panics if it fails.
=======
        get_commitish(&tendermint_dir, &version.repo, &version.commitish); // This panics if it fails.

        let proto_path = tendermint_dir.join("proto");

        let mut proto_includes_paths = vec![tendermint_dir.join("proto")];

        let buf_lock_path = proto_path.join("buf.lock");
        let _temp_dirs = if fs::metadata(&buf_lock_path).is_ok() {
            // A new-style proto module with buf dependencies.
            // Fetch the dependencies and add them to include paths.
            match read_locked_deps(&buf_lock_path) {
                Ok(deps) => deps
                    .iter()
                    .map(|dep| {
                        let mod_dir = tempdir().unwrap();
                        if let Err(e) = export_dep_module(dep, mod_dir.path()) {
                            eprintln!(
                                "Failed to export module {}/{}/{}: {}",
                                dep.remote, dep.owner, dep.repository, e,
                            );
                            process::exit(1);
                        }
                        proto_includes_paths.push(mod_dir.path().to_owned());
                        mod_dir
                    })
                    .collect::<Vec<_>>(),
                Err(e) => {
                    eprintln!("Failed to read {}: {}", buf_lock_path.display(), e);
                    process::exit(1);
                },
            }
        } else {
            // Old school, assume the dependency protos are bundled in the tree.
            proto_includes_paths.push(tendermint_dir.join("third_party").join("proto"));
            vec![]
        };
>>>>>>> 20671030

        // List available proto files
        let protos = find_proto_files(&proto_path);

        let ver_target_dir = target_dir.join("prost").join(version.ident);
        let ver_module_dir = target_dir.join("tendermint");

        let out_dir = var("OUT_DIR")
            .map(|d| Path::new(&d).join(version.ident))
            .or_else(|_| tempdir().map(|d| d.into_path()))
            .unwrap();

        let mut pb = prost_build::Config::new();

        // Use shared Bytes buffers for ABCI messages:
        pb.bytes([".tendermint.abci"]);

        // Compile proto files with added annotations, exchange prost_types to our own
        pb.out_dir(&out_dir);
        for type_attribute in CUSTOM_TYPE_ATTRIBUTES {
            pb.type_attribute(type_attribute.0, type_attribute.1);
        }
        for field_attribute in CUSTOM_FIELD_ATTRIBUTES {
            pb.field_attribute(field_attribute.0, field_attribute.1);
        }
        // The below in-place path redirection replaces references to the Duration
        // and Timestamp WKTs with our own versions that have valid doctest comments.
        // See also https://github.com/danburkert/prost/issues/374 .
        pb.extern_path(
            ".google.protobuf.Duration",
            "crate::google::protobuf::Duration",
        );
        pb.extern_path(
            ".google.protobuf.Timestamp",
            "crate::google::protobuf::Timestamp",
        );
        println!("[info] => Creating structs.");
        match pb.compile_protos(&protos, &proto_includes_paths) {
            Ok(()) => {},
            Err(e) => {
                eprintln!("{}", e);
                process::exit(1);
            },
        }

        println!(
            "[info] => Removing old structs and copying new structs to {}",
            ver_target_dir.to_string_lossy(),
        );
        copy_files(&out_dir, &ver_target_dir); // This panics if it fails.
        generate_tendermint_mod(&out_dir, version, &ver_module_dir);
    }
    generate_tendermint_lib(TENDERMINT_VERSIONS, &target_dir.join("tendermint.rs"));

    println!("[info] => Done!");
}<|MERGE_RESOLUTION|>--- conflicted
+++ resolved
@@ -35,9 +35,6 @@
             "[info] => Fetching {} at {} into {tendermint_dir:?}",
             version.repo, version.commitish,
         );
-<<<<<<< HEAD
-        get_commitish(&tendermint_dir, TENDERMINT_REPO, version.commitish); // This panics if it fails.
-=======
         get_commitish(&tendermint_dir, &version.repo, &version.commitish); // This panics if it fails.
 
         let proto_path = tendermint_dir.join("proto");
@@ -74,7 +71,6 @@
             proto_includes_paths.push(tendermint_dir.join("third_party").join("proto"));
             vec![]
         };
->>>>>>> 20671030
 
         // List available proto files
         let protos = find_proto_files(&proto_path);
