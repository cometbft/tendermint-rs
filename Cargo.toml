--- conflicted
+++ resolved
@@ -17,11 +17,9 @@
     "proto-compiler"
 ]
 
-<<<<<<< HEAD
-[patch.crates-io]
-flex-error = { git = "https://github.com/informalsystems/flex-error", rev = "97cc1ce7fa798c9c30813bae718c52f4140cd003" }
-=======
 [profile.release.package.tendermint-light-client-js]
 # Tell `rustc` to optimize for small code size.
 opt-level = "s"
->>>>>>> cedf8de0
+
+[patch.crates-io]
+flex-error = { git = "https://github.com/informalsystems/flex-error", rev = "97cc1ce7fa798c9c30813bae718c52f4140cd003" }