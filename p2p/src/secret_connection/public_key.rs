--- conflicted
+++ resolved
@@ -4,7 +4,7 @@
 use sha2::{digest::Digest, Sha256};
 use std::fmt::{self, Display};
 use tendermint::{
-    error::{self, KindError as Error},
+    error::{self, Error},
     node,
 };
 
@@ -23,13 +23,9 @@
     /// * if the bytes given are invalid
     pub fn from_raw_ed25519(bytes: &[u8]) -> Result<Self, Error> {
         ed25519::PublicKey::from_bytes(bytes)
-<<<<<<< HEAD
-            .map(PublicKey::Ed25519)
+            .map(Self::Ed25519)
             .map_err(|_| error::crypto_error())
-=======
-            .map(Self::Ed25519)
-            .map_err(|_| error::Kind::Crypto.into())
->>>>>>> 21ef18f7
+
     }
 
     /// Get Ed25519 public key
