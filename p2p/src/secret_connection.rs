//! `SecretConnection`: Transport layer encryption for Tendermint P2P connections.

use std::cmp;
use std::convert::{TryFrom, TryInto};
use std::io::{self, Read, Write};
use std::marker::{Send, Sync};
use std::slice;
use std::sync::atomic::{AtomicBool, Ordering};
use std::sync::Arc;

use crate::error::Error;
use chacha20poly1305::{
    aead::{generic_array::GenericArray, AeadInPlace, NewAead},
    ChaCha20Poly1305,
};
use ed25519_dalek::{self as ed25519, Signer, Verifier};
use merlin::Transcript;
use rand_core::OsRng;
use subtle::ConstantTimeEq;
use x25519_dalek::{EphemeralSecret, PublicKey as EphemeralPublic};

use tendermint_proto as proto;
use tendermint_std_ext::TryClone;

pub use self::{
    kdf::Kdf,
    nonce::{Nonce, SIZE as NONCE_SIZE},
    protocol::Version,
    public_key::PublicKey,
};

#[cfg(feature = "amino")]
mod amino_types;

mod kdf;
mod nonce;
mod protocol;
mod public_key;

/// Size of the MAC tag
pub const TAG_SIZE: usize = 16;

/// Maximum size of a message
pub const DATA_MAX_SIZE: usize = 1024;

/// 4 + 1024 == 1028 total frame size
const DATA_LEN_SIZE: usize = 4;
const TOTAL_FRAME_SIZE: usize = DATA_MAX_SIZE + DATA_LEN_SIZE;

/// Handshake is a process of establishing the `SecretConnection` between two peers.
/// [Specification](https://github.com/tendermint/spec/blob/master/spec/p2p/peer.md#authenticated-encryption-handshake)
pub struct Handshake<S> {
    protocol_version: Version,
    state: S,
}

/// Handshake states

/// `AwaitingEphKey` means we're waiting for the remote ephemeral pubkey.
pub struct AwaitingEphKey {
    local_privkey: ed25519::Keypair,
    local_eph_privkey: Option<EphemeralSecret>,
}

/// `AwaitingAuthSig` means we're waiting for the remote authenticated signature.
pub struct AwaitingAuthSig {
    sc_mac: [u8; 32],
    kdf: Kdf,
    recv_cipher: ChaCha20Poly1305,
    send_cipher: ChaCha20Poly1305,
    local_signature: ed25519::Signature,
}

#[allow(clippy::use_self)]
impl Handshake<AwaitingEphKey> {
    /// Initiate a handshake.
    #[must_use]
    pub fn new(
        local_privkey: ed25519::Keypair,
        protocol_version: Version,
    ) -> (Self, EphemeralPublic) {
        // Generate an ephemeral key for perfect forward secrecy.
        let local_eph_privkey = EphemeralSecret::new(&mut OsRng);
        let local_eph_pubkey = EphemeralPublic::from(&local_eph_privkey);

        (
            Self {
                protocol_version,
                state: AwaitingEphKey {
                    local_privkey,
                    local_eph_privkey: Some(local_eph_privkey),
                },
            },
            local_eph_pubkey,
        )
    }

    /// Performs a Diffie-Hellman key agreement and creates a local signature.
    /// Transitions Handshake into `AwaitingAuthSig` state.
    ///
    /// # Errors
    ///
    /// * if protocol order was violated, e.g. handshake missing
    /// * if challenge signing fails
    pub fn got_key(
        &mut self,
        remote_eph_pubkey: EphemeralPublic,
    ) -> Result<Handshake<AwaitingAuthSig>, Error> {
        let local_eph_privkey = match self.state.local_eph_privkey.take() {
            Some(key) => key,
            None => return Err(Error::missing_secret()),
        };
        let local_eph_pubkey = EphemeralPublic::from(&local_eph_privkey);

        // Compute common shared secret.
        let shared_secret = EphemeralSecret::diffie_hellman(local_eph_privkey, &remote_eph_pubkey);

        let mut transcript = Transcript::new(b"TENDERMINT_SECRET_CONNECTION_TRANSCRIPT_HASH");

        // Reject all-zero outputs from X25519 (i.e. from low-order points)
        //
        // See the following for information on potential attacks this check
        // aids in mitigating:
        //
        // - https://github.com/tendermint/kms/issues/142
        // - https://eprint.iacr.org/2019/526.pdf
        if shared_secret.as_bytes().ct_eq(&[0x00; 32]).unwrap_u8() == 1 {
            return Err(Error::low_order_key());
        }

        // Sort by lexical order.
        let local_eph_pubkey_bytes = *local_eph_pubkey.as_bytes();
        let (low_eph_pubkey_bytes, high_eph_pubkey_bytes) =
            sort32(local_eph_pubkey_bytes, *remote_eph_pubkey.as_bytes());

        transcript.append_message(b"EPHEMERAL_LOWER_PUBLIC_KEY", &low_eph_pubkey_bytes);
        transcript.append_message(b"EPHEMERAL_UPPER_PUBLIC_KEY", &high_eph_pubkey_bytes);
        transcript.append_message(b"DH_SECRET", shared_secret.as_bytes());

        // Check if the local ephemeral public key was the least, lexicographically sorted.
        let loc_is_least = local_eph_pubkey_bytes == low_eph_pubkey_bytes;

        let kdf = Kdf::derive_secrets_and_challenge(shared_secret.as_bytes(), loc_is_least);

        let mut sc_mac: [u8; 32] = [0; 32];

        transcript.challenge_bytes(b"SECRET_CONNECTION_MAC", &mut sc_mac);

        // Sign the challenge bytes for authentication.
        let local_signature = if self.protocol_version.has_transcript() {
            sign_challenge(&sc_mac, &self.state.local_privkey)?
        } else {
            sign_challenge(&kdf.challenge, &self.state.local_privkey)?
        };

        Ok(Handshake {
            protocol_version: self.protocol_version,
            state: AwaitingAuthSig {
                sc_mac,
                recv_cipher: ChaCha20Poly1305::new(&kdf.recv_secret.into()),
                send_cipher: ChaCha20Poly1305::new(&kdf.send_secret.into()),
                kdf,
                local_signature,
            },
        })
    }
}

impl Handshake<AwaitingAuthSig> {
    /// Returns a verified pubkey of the remote peer.
    ///
    /// # Errors
    ///
    /// * if signature scheme isn't supported
    pub fn got_signature(
        &mut self,
        auth_sig_msg: proto::p2p::AuthSigMessage,
    ) -> Result<PublicKey, Error> {
        let pk_sum = auth_sig_msg
            .pub_key
            .and_then(|key| key.sum)
            .ok_or_else(Error::missing_key)?;

        let remote_pubkey = match pk_sum {
            proto::crypto::public_key::Sum::Ed25519(ref bytes) => {
                ed25519::PublicKey::from_bytes(bytes).map_err(Error::signature)
            }
            proto::crypto::public_key::Sum::Secp256k1(_) => Err(Error::unsupported_key()),
        }?;

        let remote_sig =
            ed25519::Signature::try_from(auth_sig_msg.sig.as_slice()).map_err(Error::signature)?;

        if self.protocol_version.has_transcript() {
            remote_pubkey
                .verify(&self.state.sc_mac, &remote_sig)
                .map_err(Error::signature)?;
        } else {
            remote_pubkey
                .verify(&self.state.kdf.challenge, &remote_sig)
                .map_err(Error::signature)?;
        }

        // We've authorized.
        Ok(remote_pubkey.into())
    }
}

// Macro usage allows us to avoid unnecessarily cloning the Arc<AtomicBool>
// that indicates whether we need to terminate the connection.
//
// Limitation: this only checks once prior to the execution of an I/O operation
// whether we need to terminate. This should be sufficient for our purposes
// though.
macro_rules! checked_io {
    ($term:expr, $f:expr) => {{
        if $term.load(Ordering::SeqCst) {
            return Err(io::Error::new(
                io::ErrorKind::Other,
                "secret connection was terminated elsewhere by previous error",
            ));
        }
        let result = { $f };
        if result.is_err() {
            $term.store(true, Ordering::SeqCst);
        }
        result
    }};
}

/// Encrypted connection between peers in a Tendermint network.
///
/// ## Connection integrity and failures
///
/// Due to the underlying encryption mechanism (currently [RFC 8439]), when a
/// read or write failure occurs, it is necessary to disconnect from the remote
/// peer and attempt to reconnect.
///
/// ## Half- and full-duplex connections
/// By default, a `SecretConnection` facilitates half-duplex operations (i.e.
/// one can either read from the connection or write to it at a given time, but
/// not both simultaneously).
///
/// If, however, the underlying I/O handler class implements
/// [`tendermint_std_ext::TryClone`], then you can use
/// [`SecretConnection::split`] to split the `SecretConnection` into its
/// sending and receiving halves. Each of these halves can then be used in a
/// separate thread to facilitate full-duplex communication.
///
/// ## Contracts
///
/// When reading data, data smaller than [`DATA_MAX_SIZE`] is read atomically.
///
/// [RFC 8439]: https://www.rfc-editor.org/rfc/rfc8439.html
pub struct SecretConnection<IoHandler> {
    io_handler: IoHandler,
    protocol_version: Version,
    remote_pubkey: Option<PublicKey>,
    send_state: SendState,
    recv_state: ReceiveState,
    terminate: Arc<AtomicBool>,
}

impl<IoHandler: Read + Write + Send + Sync> SecretConnection<IoHandler> {
    /// Returns the remote pubkey. Panics if there's no key.
    pub fn remote_pubkey(&self) -> PublicKey {
        self.remote_pubkey.expect("remote_pubkey uninitialized")
    }

    /// Performs a handshake and returns a new `SecretConnection`.
    ///
    /// # Errors
    ///
    /// * if sharing of the pubkey fails
    /// * if sharing of the signature fails
    /// * if receiving the signature fails
    pub fn new(
        mut io_handler: IoHandler,
        local_privkey: ed25519::Keypair,
        protocol_version: Version,
    ) -> Result<Self, Error> {
        // Start a handshake process.
        let local_pubkey = PublicKey::from(&local_privkey);
        let (mut h, local_eph_pubkey) = Handshake::new(local_privkey, protocol_version);

        // Write local ephemeral pubkey and receive one too.
        let remote_eph_pubkey =
            share_eph_pubkey(&mut io_handler, &local_eph_pubkey, protocol_version)?;

        // Compute a local signature (also recv_cipher & send_cipher)
        let mut h = h.got_key(remote_eph_pubkey)?;

        let mut sc = Self {
            io_handler,
            protocol_version,
            remote_pubkey: None,
            send_state: SendState {
                cipher: h.state.send_cipher.clone(),
                nonce: Nonce::default(),
            },
            recv_state: ReceiveState {
                cipher: h.state.recv_cipher.clone(),
                nonce: Nonce::default(),
                buffer: vec![],
            },
            terminate: Arc::new(AtomicBool::new(false)),
        };

        // Share each other's pubkey & challenge signature.
        // NOTE: the data must be encrypted/decrypted using ciphers.
        let auth_sig_msg = match local_pubkey {
            PublicKey::Ed25519(ref pk) => {
                share_auth_signature(&mut sc, pk, &h.state.local_signature)?
            }
        };

        // Authenticate remote pubkey.
        let remote_pubkey = h.got_signature(auth_sig_msg)?;

        // All good!
        sc.remote_pubkey = Some(remote_pubkey);
        Ok(sc)
    }
<<<<<<< HEAD

    /// Encrypt AEAD authenticated data
    #[allow(clippy::cast_possible_truncation)]
    fn encrypt(
        &self,
        chunk: &[u8],
        sealed_frame: &mut [u8; TAG_SIZE + TOTAL_FRAME_SIZE],
    ) -> Result<(), Error> {
        debug_assert!(!chunk.is_empty(), "chunk is empty");
        debug_assert!(
            chunk.len() <= TOTAL_FRAME_SIZE - DATA_LEN_SIZE,
            "chunk is too big: {}! max: {}",
            chunk.len(),
            DATA_MAX_SIZE,
        );
        sealed_frame[..DATA_LEN_SIZE].copy_from_slice(&(chunk.len() as u32).to_le_bytes());
        sealed_frame[DATA_LEN_SIZE..DATA_LEN_SIZE + chunk.len()].copy_from_slice(chunk);

        let tag = self
            .send_cipher
            .encrypt_in_place_detached(
                GenericArray::from_slice(self.send_nonce.to_bytes()),
                b"",
                &mut sealed_frame[..TOTAL_FRAME_SIZE],
            )
            .map_err(Error::aead)?;

        sealed_frame[TOTAL_FRAME_SIZE..].copy_from_slice(tag.as_slice());

        Ok(())
    }

    /// Decrypt AEAD authenticated data
    fn decrypt(&self, ciphertext: &[u8], out: &mut [u8]) -> Result<usize, Error> {
        if ciphertext.len() < TAG_SIZE {
            return Err(Error::short_ciphertext(TAG_SIZE));
        }

        // Split ChaCha20 ciphertext from the Poly1305 tag
        let (ct, tag) = ciphertext.split_at(ciphertext.len() - TAG_SIZE);

        if out.len() < ct.len() {
            return Err(Error::small_output_buffer());
        }

        let in_out = &mut out[..ct.len()];
        in_out.copy_from_slice(ct);

        self.recv_cipher
            .decrypt_in_place_detached(
                GenericArray::from_slice(self.recv_nonce.to_bytes()),
                b"",
                in_out,
                tag.into(),
            )
            .map_err(Error::aead)?;

        Ok(in_out.len())
    }
=======
>>>>>>> e824bfcc
}

impl<IoHandler> SecretConnection<IoHandler>
where
    IoHandler: TryClone,
    <IoHandler as TryClone>::Error: 'static + std::error::Error + Send + Sync,
{
    /// For secret connections whose underlying I/O layer implements
    /// [`tendermint_std_ext::TryClone`], this attempts to split such a
    /// connection into its sending and receiving halves.
    ///
    /// This facilitates full-duplex communications when each half is used in
    /// a separate thread.
    ///
    /// ## Errors
    /// Fails when the `try_clone` operation for the underlying I/O handler
    /// fails.
    pub fn split(self) -> Result<(Sender<IoHandler>, Receiver<IoHandler>)> {
        let remote_pubkey = self.remote_pubkey.expect("remote_pubkey to be initialized");
        Ok((
            Sender {
                io_handler: self.io_handler.try_clone()?,
                remote_pubkey,
                state: self.send_state,
                terminate: self.terminate.clone(),
            },
            Receiver {
                io_handler: self.io_handler,
                remote_pubkey,
                state: self.recv_state,
                terminate: self.terminate,
            },
        ))
    }
}

impl<IoHandler: Read> Read for SecretConnection<IoHandler> {
    fn read(&mut self, data: &mut [u8]) -> io::Result<usize> {
        checked_io!(
            self.terminate,
            read_and_decrypt(&mut self.io_handler, &mut self.recv_state, data)
        )
    }
}

impl<IoHandler: Write> Write for SecretConnection<IoHandler> {
    fn write(&mut self, data: &[u8]) -> io::Result<usize> {
        checked_io!(
            self.terminate,
            encrypt_and_write(&mut self.io_handler, &mut self.send_state, data)
        )
    }

    fn flush(&mut self) -> io::Result<()> {
        checked_io!(self.terminate, self.io_handler.flush())
    }
}

// Sending state for a `SecretConnection`.
struct SendState {
    cipher: ChaCha20Poly1305,
    nonce: Nonce,
}

// Receiving state for a `SecretConnection`.
struct ReceiveState {
    cipher: ChaCha20Poly1305,
    nonce: Nonce,
    buffer: Vec<u8>,
}

/// The sending end of a [`SecretConnection`].
pub struct Sender<IoHandler> {
    io_handler: IoHandler,
    remote_pubkey: PublicKey,
    state: SendState,
    terminate: Arc<AtomicBool>,
}

impl<IoHandler> Sender<IoHandler> {
    /// Returns the remote pubkey. Panics if there's no key.
    pub const fn remote_pubkey(&self) -> PublicKey {
        self.remote_pubkey
    }
}

impl<IoHandler: Write> Write for Sender<IoHandler> {
    fn write(&mut self, buf: &[u8]) -> io::Result<usize> {
        checked_io!(
            self.terminate,
            encrypt_and_write(&mut self.io_handler, &mut self.state, buf)
        )
    }

    fn flush(&mut self) -> io::Result<()> {
        checked_io!(self.terminate, self.io_handler.flush())
    }
}

/// The receiving end of a [`SecretConnection`].
pub struct Receiver<IoHandler> {
    io_handler: IoHandler,
    remote_pubkey: PublicKey,
    state: ReceiveState,
    terminate: Arc<AtomicBool>,
}

impl<IoHandler> Receiver<IoHandler> {
    /// Returns the remote pubkey. Panics if there's no key.
    pub const fn remote_pubkey(&self) -> PublicKey {
        self.remote_pubkey
    }
}

impl<IoHandler: Read> Read for Receiver<IoHandler> {
    fn read(&mut self, buf: &mut [u8]) -> io::Result<usize> {
        checked_io!(
            self.terminate,
            read_and_decrypt(&mut self.io_handler, &mut self.state, buf)
        )
    }
}

/// Returns `remote_eph_pubkey`
fn share_eph_pubkey<IoHandler: Read + Write + Send + Sync>(
    handler: &mut IoHandler,
    local_eph_pubkey: &EphemeralPublic,
    protocol_version: Version,
) -> Result<EphemeralPublic, Error> {
    // Send our pubkey and receive theirs in tandem.
    // TODO(ismail): on the go side this is done in parallel, here we do send and receive after
    // each other. thread::spawn would require a static lifetime.
    // Should still work though.
    handler
        .write_all(&protocol_version.encode_initial_handshake(local_eph_pubkey))
        .map_err(Error::io)?;

    let mut response_len = 0_u8;
    handler
        .read_exact(slice::from_mut(&mut response_len))
        .map_err(Error::io)?;

    let mut buf = vec![0; response_len as usize];
    handler.read_exact(&mut buf).map_err(Error::io)?;
    protocol_version.decode_initial_handshake(&buf)
}

/// Sign the challenge with the local private key
fn sign_challenge(
    challenge: &[u8; 32],
    local_privkey: &dyn Signer<ed25519::Signature>,
) -> Result<ed25519::Signature, Error> {
    local_privkey.try_sign(challenge).map_err(Error::signature)
}

// TODO(ismail): change from DecodeError to something more generic
// this can also fail while writing / sending
fn share_auth_signature<IoHandler: Read + Write + Send + Sync>(
    sc: &mut SecretConnection<IoHandler>,
    pubkey: &ed25519::PublicKey,
    local_signature: &ed25519::Signature,
) -> Result<proto::p2p::AuthSigMessage, Error> {
    let buf = sc
        .protocol_version
        .encode_auth_signature(pubkey, local_signature);

    sc.write_all(&buf).map_err(Error::io)?;

    let mut buf = vec![0; sc.protocol_version.auth_sig_msg_response_len()];
    sc.read_exact(&mut buf).map_err(Error::io)?;

    sc.protocol_version.decode_auth_signature(&buf)
}

/// Return is of the form lo, hi
#[must_use]
pub fn sort32(first: [u8; 32], second: [u8; 32]) -> ([u8; 32], [u8; 32]) {
    if second > first {
        (first, second)
    } else {
        (second, first)
    }
}

/// Encrypt AEAD authenticated data
#[allow(clippy::cast_possible_truncation)]
fn encrypt(
    chunk: &[u8],
    send_cipher: &ChaCha20Poly1305,
    send_nonce: &Nonce,
    sealed_frame: &mut [u8; TAG_SIZE + TOTAL_FRAME_SIZE],
) -> Result<()> {
    assert!(!chunk.is_empty(), "chunk is empty");
    assert!(
        chunk.len() <= TOTAL_FRAME_SIZE - DATA_LEN_SIZE,
        "chunk is too big: {}! max: {}",
        chunk.len(),
        DATA_MAX_SIZE,
    );
    sealed_frame[..DATA_LEN_SIZE].copy_from_slice(&(chunk.len() as u32).to_le_bytes());
    sealed_frame[DATA_LEN_SIZE..DATA_LEN_SIZE + chunk.len()].copy_from_slice(chunk);

    let tag = send_cipher
        .encrypt_in_place_detached(
            GenericArray::from_slice(send_nonce.to_bytes()),
            b"",
            &mut sealed_frame[..TOTAL_FRAME_SIZE],
        )
        .map_err(|_| Error::Crypto)?;

    sealed_frame[TOTAL_FRAME_SIZE..].copy_from_slice(tag.as_slice());

    Ok(())
}

// Writes encrypted frames of `TAG_SIZE` + `TOTAL_FRAME_SIZE`
fn encrypt_and_write<IoHandler: Write>(
    io_handler: &mut IoHandler,
    send_state: &mut SendState,
    data: &[u8],
) -> io::Result<usize> {
    let mut n = 0_usize;
    let mut data_copy = data;
    while !data_copy.is_empty() {
        let chunk: &[u8];
        if DATA_MAX_SIZE < data.len() {
            chunk = &data[..DATA_MAX_SIZE];
            data_copy = &data_copy[DATA_MAX_SIZE..];
        } else {
            chunk = data_copy;
            data_copy = &[0_u8; 0];
        }
        let sealed_frame = &mut [0_u8; TAG_SIZE + TOTAL_FRAME_SIZE];
        encrypt(chunk, &send_state.cipher, &send_state.nonce, sealed_frame)
            .map_err(|e| io::Error::new(io::ErrorKind::Other, e.to_string()))?;
        send_state.nonce.increment();
        // end encryption

        io_handler.write_all(&sealed_frame[..])?;
        n = n
            .checked_add(chunk.len())
            .expect("overflow when adding chunk lengths");
    }

    Ok(n)
}

/// Decrypt AEAD authenticated data
fn decrypt(
    ciphertext: &[u8],
    recv_cipher: &ChaCha20Poly1305,
    recv_nonce: &Nonce,
    out: &mut [u8],
) -> Result<usize> {
    if ciphertext.len() < TAG_SIZE {
        return Err(Error::Crypto).wrap_err_with(|| {
            format!(
                "ciphertext must be at least as long as a MAC tag {}",
                TAG_SIZE
            )
        });
    }

    // Split ChaCha20 ciphertext from the Poly1305 tag
    let (ct, tag) = ciphertext.split_at(ciphertext.len() - TAG_SIZE);

    if out.len() < ct.len() {
        return Err(Error::Crypto).wrap_err("output buffer is too small");
    }

    let in_out = &mut out[..ct.len()];
    in_out.copy_from_slice(ct);

    recv_cipher
        .decrypt_in_place_detached(
            GenericArray::from_slice(recv_nonce.to_bytes()),
            b"",
            in_out,
            tag.into(),
        )
        .map_err(|_| Error::Crypto)?;

    Ok(in_out.len())
}

fn read_and_decrypt<IoHandler: Read>(
    io_handler: &mut IoHandler,
    recv_state: &mut ReceiveState,
    data: &mut [u8],
) -> io::Result<usize> {
    if !recv_state.buffer.is_empty() {
        let n = cmp::min(data.len(), recv_state.buffer.len());
        data.copy_from_slice(&recv_state.buffer[..n]);
        let mut leftover_portion = vec![
            0;
            recv_state
                .buffer
                .len()
                .checked_sub(n)
                .expect("leftover calculation failed")
        ];
        leftover_portion.clone_from_slice(&recv_state.buffer[n..]);
        recv_state.buffer = leftover_portion;

        return Ok(n);
    }

    let mut sealed_frame = [0_u8; TAG_SIZE + TOTAL_FRAME_SIZE];
    io_handler.read_exact(&mut sealed_frame)?;

    // decrypt the frame
    let mut frame = [0_u8; TOTAL_FRAME_SIZE];
    let res = decrypt(
        &sealed_frame,
        &recv_state.cipher,
        &recv_state.nonce,
        &mut frame,
    );

    if let Err(err) = res {
        return Err(io::Error::new(io::ErrorKind::Other, err.to_string()));
    }

    recv_state.nonce.increment();
    // end decryption

    let chunk_length = u32::from_le_bytes(frame[..4].try_into().expect("chunk framing failed"));

    if chunk_length as usize > DATA_MAX_SIZE {
        return Err(io::Error::new(
            io::ErrorKind::Other,
            format!("chunk is too big: {}! max: {}", chunk_length, DATA_MAX_SIZE),
        ));
    }

    let mut chunk = vec![0; chunk_length as usize];
    chunk.clone_from_slice(
        &frame[DATA_LEN_SIZE
            ..(DATA_LEN_SIZE
                .checked_add(chunk_length as usize)
                .expect("chunk size addition overflow"))],
    );

    let n = cmp::min(data.len(), chunk.len());
    data[..n].copy_from_slice(&chunk[..n]);
    recv_state.buffer.copy_from_slice(&chunk[n..]);

    Ok(n)
}<|MERGE_RESOLUTION|>--- conflicted
+++ resolved
@@ -321,74 +321,12 @@
         sc.remote_pubkey = Some(remote_pubkey);
         Ok(sc)
     }
-<<<<<<< HEAD
-
-    /// Encrypt AEAD authenticated data
-    #[allow(clippy::cast_possible_truncation)]
-    fn encrypt(
-        &self,
-        chunk: &[u8],
-        sealed_frame: &mut [u8; TAG_SIZE + TOTAL_FRAME_SIZE],
-    ) -> Result<(), Error> {
-        debug_assert!(!chunk.is_empty(), "chunk is empty");
-        debug_assert!(
-            chunk.len() <= TOTAL_FRAME_SIZE - DATA_LEN_SIZE,
-            "chunk is too big: {}! max: {}",
-            chunk.len(),
-            DATA_MAX_SIZE,
-        );
-        sealed_frame[..DATA_LEN_SIZE].copy_from_slice(&(chunk.len() as u32).to_le_bytes());
-        sealed_frame[DATA_LEN_SIZE..DATA_LEN_SIZE + chunk.len()].copy_from_slice(chunk);
-
-        let tag = self
-            .send_cipher
-            .encrypt_in_place_detached(
-                GenericArray::from_slice(self.send_nonce.to_bytes()),
-                b"",
-                &mut sealed_frame[..TOTAL_FRAME_SIZE],
-            )
-            .map_err(Error::aead)?;
-
-        sealed_frame[TOTAL_FRAME_SIZE..].copy_from_slice(tag.as_slice());
-
-        Ok(())
-    }
-
-    /// Decrypt AEAD authenticated data
-    fn decrypt(&self, ciphertext: &[u8], out: &mut [u8]) -> Result<usize, Error> {
-        if ciphertext.len() < TAG_SIZE {
-            return Err(Error::short_ciphertext(TAG_SIZE));
-        }
-
-        // Split ChaCha20 ciphertext from the Poly1305 tag
-        let (ct, tag) = ciphertext.split_at(ciphertext.len() - TAG_SIZE);
-
-        if out.len() < ct.len() {
-            return Err(Error::small_output_buffer());
-        }
-
-        let in_out = &mut out[..ct.len()];
-        in_out.copy_from_slice(ct);
-
-        self.recv_cipher
-            .decrypt_in_place_detached(
-                GenericArray::from_slice(self.recv_nonce.to_bytes()),
-                b"",
-                in_out,
-                tag.into(),
-            )
-            .map_err(Error::aead)?;
-
-        Ok(in_out.len())
-    }
-=======
->>>>>>> e824bfcc
 }
 
 impl<IoHandler> SecretConnection<IoHandler>
 where
     IoHandler: TryClone,
-    <IoHandler as TryClone>::Error: 'static + std::error::Error + Send + Sync,
+    <IoHandler as TryClone>::Error: std::error::Error + Send + Sync + 'static,
 {
     /// For secret connections whose underlying I/O layer implements
     /// [`tendermint_std_ext::TryClone`], this attempts to split such a
@@ -400,11 +338,14 @@
     /// ## Errors
     /// Fails when the `try_clone` operation for the underlying I/O handler
     /// fails.
-    pub fn split(self) -> Result<(Sender<IoHandler>, Receiver<IoHandler>)> {
+    pub fn split(self) -> Result<(Sender<IoHandler>, Receiver<IoHandler>), Error> {
         let remote_pubkey = self.remote_pubkey.expect("remote_pubkey to be initialized");
         Ok((
             Sender {
-                io_handler: self.io_handler.try_clone()?,
+                io_handler: self
+                    .io_handler
+                    .try_clone()
+                    .map_err(|e| Error::transport_clone(e.to_string()))?,
                 remote_pubkey,
                 state: self.send_state,
                 terminate: self.terminate.clone(),
@@ -516,17 +457,13 @@
     // TODO(ismail): on the go side this is done in parallel, here we do send and receive after
     // each other. thread::spawn would require a static lifetime.
     // Should still work though.
-    handler
-        .write_all(&protocol_version.encode_initial_handshake(local_eph_pubkey))
-        .map_err(Error::io)?;
+    handler.write_all(&protocol_version.encode_initial_handshake(local_eph_pubkey))?;
 
     let mut response_len = 0_u8;
-    handler
-        .read_exact(slice::from_mut(&mut response_len))
-        .map_err(Error::io)?;
+    handler.read_exact(slice::from_mut(&mut response_len))?;
 
     let mut buf = vec![0; response_len as usize];
-    handler.read_exact(&mut buf).map_err(Error::io)?;
+    handler.read_exact(&mut buf)?;
     protocol_version.decode_initial_handshake(&buf)
 }
 
@@ -549,11 +486,10 @@
         .protocol_version
         .encode_auth_signature(pubkey, local_signature);
 
-    sc.write_all(&buf).map_err(Error::io)?;
+    sc.write_all(&buf)?;
 
     let mut buf = vec![0; sc.protocol_version.auth_sig_msg_response_len()];
-    sc.read_exact(&mut buf).map_err(Error::io)?;
-
+    sc.read_exact(&mut buf)?;
     sc.protocol_version.decode_auth_signature(&buf)
 }
 
@@ -574,7 +510,7 @@
     send_cipher: &ChaCha20Poly1305,
     send_nonce: &Nonce,
     sealed_frame: &mut [u8; TAG_SIZE + TOTAL_FRAME_SIZE],
-) -> Result<()> {
+) -> Result<(), Error> {
     assert!(!chunk.is_empty(), "chunk is empty");
     assert!(
         chunk.len() <= TOTAL_FRAME_SIZE - DATA_LEN_SIZE,
@@ -591,7 +527,7 @@
             b"",
             &mut sealed_frame[..TOTAL_FRAME_SIZE],
         )
-        .map_err(|_| Error::Crypto)?;
+        .map_err(Error::aead)?;
 
     sealed_frame[TOTAL_FRAME_SIZE..].copy_from_slice(tag.as_slice());
 
@@ -636,21 +572,16 @@
     recv_cipher: &ChaCha20Poly1305,
     recv_nonce: &Nonce,
     out: &mut [u8],
-) -> Result<usize> {
+) -> Result<usize, Error> {
     if ciphertext.len() < TAG_SIZE {
-        return Err(Error::Crypto).wrap_err_with(|| {
-            format!(
-                "ciphertext must be at least as long as a MAC tag {}",
-                TAG_SIZE
-            )
-        });
+        return Err(Error::short_ciphertext(TAG_SIZE));
     }
 
     // Split ChaCha20 ciphertext from the Poly1305 tag
     let (ct, tag) = ciphertext.split_at(ciphertext.len() - TAG_SIZE);
 
     if out.len() < ct.len() {
-        return Err(Error::Crypto).wrap_err("output buffer is too small");
+        return Err(Error::small_output_buffer());
     }
 
     let in_out = &mut out[..ct.len()];
@@ -663,7 +594,7 @@
             in_out,
             tag.into(),
         )
-        .map_err(|_| Error::Crypto)?;
+        .map_err(Error::aead)?;
 
     Ok(in_out.len())
 }
