--- conflicted
+++ resolved
@@ -1,10 +1,6 @@
 [package]
 name        = "tendermint-abci"
-<<<<<<< HEAD
-version     = "0.32.1"
-=======
 version     = "0.32.2"
->>>>>>> cf2d004e
 authors     = ["Informal Systems <hello@informal.systems>"]
 edition     = "2021"
 license     = "Apache-2.0"
@@ -37,11 +33,7 @@
 [dependencies]
 bytes = { version = "1.0", default-features = false }
 prost = { version = "0.11", default-features = false }
-<<<<<<< HEAD
-tendermint-proto = { version = "0.32.1", default-features = false, path = "../proto" }
-=======
 tendermint-proto = { version = "0.32.2", default-features = false, path = "../proto" }
->>>>>>> cf2d004e
 tracing = { version = "0.1", default-features = false }
 flex-error = { version = "0.4.4", default-features = false }
 structopt = { version = "0.3", optional = true, default-features = false }
