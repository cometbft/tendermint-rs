[package]
name       = "tendermint"
<<<<<<< HEAD
version    = "0.32.1" # Also update depending crates (rpc, light-node, etc..) when bumping this .
=======
version    = "0.32.2" # Also update depending crates (rpc, light-node, etc..) when bumping this .
>>>>>>> cf2d004e
license    = "Apache-2.0"
homepage   = "https://www.tendermint.com/"
repository = "https://github.com/informalsystems/tendermint-rs/tree/main/tendermint"
readme     = "../README.md"
categories = ["cryptography", "cryptography::cryptocurrencies", "database"]
keywords   = ["blockchain", "bft", "consensus", "cosmos", "tendermint"]
edition    = "2021"

description = """
    Tendermint is a high-performance blockchain consensus engine that powers
    Byzantine fault tolerant applications written in any programming language.
    This crate provides core types for representing information about Tendermint
    blockchain networks, including chain information types, secret connections,
    and remote procedure calls (JSON-RPC).
    """

authors = [
    "Informal Systems <hello@informal.systems>",
    "Ismail Khoffi <Ismail.Khoffi@gmail.com>",
    "ValarDragon <dojha12@gmail.com>",
    "Tony Arcieri <tony@iqlusion.io>",
]

[package.metadata.docs.rs]
all-features = true
rustdoc-args = ["--cfg", "docsrs"]

[dependencies]
bytes = { version = "1.2", default-features = false, features = ["serde"] }
digest = { version = "0.10", default-features = false }
ed25519 = { version = "2", default-features = false, features = ["alloc"] }
futures = { version = "0.3", default-features = false }
num-traits = { version = "0.2", default-features = false }
once_cell = { version = "1.3", default-features = false }
prost = { version = "0.11", default-features = false }
prost-types = { version = "0.11", default-features = false }
serde = { version = "1", default-features = false, features = ["derive"] }
serde_json = { version = "1", default-features = false, features = ["alloc"] }
serde_bytes = { version = "0.11", default-features = false }
serde_repr = { version = "0.1", default-features = false }
signature = { version = "2", default-features = false, features = ["alloc"] }
subtle = { version = "2", default-features = false }
subtle-encoding = { version = "0.5", default-features = false, features = ["bech32-preview"] }
<<<<<<< HEAD
tendermint-proto = { version = "0.32.1", default-features = false, path = "../proto" }
=======
tendermint-proto = { version = "0.32.2", default-features = false, path = "../proto" }
>>>>>>> cf2d004e
time = { version = "0.3", default-features = false, features = ["macros", "parsing"] }
zeroize = { version = "1.1", default-features = false, features = ["zeroize_derive", "alloc"] }
flex-error = { version = "0.4.4", default-features = false }
ed25519-consensus = { version = "2", optional = true, default-features = false }
sha2 = { version = "0.10", optional = true, default-features = false }
k256 = { version = "0.13", optional = true, default-features = false, features = ["alloc", "ecdsa"] }
ripemd = { version = "0.1.3", optional = true, default-features = false }

[features]
default = ["std", "rust-crypto"]
std = ["flex-error/std", "flex-error/eyre_tracer", "clock"]
clock = ["time/std"]
secp256k1 = ["k256", "ripemd"]
rust-crypto = ["sha2", "ed25519-consensus"]

[dev-dependencies]
k256 = { version = "0.13", default-features = false, features = ["ecdsa"] }
pretty_assertions = "1.3.0"
proptest = { version = "0.10.1", default-features = false, features = ["std"] }
tendermint-pbt-gen = { path = "../pbt-gen", default-features = false, features = ["time"] }<|MERGE_RESOLUTION|>--- conflicted
+++ resolved
@@ -1,10 +1,6 @@
 [package]
 name       = "tendermint"
-<<<<<<< HEAD
-version    = "0.32.1" # Also update depending crates (rpc, light-node, etc..) when bumping this .
-=======
 version    = "0.32.2" # Also update depending crates (rpc, light-node, etc..) when bumping this .
->>>>>>> cf2d004e
 license    = "Apache-2.0"
 homepage   = "https://www.tendermint.com/"
 repository = "https://github.com/informalsystems/tendermint-rs/tree/main/tendermint"
@@ -48,11 +44,7 @@
 signature = { version = "2", default-features = false, features = ["alloc"] }
 subtle = { version = "2", default-features = false }
 subtle-encoding = { version = "0.5", default-features = false, features = ["bech32-preview"] }
-<<<<<<< HEAD
-tendermint-proto = { version = "0.32.1", default-features = false, path = "../proto" }
-=======
 tendermint-proto = { version = "0.32.2", default-features = false, path = "../proto" }
->>>>>>> cf2d004e
 time = { version = "0.3", default-features = false, features = ["macros", "parsing"] }
 zeroize = { version = "1.1", default-features = false, features = ["zeroize_derive", "alloc"] }
 flex-error = { version = "0.4.4", default-features = false }
