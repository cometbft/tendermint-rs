--- conflicted
+++ resolved
@@ -54,31 +54,18 @@
 serde_bytes = { version = "0.11", default-features = false }
 serde_repr = "0.1"
 sha2 = { version = "0.9", default-features = false }
-<<<<<<< HEAD
 signature = { version = "1.2", default-features = false }
 subtle = { version = "2", default-features = false }
 subtle-encoding = { version = "0.5", default-features = false, features = ["bech32-preview"] }
-tendermint-proto = { version = "0.19.0", path = "../proto" }
+tendermint-proto = { version = "0.20.0", path = "../proto" }
 toml = { version = "0.5" }
 url = { version = "2.2" }
 zeroize = { version = "1.1", default-features = false, features = ["zeroize_derive", "alloc"] }
-k256 = { version = "0.8.1", default-features = false, optional = true, features = ["ecdsa"] }
+k256 = { version = "0.9", default-features = false, optional = true, features = ["ecdsa"] }
 ripemd160 = { version = "0.9", default-features = false, optional = true }
 no-std-compat = { version = "0.4.1", default-features = false,   features = [ "alloc" ] }
 displaydoc = {version = "0.2", default-features = false }
-=======
-signature = "1.2"
-subtle = "2"
-subtle-encoding = { version = "0.5", features = ["bech32-preview"] }
-thiserror = "1"
-tendermint-proto = { version = "0.20.0", path = "../proto" }
-toml = { version = "0.5" }
-url = { version = "2.2" }
-zeroize = { version = "1.1", features = ["zeroize_derive"] }
 
-k256 = { version = "0.9", optional = true, features = ["ecdsa"] }
-ripemd160 = { version = "0.9", optional = true }
->>>>>>> 21ef18f7
 
 [features]
 secp256k1 = ["k256", "ripemd160"]
