--- conflicted
+++ resolved
@@ -267,23 +267,13 @@
                 .signed_header(untrusted_height)
                 .await
                 .expect("header at untrusted height not found");
-<<<<<<< HEAD
+
             let untrusted_next_vals = req
-=======
-
-            let untrusted_next_vals = &req
->>>>>>> 4afc65fd
                 .validator_set(untrusted_height + 1)
                 .await
                 .expect("val set at untrusted height not found");
 
-<<<<<<< HEAD
             let expected_state = TrustedState::new(untrusted_signed_header, untrusted_next_vals);
-=======
-            let expected_state =
-                TrustedState::new(&untrusted_signed_header.to_owned(), untrusted_next_vals);
->>>>>>> 4afc65fd
-
             assert_eq!(new_states[new_states.len() - 1], expected_state);
             assert_eq!(new_states.len(), 2);
             assert!(!expects_err);
