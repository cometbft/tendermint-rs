--- conflicted
+++ resolved
@@ -210,56 +210,6 @@
 async fn run_bisection_tests(dir: &str) {
     let paths = fs::read_dir(PathBuf::from(TEST_FILES_PATH).join(dir)).unwrap();
 
-<<<<<<< HEAD
-fn run_test_cases(cases: TestCases) {
-    for (_, tc) in cases.test_cases.iter().enumerate() {
-        let trusted_next_vals = tc.initial.clone().next_validator_set;
-        let mut latest_trusted =
-            Trusted::new(tc.initial.signed_header.clone().into(), trusted_next_vals);
-
-        let expects_err = match &tc.expected_output {
-            Some(eo) => eo.eq("error"),
-            None => false,
-        };
-
-        let trusting_period: std::time::Duration = tc.initial.clone().trusting_period.into();
-        let tm_now = tc.initial.now;
-        let now = tm_now.to_system_time().unwrap();
-
-        for (i, input) in tc.input.iter().enumerate() {
-            println!("i: {}, {}", i, tc.description);
-
-            let untrusted_signed_header = &input.signed_header;
-            let untrusted_vals = &input.validator_set;
-            let untrusted_next_vals = &input.next_validator_set;
-
-            match lite::verify_single(
-                latest_trusted.clone(),
-                &untrusted_signed_header.into(),
-                untrusted_vals,
-                untrusted_next_vals,
-                TrustThresholdFraction::default(),
-                trusting_period,
-                now,
-            ) {
-                Ok(new_state) => {
-                    let expected_state = TrustedState::new(
-                        untrusted_signed_header.clone().into(),
-                        untrusted_next_vals.clone(),
-                    );
-
-                    assert_eq!(new_state, expected_state);
-                    assert!(!expects_err);
-
-                    latest_trusted = new_state.clone();
-                }
-                Err(e) => {
-                    dbg!(e);
-                    assert!(expects_err);
-                }
-            }
-        }
-=======
     for file_path in paths {
         let dir_entry = file_path.unwrap();
         let fp_str = format!("{}", dir_entry.path().display());
@@ -269,7 +219,6 @@
         );
         let case: TestBisection = read_bisection_test_case(&fp_str);
         run_bisection_test(case).await;
->>>>>>> d28c4b1d
     }
 }
 
