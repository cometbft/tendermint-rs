//! Error types

use crate::account;
use crate::vote;
use alloc::string::String;
use core::num::TryFromIntError;
use flex_error::{define_error, DisplayOnly};
use std::io::Error as IoError;
use time::OutOfRangeError;

define_error! {
    #[derive(Debug, Clone)]
    Error {
        Crypto
            |_| { format_args!("cryptographic error") },

        InvalidKey
            { detail: String }
            |e| { format_args!("invalid key: {}", e) },

        Io
            [ DisplayOnly<IoError> ]
            |_| { format_args!("I/O error") },

        FileIo
            { path: String }
            [ DisplayOnly<IoError> ]
            |e| { format_args!("failed to open file: {}", e.path) },

        Length
            |_| { format_args!("length error") },

        Parse
            { data: String }
            | e | { format_args!("error parsing data: {}", e.data) },

        ParseInt
            { data: String }
            [ DisplayOnly<std::num::ParseIntError>]
            | e | { format_args!("error parsing int data: {}", e.data) },

        ParseUrl
            [ DisplayOnly<url::ParseError> ]
            |_| { format_args!("error parsing url error") },

        Protocol
            { detail: String }
            |_| { format_args!("protocol error") },

        OutOfRange
            [ DisplayOnly<OutOfRangeError> ]
            |_| { format_args!("value out of range") },

        SignatureInvalid
            { detail: String }
            |_| { format_args!("bad signature") },

        InvalidMessageType
            |_| { format_args!("invalid message type") },

        NegativeHeight
            [ DisplayOnly<TryFromIntError> ]
            |_| { format_args!("negative height") },

        NegativeRound
            [ DisplayOnly<TryFromIntError> ]
            |_| { format_args!("negative round") },

        NegativePolRound
            |_| { format_args!("negative POL round") },

        NegativeValidatorIndex
            [ DisplayOnly<TryFromIntError> ]
            |_| { format_args!("negative validator index") },

        InvalidHashSize
            |_| { format_args!("invalid hash: expected hash size to be 32 bytes") },

        NonZeroTimestamp
            | _ | { "absent commitsig has non-zero timestamp" },

        InvalidAccountIdLength
            |_| { format_args!("invalid account ID length") },

        InvalidSignatureIdLength
            |_| { format_args!("invalid signature ID length") },

        IntegerOverflow
            [ DisplayOnly<TryFromIntError> ]
            |_| { format_args!("integer overflow") },

        NoVoteFound
            |_| { format_args!("no vote found") },

        NoProposalFound
            |_| { format_args!("no proposal found") },

        InvalidAppHashLength
            |_| { format_args!("invalid app hash length") },

        InvalidPartSetHeader
            { detail : String }
            |_| { format_args!("invalid part set header") },

        MissingHeader
            |_| { format_args!("missing header field") },

        MissingData
            |_| { format_args!("missing data field") },

        MissingEvidence
            |_| { format_args!("missing evidence field") },

        MissingTimestamp
            |_| { format_args!("missing timestamp field") },

        InvalidTimestamp
            { reason: String }
            | e | { format_args!("invalid timestamp: {}", e.reason) },

        InvalidBlock
            { reason: String }
            | e | { format_args!("invalid block: {}", e.reason) },

        MissingVersion
            |_| { format_args!("missing version") },

        InvalidFirstHeader
            |_| { format_args!("last_block_id is not null on first height") },

        InvalidSignature
            { reason: String }
            | e | { format_args!("invalid signature: {}", e.reason) },

        InvalidValidatorAddress
            |_| { format_args!("invalid validator address") },

        InvalidSignedHeader
            |_| { format_args!("invalid signed header") },

        InvalidEvidence
            |_| { format_args!("invalid evidence") },

        BlockIdFlag
            |_| { format_args!("invalid block id flag") },

        NegativePower
            [ DisplayOnly<TryFromIntError> ]
            |_| { format_args!("negative power") },

        UnsupportedKeyType
            |_| { format_args!("unsupported key type" ) },

        RawVotingPowerMismatch
            { raw: vote::Power, computed: vote::Power }
            |e| { format_args!("mismatch between raw voting ({0:?}) and computed one ({1:?})", e.raw, e.computed) },

        MissingPublicKey
            |_| { format_args!("missing public key") },

        InvalidValidatorParams
            |_| { format_args!("invalid validator parameters") },

        InvalidVersionParams
            |_| { format_args!("invalid version parameters") },

        NegativeMaxAgeNum
            [ DisplayOnly<TryFromIntError> ]
            |_| { format_args!("negative max_age_num_blocks") },

        MissingMaxAgeDuration
            |_| { format_args!("missing max_age_duration") },

        ProposerNotFound
            { account: account::Id }
            |e| { format_args!("proposer with address '{0}' no found in validator set", e.account) },

        ChronoParse
            [ DisplayOnly<chrono::ParseError> ]
            |_| { format_args!("chrono parse error") },

        SubtleEncoding
            [ DisplayOnly<subtle_encoding::Error> ]
            |_| { format_args!("subtle encoding error") },

        SerdeJson
            [ DisplayOnly<serde_json::Error> ]
            |_| { format_args!("serde json error") },

        Toml
            [ DisplayOnly<toml::de::Error> ]
            |_| { format_args!("toml de error") },

<<<<<<< HEAD
        Signature
            [ DisplayOnly<signature::Error> ]
            |_| { format_args!("signature error") },
=======
    /// No timestamp in vote or block header
    #[error("no timestamp")]
    NoTimestamp,

    /// Invalid timestamp
    #[error("invalid timestamp")]
    InvalidTimestamp,

    /// Invalid account ID length
    #[error("invalid account ID length")]
    InvalidAccountIdLength,

    /// Invalid signature ID length
    #[error("invalid signature ID length")]
    InvalidSignatureIdLength,

    /// Overflow during conversion
    #[error("integer overflow")]
    IntegerOverflow,

    /// No Vote found during conversion
    #[error("no vote found")]
    NoVoteFound,

    /// No Proposal found during conversion
    #[error("no proposal found")]
    NoProposalFound,

    /// Invalid AppHash length found during conversion
    #[error("invalid app hash Length")]
    InvalidAppHashLength,

    /// Invalid PartSetHeader
    #[error("invalid part set header")]
    InvalidPartSetHeader,

    /// Missing Header in Block
    #[error("missing header field")]
    MissingHeader,

    /// Missing Data in Block
    #[error("missing data field")]
    MissingData,

    /// Missing Evidence in Block
    #[error("missing evidence field")]
    MissingEvidence,

    /// Missing Timestamp in Block
    #[error("missing timestamp field")]
    MissingTimestamp,

    /// Invalid Block
    #[error("invalid block")]
    InvalidBlock,

    /// Invalid first Block
    #[error("invalid first block")]
    InvalidFirstBlock,

    /// Missing Version field
    #[error("missing version")]
    MissingVersion,

    /// Invalid Header
    #[error("invalid header")]
    InvalidHeader,

    /// Invalid first Header
    #[error("invalid first header")]
    InvalidFirstHeader,

    /// Invalid signature in CommitSig
    #[error("invalid signature")]
    InvalidSignature,

    /// Invalid validator address in CommitSig
    #[error("invalid validator address")]
    InvalidValidatorAddress,

    /// Invalid Signed Header
    #[error("invalid signed header")]
    InvalidSignedHeader,

    /// Invalid Evidence
    #[error("invalid evidence")]
    InvalidEvidence,

    /// Invalid BlockIdFlag
    #[error("invalid block id flag")]
    BlockIdFlag,

    /// Negative voting power
    #[error("negative power")]
    NegativePower,

    /// Mismatch between raw voting power and computed one in validator set
    #[error("mismatch between raw voting power ({raw}) and computed one ({computed})")]
    RawVotingPowerMismatch {
        /// raw voting power
        raw: vote::Power,
        /// computed voting power
        computed: vote::Power,
    },

    /// Missing Public Key
    #[error("missing public key")]
    MissingPublicKey,

    /// Invalid validator parameters
    #[error("invalid validator parameters")]
    InvalidValidatorParams,

    /// Invalid version parameters
    #[error("invalid version parameters")]
    InvalidVersionParams,

    /// Negative max_age_num_blocks in Evidence parameters
    #[error("negative max_age_num_blocks")]
    NegativeMaxAgeNum,

    /// Missing max_age_duration in evidence parameters
    #[error("missing max_age_duration")]
    MissingMaxAgeDuration,

    /// Proposer not found in validator set
    #[error("proposer with address '{}' not found in validator set", _0)]
    ProposerNotFound(account::Id),

    /// Trust threshold fraction too large.
    #[error("trust threshold is too large (must be <= 1)")]
    TrustThresholdTooLarge,

    /// Undefined trust threshold.
    #[error("undefined trust threshold (denominator cannot be 0)")]
    UndefinedTrustThreshold,

    /// Trust threshold fraction is too small (must be >= 1/3).
    #[error("trust threshold too small (must be >= 1/3)")]
    TrustThresholdTooSmall,
}

impl Kind {
    /// Add additional context.
    pub fn context(self, source: impl Into<BoxError>) -> Context<Kind> {
        Context::new(self, Some(source.into()))
>>>>>>> cedf8de0
    }
}<|MERGE_RESOLUTION|>--- conflicted
+++ resolved
@@ -191,157 +191,17 @@
             [ DisplayOnly<toml::de::Error> ]
             |_| { format_args!("toml de error") },
 
-<<<<<<< HEAD
         Signature
             [ DisplayOnly<signature::Error> ]
             |_| { format_args!("signature error") },
-=======
-    /// No timestamp in vote or block header
-    #[error("no timestamp")]
-    NoTimestamp,
-
-    /// Invalid timestamp
-    #[error("invalid timestamp")]
-    InvalidTimestamp,
-
-    /// Invalid account ID length
-    #[error("invalid account ID length")]
-    InvalidAccountIdLength,
-
-    /// Invalid signature ID length
-    #[error("invalid signature ID length")]
-    InvalidSignatureIdLength,
-
-    /// Overflow during conversion
-    #[error("integer overflow")]
-    IntegerOverflow,
-
-    /// No Vote found during conversion
-    #[error("no vote found")]
-    NoVoteFound,
-
-    /// No Proposal found during conversion
-    #[error("no proposal found")]
-    NoProposalFound,
-
-    /// Invalid AppHash length found during conversion
-    #[error("invalid app hash Length")]
-    InvalidAppHashLength,
-
-    /// Invalid PartSetHeader
-    #[error("invalid part set header")]
-    InvalidPartSetHeader,
-
-    /// Missing Header in Block
-    #[error("missing header field")]
-    MissingHeader,
-
-    /// Missing Data in Block
-    #[error("missing data field")]
-    MissingData,
-
-    /// Missing Evidence in Block
-    #[error("missing evidence field")]
-    MissingEvidence,
-
-    /// Missing Timestamp in Block
-    #[error("missing timestamp field")]
-    MissingTimestamp,
-
-    /// Invalid Block
-    #[error("invalid block")]
-    InvalidBlock,
-
-    /// Invalid first Block
-    #[error("invalid first block")]
-    InvalidFirstBlock,
-
-    /// Missing Version field
-    #[error("missing version")]
-    MissingVersion,
-
-    /// Invalid Header
-    #[error("invalid header")]
-    InvalidHeader,
-
-    /// Invalid first Header
-    #[error("invalid first header")]
-    InvalidFirstHeader,
-
-    /// Invalid signature in CommitSig
-    #[error("invalid signature")]
-    InvalidSignature,
-
-    /// Invalid validator address in CommitSig
-    #[error("invalid validator address")]
-    InvalidValidatorAddress,
-
-    /// Invalid Signed Header
-    #[error("invalid signed header")]
-    InvalidSignedHeader,
-
-    /// Invalid Evidence
-    #[error("invalid evidence")]
-    InvalidEvidence,
-
-    /// Invalid BlockIdFlag
-    #[error("invalid block id flag")]
-    BlockIdFlag,
-
-    /// Negative voting power
-    #[error("negative power")]
-    NegativePower,
-
-    /// Mismatch between raw voting power and computed one in validator set
-    #[error("mismatch between raw voting power ({raw}) and computed one ({computed})")]
-    RawVotingPowerMismatch {
-        /// raw voting power
-        raw: vote::Power,
-        /// computed voting power
-        computed: vote::Power,
-    },
-
-    /// Missing Public Key
-    #[error("missing public key")]
-    MissingPublicKey,
-
-    /// Invalid validator parameters
-    #[error("invalid validator parameters")]
-    InvalidValidatorParams,
-
-    /// Invalid version parameters
-    #[error("invalid version parameters")]
-    InvalidVersionParams,
-
-    /// Negative max_age_num_blocks in Evidence parameters
-    #[error("negative max_age_num_blocks")]
-    NegativeMaxAgeNum,
-
-    /// Missing max_age_duration in evidence parameters
-    #[error("missing max_age_duration")]
-    MissingMaxAgeDuration,
-
-    /// Proposer not found in validator set
-    #[error("proposer with address '{}' not found in validator set", _0)]
-    ProposerNotFound(account::Id),
-
-    /// Trust threshold fraction too large.
-    #[error("trust threshold is too large (must be <= 1)")]
-    TrustThresholdTooLarge,
-
-    /// Undefined trust threshold.
-    #[error("undefined trust threshold (denominator cannot be 0)")]
-    UndefinedTrustThreshold,
-
-    /// Trust threshold fraction is too small (must be >= 1/3).
-    #[error("trust threshold too small (must be >= 1/3)")]
-    TrustThresholdTooSmall,
-}
-
-impl Kind {
-    /// Add additional context.
-    pub fn context(self, source: impl Into<BoxError>) -> Context<Kind> {
-        Context::new(self, Some(source.into()))
->>>>>>> cedf8de0
+
+        TrustThresholdTooLarge
+            |_| { "trust threshold is too large (must be <= 1)" },
+
+        UndefinedTrustThreshold
+            |_| { "undefined trust threshold (denominator cannot be 0)" },
+
+        TrustThresholdTooSmall
+            |_| { "trust threshold too small (must be >= 1/3)" },
     }
 }