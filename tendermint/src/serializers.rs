--- conflicted
+++ resolved
@@ -65,7 +65,6 @@
     format!("{}", duration.as_nanos()).serialize(serializer)
 }
 
-<<<<<<< HEAD
 pub(crate) fn parse_non_empty_hash<'de, D>(deserializer: D) -> Result<Option<Hash>, D::Error>
 where
     D: Deserializer<'de>,
@@ -77,7 +76,8 @@
             Hash::from_str(&s).map_err(|err| D::Error::custom(format!("{}", err)))?,
         )),
     }
-=======
+}
+
 pub(crate) fn serialize_hex<S, T>(bytes: T, serializer: S) -> Result<S::Ok, S::Error>
     where
         S: Serializer,
@@ -140,5 +140,4 @@
 
     let v = Option::deserialize(deserializer)?;
     Ok(v.map(|Wrapper(a)| a))
->>>>>>> b30991f5
 }