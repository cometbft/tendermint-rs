--- conflicted
+++ resolved
@@ -1,12 +1,8 @@
 //! Node information (used in RPC responses)
 
-<<<<<<< HEAD
 use crate::prelude::*;
-use crate::{chain, channel::Channels, net, node, serializers, Moniker, Version};
+use crate::{chain, channel::Channels, node, serializers, Moniker, Version};
 use core::fmt::{self, Display};
-=======
-use crate::{chain, channel::Channels, node, serializers, Moniker, Version};
->>>>>>> 1ab5e862
 use serde::{Deserialize, Serialize};
 
 /// Node information
