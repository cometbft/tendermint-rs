//! Block headers

use crate::serializers;
<<<<<<< HEAD
use crate::{account, amino_types, block, chain, lite, Hash, Time};
use amino_types::{AminoMessage, BlockId, ConsensusVersion, TimeMsg};
use serde::{de::Error as _, Deserialize, Deserializer, Serialize};
use std::str::FromStr;
=======
use crate::{account, block, chain, Hash, Time};
use serde::{Deserialize, Serialize};
>>>>>>> 9259c6d4

/// Block `Header` values contain metadata about the block and about the
/// consensus, as well as commitments to the data in the current block, the
/// previous block, and the results returned by the application.
///
/// <https://github.com/tendermint/tendermint/blob/master/docs/spec/blockchain/blockchain.md#header>
#[derive(Serialize, Deserialize, Clone, Debug)]
pub struct Header {
    /// Header version
    pub version: Version,

    /// Chain ID
    pub chain_id: chain::Id,

    /// Current block height
    pub height: block::Height,

    /// Current timestamp
    pub time: Time,

    /// Number of transactions in block
    #[serde(
        serialize_with = "serializers::serialize_u64",
        deserialize_with = "serializers::parse_u64"
    )]
    pub num_txs: u64,

    /// Total number of transactions
    #[serde(
        serialize_with = "serializers::serialize_u64",
        deserialize_with = "serializers::parse_u64"
    )]
    pub total_txs: u64,

    /// Previous block info
    #[serde(deserialize_with = "serializers::parse_non_empty_block_id")]
    pub last_block_id: Option<block::Id>,

    /// Commit from validators from the last block
    #[serde(deserialize_with = "serializers::parse_non_empty_hash")]
    pub last_commit_hash: Option<Hash>,

    /// Merkle root of transaction hashes
    #[serde(deserialize_with = "serializers::parse_non_empty_hash")]
    pub data_hash: Option<Hash>,

    /// Validators for the current block
    pub validators_hash: Hash,

    /// Validators for the next block
    pub next_validators_hash: Hash,

    /// Consensus params for the current block
    pub consensus_hash: Hash,

    /// State after txs from the previous block
    #[serde(deserialize_with = "serializers::parse_hex")]
    pub app_hash: Vec<u8>,

    /// Root hash of all results from the txs from the previous block
    #[serde(deserialize_with = "serializers::parse_non_empty_hash")]
    pub last_results_hash: Option<Hash>,

    /// Hash of evidence included in the block
    #[serde(deserialize_with = "serializers::parse_non_empty_hash")]
    pub evidence_hash: Option<Hash>,

    /// Original proposer of the block
    pub proposer_address: account::Id,
}

<<<<<<< HEAD
impl lite::Header for Header {
    type Time = Time;

    fn height(&self) -> block::Height {
        self.height
    }

    fn bft_time(&self) -> Time {
        self.time
    }

    fn validators_hash(&self) -> Hash {
        self.validators_hash
    }

    fn next_validators_hash(&self) -> Hash {
        self.next_validators_hash
    }

    fn hash(&self) -> Hash {
        // Note that if there is an encoding problem this will
        // panic (as the golang code would):
        // https://github.com/tendermint/tendermint/blob/134fe2896275bb926b49743c1e25493f6b24cc31/types/block.go#L393
        // https://github.com/tendermint/tendermint/blob/134fe2896275bb926b49743c1e25493f6b24cc31/types/encoding_helper.go#L9:6

        let mut fields_bytes: Vec<Vec<u8>> = Vec::with_capacity(16);
        fields_bytes.push(AminoMessage::bytes_vec(&ConsensusVersion::from(
            &self.version,
        )));
        fields_bytes.push(bytes_enc(self.chain_id.as_bytes()));
        fields_bytes.push(encode_varint(self.height.value()));
        fields_bytes.push(AminoMessage::bytes_vec(&TimeMsg::from(self.time)));
        fields_bytes.push(encode_varint(self.num_txs));
        fields_bytes.push(encode_varint(self.total_txs));
        fields_bytes.push(
            self.last_block_id
                .as_ref()
                .map_or(vec![], |id| AminoMessage::bytes_vec(&BlockId::from(id))),
        );
        fields_bytes.push(self.last_commit_hash.as_ref().map_or(vec![], encode_hash));
        fields_bytes.push(self.data_hash.as_ref().map_or(vec![], encode_hash));
        fields_bytes.push(encode_hash(&self.validators_hash));
        fields_bytes.push(encode_hash(&self.next_validators_hash));
        fields_bytes.push(encode_hash(&self.consensus_hash));
        fields_bytes.push(self.app_hash.as_ref().map_or(vec![], encode_hash));
        fields_bytes.push(self.last_results_hash.as_ref().map_or(vec![], encode_hash));
        fields_bytes.push(self.evidence_hash.as_ref().map_or(vec![], encode_hash));
        fields_bytes.push(bytes_enc(self.proposer_address.as_bytes()));

        Hash::Sha256(simple_hash_from_byte_vectors(&fields_bytes))
    }
}

/// Parse empty block id as None.
pub fn parse_non_empty_block_id<'de, D>(deserializer: D) -> Result<Option<block::Id>, D::Error>
where
    D: Deserializer<'de>,
{
    #[derive(Deserialize)]
    struct Parts {
        #[serde(deserialize_with = "serializers::parse_u64")]
        total: u64,
        hash: String,
    }
    #[derive(Deserialize)]
    struct BlockId {
        hash: String,
        parts: Parts,
    }
    let tmp_id = BlockId::deserialize(deserializer)?;
    if tmp_id.hash.is_empty() {
        Ok(None)
    } else {
        Ok(Some(block::Id {
            hash: Hash::from_str(&tmp_id.hash)
                .map_err(|err| D::Error::custom(format!("{}", err)))?,
            parts: if tmp_id.parts.hash.is_empty() {
                None
            } else {
                Some(block::parts::Header {
                    total: tmp_id.parts.total,
                    hash: Hash::from_str(&tmp_id.parts.hash)
                        .map_err(|err| D::Error::custom(format!("{}", err)))?,
                })
            },
        }))
    }
}

=======
>>>>>>> 9259c6d4
/// `Version` contains the protocol version for the blockchain and the
/// application.
///
/// <https://github.com/tendermint/tendermint/blob/master/docs/spec/blockchain/blockchain.md#version>
#[derive(Serialize, Deserialize, Clone, Debug)]
pub struct Version {
    /// Block version
    #[serde(
        serialize_with = "serializers::serialize_u64",
        deserialize_with = "serializers::parse_u64"
    )]
    pub block: u64,

    /// App version
    #[serde(
        serialize_with = "serializers::serialize_u64",
        deserialize_with = "serializers::parse_u64"
    )]
    pub app: u64,
<<<<<<< HEAD
}

fn bytes_enc(bytes: &[u8]) -> Vec<u8> {
    let mut chain_id_enc = vec![];
    prost_amino::encode_length_delimiter(bytes.len(), &mut chain_id_enc)
        .expect("buffer size not sufficient to encode message");
    chain_id_enc.append(&mut bytes.to_vec());
    chain_id_enc
}

fn encode_hash(hash: &Hash) -> Vec<u8> {
    bytes_enc(hash.as_bytes())
}

fn encode_varint(val: u64) -> Vec<u8> {
    let mut val_enc = vec![];
    prost_amino::encoding::encode_varint(val, &mut val_enc);
    val_enc
=======
>>>>>>> 9259c6d4
}<|MERGE_RESOLUTION|>--- conflicted
+++ resolved
@@ -1,15 +1,8 @@
 //! Block headers
 
 use crate::serializers;
-<<<<<<< HEAD
-use crate::{account, amino_types, block, chain, lite, Hash, Time};
-use amino_types::{AminoMessage, BlockId, ConsensusVersion, TimeMsg};
-use serde::{de::Error as _, Deserialize, Deserializer, Serialize};
-use std::str::FromStr;
-=======
 use crate::{account, block, chain, Hash, Time};
 use serde::{Deserialize, Serialize};
->>>>>>> 9259c6d4
 
 /// Block `Header` values contain metadata about the block and about the
 /// consensus, as well as commitments to the data in the current block, the
@@ -81,98 +74,6 @@
     pub proposer_address: account::Id,
 }
 
-<<<<<<< HEAD
-impl lite::Header for Header {
-    type Time = Time;
-
-    fn height(&self) -> block::Height {
-        self.height
-    }
-
-    fn bft_time(&self) -> Time {
-        self.time
-    }
-
-    fn validators_hash(&self) -> Hash {
-        self.validators_hash
-    }
-
-    fn next_validators_hash(&self) -> Hash {
-        self.next_validators_hash
-    }
-
-    fn hash(&self) -> Hash {
-        // Note that if there is an encoding problem this will
-        // panic (as the golang code would):
-        // https://github.com/tendermint/tendermint/blob/134fe2896275bb926b49743c1e25493f6b24cc31/types/block.go#L393
-        // https://github.com/tendermint/tendermint/blob/134fe2896275bb926b49743c1e25493f6b24cc31/types/encoding_helper.go#L9:6
-
-        let mut fields_bytes: Vec<Vec<u8>> = Vec::with_capacity(16);
-        fields_bytes.push(AminoMessage::bytes_vec(&ConsensusVersion::from(
-            &self.version,
-        )));
-        fields_bytes.push(bytes_enc(self.chain_id.as_bytes()));
-        fields_bytes.push(encode_varint(self.height.value()));
-        fields_bytes.push(AminoMessage::bytes_vec(&TimeMsg::from(self.time)));
-        fields_bytes.push(encode_varint(self.num_txs));
-        fields_bytes.push(encode_varint(self.total_txs));
-        fields_bytes.push(
-            self.last_block_id
-                .as_ref()
-                .map_or(vec![], |id| AminoMessage::bytes_vec(&BlockId::from(id))),
-        );
-        fields_bytes.push(self.last_commit_hash.as_ref().map_or(vec![], encode_hash));
-        fields_bytes.push(self.data_hash.as_ref().map_or(vec![], encode_hash));
-        fields_bytes.push(encode_hash(&self.validators_hash));
-        fields_bytes.push(encode_hash(&self.next_validators_hash));
-        fields_bytes.push(encode_hash(&self.consensus_hash));
-        fields_bytes.push(self.app_hash.as_ref().map_or(vec![], encode_hash));
-        fields_bytes.push(self.last_results_hash.as_ref().map_or(vec![], encode_hash));
-        fields_bytes.push(self.evidence_hash.as_ref().map_or(vec![], encode_hash));
-        fields_bytes.push(bytes_enc(self.proposer_address.as_bytes()));
-
-        Hash::Sha256(simple_hash_from_byte_vectors(&fields_bytes))
-    }
-}
-
-/// Parse empty block id as None.
-pub fn parse_non_empty_block_id<'de, D>(deserializer: D) -> Result<Option<block::Id>, D::Error>
-where
-    D: Deserializer<'de>,
-{
-    #[derive(Deserialize)]
-    struct Parts {
-        #[serde(deserialize_with = "serializers::parse_u64")]
-        total: u64,
-        hash: String,
-    }
-    #[derive(Deserialize)]
-    struct BlockId {
-        hash: String,
-        parts: Parts,
-    }
-    let tmp_id = BlockId::deserialize(deserializer)?;
-    if tmp_id.hash.is_empty() {
-        Ok(None)
-    } else {
-        Ok(Some(block::Id {
-            hash: Hash::from_str(&tmp_id.hash)
-                .map_err(|err| D::Error::custom(format!("{}", err)))?,
-            parts: if tmp_id.parts.hash.is_empty() {
-                None
-            } else {
-                Some(block::parts::Header {
-                    total: tmp_id.parts.total,
-                    hash: Hash::from_str(&tmp_id.parts.hash)
-                        .map_err(|err| D::Error::custom(format!("{}", err)))?,
-                })
-            },
-        }))
-    }
-}
-
-=======
->>>>>>> 9259c6d4
 /// `Version` contains the protocol version for the blockchain and the
 /// application.
 ///
@@ -192,25 +93,4 @@
         deserialize_with = "serializers::parse_u64"
     )]
     pub app: u64,
-<<<<<<< HEAD
-}
-
-fn bytes_enc(bytes: &[u8]) -> Vec<u8> {
-    let mut chain_id_enc = vec![];
-    prost_amino::encode_length_delimiter(bytes.len(), &mut chain_id_enc)
-        .expect("buffer size not sufficient to encode message");
-    chain_id_enc.append(&mut bytes.to_vec());
-    chain_id_enc
-}
-
-fn encode_hash(hash: &Hash) -> Vec<u8> {
-    bytes_enc(hash.as_bytes())
-}
-
-fn encode_varint(val: u64) -> Vec<u8> {
-    let mut val_enc = vec![];
-    prost_amino::encoding::encode_varint(val, &mut val_enc);
-    val_enc
-=======
->>>>>>> 9259c6d4
 }