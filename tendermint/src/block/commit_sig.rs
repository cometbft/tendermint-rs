//! CommitSig within Commit

<<<<<<< HEAD
use crate::lite::error::{Error, Kind};
use crate::lite::ValidatorSet;
use crate::serializers;
use crate::{account, validator, Signature, Time};
use anomaly::fail;
use serde::{de::Error as _, Deserialize, Deserializer, Serialize, Serializer};

/// BlockIDFlag is used to indicate the validator has voted either for nil, a particular BlockID or
/// was absent.
#[derive(Copy, Clone, Debug, PartialEq)]
pub enum BlockIDFlag {
    /// BlockIDFlagAbsent - no vote was received from a validator.
    BlockIDFlagAbsent = 1,
    /// BlockIDFlagCommit - voted for the Commit.BlockID.
    BlockIDFlagCommit = 2,
    /// BlockIDFlagNil - voted for nil.
    BlockIDFlagNil = 3,
}

impl BlockIDFlag {
    /// Deserialize this type from a byte
    pub fn from_u8(byte: u8) -> Option<BlockIDFlag> {
        match byte {
            1 => Some(BlockIDFlag::BlockIDFlagAbsent),
            2 => Some(BlockIDFlag::BlockIDFlagCommit),
            3 => Some(BlockIDFlag::BlockIDFlagNil),
            _ => None,
        }
    }

    /// Serialize this type as a byte
    pub fn to_u8(self) -> u8 {
        self as u8
    }

    /// Serialize this type as a 32-bit unsigned integer
    pub fn to_u32(self) -> u32 {
        self as u32
    }
}

impl Serialize for BlockIDFlag {
    fn serialize<S: Serializer>(&self, serializer: S) -> Result<S::Ok, S::Error> {
        self.to_u8().serialize(serializer)
    }
}

impl<'de> Deserialize<'de> for BlockIDFlag {
    fn deserialize<D: Deserializer<'de>>(deserializer: D) -> Result<Self, D::Error> {
        let byte = u8::deserialize(deserializer)?;
        BlockIDFlag::from_u8(byte)
            .ok_or_else(|| D::Error::custom(format!("invalid block ID flag: {}", byte)))
    }
}
=======
use crate::serializers::BlockIDFlag;
use crate::serializers::RawCommitSig;
use crate::{account, Signature, Time};
use serde::{Deserialize, Serialize};
use std::convert::TryFrom;
>>>>>>> afb11bf2

/// CommitSig represents a signature of a validator.
/// It's a part of the Commit and can be used to reconstruct the vote set given the validator set.
#[derive(Serialize, Deserialize, Clone, Debug, PartialEq)]
#[serde(try_from = "RawCommitSig")]
pub enum CommitSig {
    /// no vote was received from a validator.
    // Todo: https://github.com/informalsystems/tendermint-rs/issues/260 - CommitSig validator address missing in Absent vote
    BlockIDFlagAbsent,
    /// voted for the Commit.BlockID.
    BlockIDFlagCommit {
        /// Validator address
        validator_address: account::Id,
        /// Timestamp of vote
        timestamp: Time,
        /// Signature of vote
        signature: Signature,
    },
    /// voted for nil.
    BlockIDFlagNil {
        /// Validator address
        validator_address: account::Id,
        /// Timestamp of vote
        timestamp: Time,
        /// Signature of vote
        signature: Signature,
    },
}

// Todo: https://github.com/informalsystems/tendermint-rs/issues/259 - CommitSig Timestamp can be zero time
// Todo: https://github.com/informalsystems/tendermint-rs/issues/260 - CommitSig validator address missing in Absent vote
impl TryFrom<RawCommitSig> for CommitSig {
    type Error = &'static str;

    fn try_from(value: RawCommitSig) -> Result<Self, Self::Error> {
        match value.block_id_flag {
            BlockIDFlag::BlockIDFlagAbsent => {
                if value.timestamp.is_some()
                    && value.timestamp.unwrap()
                        != Time::parse_from_rfc3339("0001-01-01T00:00:00Z").unwrap()
                {
                    return Err("timestamp is present for BlockIDFlagAbsent CommitSig");
                }
                if value.signature.is_some() {
                    return Err("signature is present for BlockIDFlagAbsent CommitSig");
                }
                Ok(CommitSig::BlockIDFlagAbsent)
            }
            BlockIDFlag::BlockIDFlagCommit => {
                if value.timestamp.is_none() {
                    Err("timestamp is missing for BlockIDFlagCommit CommitSig")
                } else if value.signature.is_none() {
                    Err("signature is missing for BlockIDFlagCommit CommitSig")
                } else if value.validator_address.is_none() {
                    Err("validator_address is missing for BlockIDFlagCommit CommitSig")
                } else {
                    Ok(CommitSig::BlockIDFlagCommit {
                        validator_address: value.validator_address.unwrap(),
                        timestamp: value.timestamp.unwrap(),
                        signature: value.signature.unwrap(),
                    })
                }
            }
            BlockIDFlag::BlockIDFlagNil => {
                if value.timestamp.is_none() {
                    Err("timestamp is missing for BlockIDFlagNil CommitSig")
                } else if value.signature.is_none() {
                    Err("signature is missing for BlockIDFlagNil CommitSig")
                } else if value.validator_address.is_none() {
                    Err("validator_address is missing for BlockIDFlagNil CommitSig")
                } else {
                    Ok(CommitSig::BlockIDFlagNil {
                        validator_address: value.validator_address.unwrap(),
                        timestamp: value.timestamp.unwrap(),
                        signature: value.signature.unwrap(),
                    })
                }
            }
        }
    }

    /// Validate votes
    pub fn validate(&self, vals: &validator::Set) -> Result<(), Error> {
        match self.block_id_flag {
            BlockIDFlag::BlockIDFlagAbsent => {
                if self.validator_address.is_some() {
                    fail!(
                        Kind::ImplementationSpecific,
                        "validator address is present for absent CommitSig {:#?}",
                        self
                    );
                }
                if self.signature.is_some() {
                    fail!(
                        Kind::ImplementationSpecific,
                        "signature is present for absent CommitSig {:#?}",
                        self
                    );
                }
                // TODO: deal with Time
                // see https://github.com/informalsystems/tendermint-rs/pull/196#discussion_r401027989
            }
            BlockIDFlag::BlockIDFlagCommit | BlockIDFlag::BlockIDFlagNil => {
                if self.validator_address.is_none() {
                    fail!(
                        Kind::ImplementationSpecific,
                        "missing validator address for non-absent CommitSig {:#?}",
                        self
                    );
                }
                if self.signature.is_none() {
                    fail!(
                        Kind::ImplementationSpecific,
                        "missing signature for non-absent CommitSig {:#?}",
                        self
                    );
                }
                // TODO: this last check is only necessary if we do full verification (2/3) but the
                // above checks should actually happen always (even if we skip forward)
                //
                // returns ImplementationSpecific error if it detects a signer
                // that is not present in the validator set:
                if let Some(val_addr) = self.validator_address {
                    if vals.validator(val_addr) == None {
                        fail!(
                            Kind::ImplementationSpecific,
                            "Found a faulty signer ({}) not present in the validator set ({})",
                            val_addr,
                            vals.hash()
                        );
                    }
                }
            }
        }

        Ok(())
    }
}<|MERGE_RESOLUTION|>--- conflicted
+++ resolved
@@ -1,67 +1,10 @@
 //! CommitSig within Commit
 
-<<<<<<< HEAD
-use crate::lite::error::{Error, Kind};
-use crate::lite::ValidatorSet;
-use crate::serializers;
-use crate::{account, validator, Signature, Time};
-use anomaly::fail;
-use serde::{de::Error as _, Deserialize, Deserializer, Serialize, Serializer};
-
-/// BlockIDFlag is used to indicate the validator has voted either for nil, a particular BlockID or
-/// was absent.
-#[derive(Copy, Clone, Debug, PartialEq)]
-pub enum BlockIDFlag {
-    /// BlockIDFlagAbsent - no vote was received from a validator.
-    BlockIDFlagAbsent = 1,
-    /// BlockIDFlagCommit - voted for the Commit.BlockID.
-    BlockIDFlagCommit = 2,
-    /// BlockIDFlagNil - voted for nil.
-    BlockIDFlagNil = 3,
-}
-
-impl BlockIDFlag {
-    /// Deserialize this type from a byte
-    pub fn from_u8(byte: u8) -> Option<BlockIDFlag> {
-        match byte {
-            1 => Some(BlockIDFlag::BlockIDFlagAbsent),
-            2 => Some(BlockIDFlag::BlockIDFlagCommit),
-            3 => Some(BlockIDFlag::BlockIDFlagNil),
-            _ => None,
-        }
-    }
-
-    /// Serialize this type as a byte
-    pub fn to_u8(self) -> u8 {
-        self as u8
-    }
-
-    /// Serialize this type as a 32-bit unsigned integer
-    pub fn to_u32(self) -> u32 {
-        self as u32
-    }
-}
-
-impl Serialize for BlockIDFlag {
-    fn serialize<S: Serializer>(&self, serializer: S) -> Result<S::Ok, S::Error> {
-        self.to_u8().serialize(serializer)
-    }
-}
-
-impl<'de> Deserialize<'de> for BlockIDFlag {
-    fn deserialize<D: Deserializer<'de>>(deserializer: D) -> Result<Self, D::Error> {
-        let byte = u8::deserialize(deserializer)?;
-        BlockIDFlag::from_u8(byte)
-            .ok_or_else(|| D::Error::custom(format!("invalid block ID flag: {}", byte)))
-    }
-}
-=======
 use crate::serializers::BlockIDFlag;
 use crate::serializers::RawCommitSig;
 use crate::{account, Signature, Time};
 use serde::{Deserialize, Serialize};
 use std::convert::TryFrom;
->>>>>>> afb11bf2
 
 /// CommitSig represents a signature of a validator.
 /// It's a part of the Commit and can be used to reconstruct the vote set given the validator set.
@@ -142,61 +85,4 @@
             }
         }
     }
-
-    /// Validate votes
-    pub fn validate(&self, vals: &validator::Set) -> Result<(), Error> {
-        match self.block_id_flag {
-            BlockIDFlag::BlockIDFlagAbsent => {
-                if self.validator_address.is_some() {
-                    fail!(
-                        Kind::ImplementationSpecific,
-                        "validator address is present for absent CommitSig {:#?}",
-                        self
-                    );
-                }
-                if self.signature.is_some() {
-                    fail!(
-                        Kind::ImplementationSpecific,
-                        "signature is present for absent CommitSig {:#?}",
-                        self
-                    );
-                }
-                // TODO: deal with Time
-                // see https://github.com/informalsystems/tendermint-rs/pull/196#discussion_r401027989
-            }
-            BlockIDFlag::BlockIDFlagCommit | BlockIDFlag::BlockIDFlagNil => {
-                if self.validator_address.is_none() {
-                    fail!(
-                        Kind::ImplementationSpecific,
-                        "missing validator address for non-absent CommitSig {:#?}",
-                        self
-                    );
-                }
-                if self.signature.is_none() {
-                    fail!(
-                        Kind::ImplementationSpecific,
-                        "missing signature for non-absent CommitSig {:#?}",
-                        self
-                    );
-                }
-                // TODO: this last check is only necessary if we do full verification (2/3) but the
-                // above checks should actually happen always (even if we skip forward)
-                //
-                // returns ImplementationSpecific error if it detects a signer
-                // that is not present in the validator set:
-                if let Some(val_addr) = self.validator_address {
-                    if vals.validator(val_addr) == None {
-                        fail!(
-                            Kind::ImplementationSpecific,
-                            "Found a faulty signer ({}) not present in the validator set ({})",
-                            val_addr,
-                            vals.hash()
-                        );
-                    }
-                }
-            }
-        }
-
-        Ok(())
-    }
 }