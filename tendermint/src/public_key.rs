--- conflicted
+++ resolved
@@ -116,13 +116,12 @@
 }
 
 tendermint_pb_modules! {
-    use super::PublicKey;
+    use super::{PublicKey, Ed25519};
     use pb::crypto::{PublicKey as RawPublicKey, public_key::Sum};
     use crate::{prelude::*, Error};
 
     impl Protobuf<RawPublicKey> for PublicKey {}
 
-<<<<<<< HEAD
     impl TryFrom<RawPublicKey> for PublicKey {
         type Error = Error;
 
@@ -131,8 +130,8 @@
                 .sum
                 .ok_or_else(|| Error::invalid_key("empty sum".to_string()))?;
             if let Sum::Ed25519(b) = sum {
-                return Self::from_raw_ed25519(b)
-                    .ok_or_else(|| Error::invalid_key("malformed ed25519 key".to_string()));
+                let key = Ed25519::try_from(&b[..])?;
+                return Ok(PublicKey::Ed25519(key));
             }
             #[cfg(feature = "secp256k1")]
             if let Sum::Secp256k1(b) = sum {
@@ -140,20 +139,6 @@
                     .ok_or_else(|| Error::invalid_key("malformed key".to_string()));
             }
             Err(Error::invalid_key("not an ed25519 key".to_string()))
-=======
-    fn try_from(value: RawPublicKey) -> Result<Self, Self::Error> {
-        let sum = &value
-            .sum
-            .ok_or_else(|| Error::invalid_key("empty sum".to_string()))?;
-        if let Sum::Ed25519(b) = sum {
-            let key = Ed25519::try_from(&b[..])?;
-            return Ok(PublicKey::Ed25519(key));
-        }
-        #[cfg(feature = "secp256k1")]
-        if let Sum::Secp256k1(b) = sum {
-            return Self::from_raw_secp256k1(b)
-                .ok_or_else(|| Error::invalid_key("malformed key".to_string()));
->>>>>>> 47e28b50
         }
     }
 
