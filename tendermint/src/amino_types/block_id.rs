use super::validate::{ConsensusMessage, ValidationError, ValidationErrorKind};
use crate::block::parts;
use crate::{
    block,
    error::Error,
    hash,
    hash::{Hash, SHA256_HASH_SIZE},
};
<<<<<<< HEAD
use std::convert::TryFrom;
=======
use prost_amino_derive::Message;
>>>>>>> 9259c6d4

#[derive(Clone, PartialEq, Message)]
pub struct BlockId {
    #[prost_amino(bytes, tag = "1")]
    pub hash: Vec<u8>,
    #[prost_amino(message, tag = "2")]
    pub parts_header: Option<PartsSetHeader>,
}

impl BlockId {
    pub fn new(hash: Vec<u8>, parts_header: Option<PartsSetHeader>) -> Self {
        Self { hash, parts_header }
    }
}

impl block::ParseId for BlockId {
    fn parse_block_id(&self) -> Result<block::Id, Error> {
        let hash = Hash::new(hash::Algorithm::Sha256, &self.hash)?;
        let parts_header = self
            .parts_header
            .as_ref()
            .and_then(PartsSetHeader::parse_parts_header);
        Ok(block::Id::new(hash, parts_header))
    }
}

impl From<&block::Id> for BlockId {
    fn from(bid: &block::Id) -> Self {
        let bid_hash = bid.hash.as_bytes();
        Self::new(
            bid_hash.to_vec(),
            bid.parts.as_ref().map(PartsSetHeader::from),
        )
    }
}

impl ConsensusMessage for BlockId {
    fn validate_basic(&self) -> Result<(), ValidationError> {
        // Hash can be empty in case of POLBlockID in Proposal.
        if !self.hash.is_empty() && self.hash.len() != SHA256_HASH_SIZE {
            return Err(ValidationErrorKind::InvalidHashSize.into());
        }
        self.parts_header
            .as_ref()
            .map_or(Ok(()), ConsensusMessage::validate_basic)
    }
}

#[derive(Clone, PartialEq, Message)]
<<<<<<< HEAD
pub struct Canonical {
    #[prost(bytes, tag = "1")]
=======
pub struct CanonicalBlockId {
    #[prost_amino(bytes, tag = "1")]
>>>>>>> 9259c6d4
    pub hash: Vec<u8>,
    #[prost_amino(message, tag = "2")]
    pub parts_header: Option<CanonicalPartSetHeader>,
}

impl block::ParseId for Canonical {
    fn parse_block_id(&self) -> Result<block::Id, Error> {
        let hash = Hash::new(hash::Algorithm::Sha256, &self.hash)?;
        let parts_header = self
            .parts_header
            .as_ref()
            .and_then(CanonicalPartSetHeader::parse_parts_header);
        Ok(block::Id::new(hash, parts_header))
    }
}

#[derive(Clone, PartialEq, Message)]
pub struct PartsSetHeader {
    #[prost_amino(int64, tag = "1")]
    pub total: i64,
    #[prost_amino(bytes, tag = "2")]
    pub hash: Vec<u8>,
}

impl PartsSetHeader {
    pub fn new(total: i64, hash: Vec<u8>) -> Self {
        Self { total, hash }
    }

    fn parse_parts_header(&self) -> Option<block::parts::Header> {
        Hash::new(hash::Algorithm::Sha256, &self.hash)
            .map(|hash| block::parts::Header::new(self.total as u64, hash))
            .ok()
    }
}

// TODO(xla): Rework into TryFrom.
#[allow(clippy::fallible_impl_from)]
impl From<&parts::Header> for PartsSetHeader {
    fn from(parts: &parts::Header) -> Self {
        Self::new(
            i64::try_from(parts.total).expect("overflow"),
            parts.hash.as_bytes().to_vec(),
        )
    }
}

impl ConsensusMessage for PartsSetHeader {
    fn validate_basic(&self) -> Result<(), ValidationError> {
        if self.total < 0 {
            return Err(ValidationErrorKind::NegativeTotal.into());
        }
        // Hash can be empty in case of POLBlockID.PartsHeader in Proposal.
        if !self.hash.is_empty() && self.hash.len() != SHA256_HASH_SIZE {
            return Err(ValidationErrorKind::InvalidHashSize.into());
        }
        Ok(())
    }
}

#[derive(Clone, PartialEq, Message)]
pub struct CanonicalPartSetHeader {
    #[prost_amino(bytes, tag = "1")]
    pub hash: Vec<u8>,
    #[prost_amino(int64, tag = "2")]
    pub total: i64,
}

impl CanonicalPartSetHeader {
    fn parse_parts_header(&self) -> Option<block::parts::Header> {
        Hash::new(hash::Algorithm::Sha256, &self.hash)
            .map(|hash| block::parts::Header::new(self.total as u64, hash))
            .ok()
    }
}<|MERGE_RESOLUTION|>--- conflicted
+++ resolved
@@ -6,11 +6,8 @@
     hash,
     hash::{Hash, SHA256_HASH_SIZE},
 };
-<<<<<<< HEAD
+use prost_amino_derive::Message;
 use std::convert::TryFrom;
-=======
-use prost_amino_derive::Message;
->>>>>>> 9259c6d4
 
 #[derive(Clone, PartialEq, Message)]
 pub struct BlockId {
@@ -60,13 +57,8 @@
 }
 
 #[derive(Clone, PartialEq, Message)]
-<<<<<<< HEAD
 pub struct Canonical {
-    #[prost(bytes, tag = "1")]
-=======
-pub struct CanonicalBlockId {
     #[prost_amino(bytes, tag = "1")]
->>>>>>> 9259c6d4
     pub hash: Vec<u8>,
     #[prost_amino(message, tag = "2")]
     pub parts_header: Option<CanonicalPartSetHeader>,
