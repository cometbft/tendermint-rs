--- conflicted
+++ resolved
@@ -195,11 +195,7 @@
     use super::*;
     use crate::amino_types::block_id::PartsSetHeader;
     use chrono::{DateTime, Utc};
-<<<<<<< HEAD
-    use prost::Message;
-=======
     use prost_amino::Message;
->>>>>>> 9259c6d4
 
     #[test]
     fn test_serialization() {
@@ -296,14 +292,7 @@
             242, 227, 236, 2,
         ];
 
-<<<<<<< HEAD
-        let have = SignProposalRequest::decode(&data).unwrap();
+        let have = SignProposalRequest::decode(data.as_ref()).unwrap();
         assert_eq!(have, want);
-=======
-        match SignProposalRequest::decode(data.as_ref()) {
-            Ok(have) => assert_eq!(have, want),
-            Err(err) => panic!(err.to_string()),
-        }
->>>>>>> 9259c6d4
     }
 }