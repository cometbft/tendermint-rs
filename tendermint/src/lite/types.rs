//! All traits that are necessary and need to be implemented to use the main
//! verification logic in [`super::verifier`] for a light client.

use std::fmt::Debug;
use std::time::SystemTime;

use crate::serializers;
use async_trait::async_trait;
use serde::{de::DeserializeOwned, Deserialize, Serialize};

use crate::lite::error::{Error, Kind};
use crate::Hash;

pub type Height = u64;

/// Header contains meta data about the block -
/// the height, the time, the hash of the validator set
/// that should sign this header, and the hash of the validator
/// set that should sign the next header.
pub trait Header: Clone + Debug + Serialize + DeserializeOwned {
    /// The header's notion of (bft-)time.
    /// We assume it can be converted to SystemTime.
    type Time: Into<SystemTime>;

    fn height(&self) -> Height;
    fn bft_time(&self) -> Self::Time;
    fn validators_hash(&self) -> Hash;
    fn next_validators_hash(&self) -> Hash;

    /// Hash of the header (ie. the hash of the block).
    fn hash(&self) -> Hash;
}

/// ValidatorSet is the full validator set.
/// It exposes its hash and its total power.
pub trait ValidatorSet: Clone + Debug + Serialize + DeserializeOwned {
    /// Hash of the validator set.
    fn hash(&self) -> Hash;

    /// Total voting power of the set
    fn total_power(&self) -> u64;
}

/// Commit is used to prove a Header can be trusted.
/// Verifying the Commit requires access to an associated ValidatorSet
/// to determine what voting power signed the commit.
pub trait Commit: Clone + Debug + Serialize + DeserializeOwned {
    type ValidatorSet: ValidatorSet;

    /// Hash of the header this commit is for.
    fn header_hash(&self) -> Hash;

    /// Compute the voting power of the validators that correctly signed the commit,
    /// according to their voting power in the passed in validator set.
    /// Will return an error in case an invalid signature was included.
    /// TODO/XXX: This cannot detect if a signature from an incorrect validator
    /// is included. That's fine when we're just trying to see if we can skip,
    /// but when actually verifying it means we might accept commits that have sigs from
    /// outside the correct validator set, which is something we expect to be able to detect
    /// (it's not a real issue, but it would indicate a faulty full node).
    ///
    ///
    /// This method corresponds to the (pure) auxiliary function in the spec:
    /// `votingpower_in(signers(h.Commit),h.Header.V)`.
    /// Note this expects the Commit to be able to compute `signers(h.Commit)`,
    /// ie. the identity of the validators that signed it, so they
    /// can be cross-referenced with the given `vals`.
    fn voting_power_in(&self, vals: &Self::ValidatorSet) -> Result<u64, Error>;

    /// Implementers should add addition validation against the given validator set
    /// or other implementation specific validation here.
    /// E.g. validate that the length of the included signatures in the commit match
    /// with the number of validators.
    fn validate(&self, vals: &Self::ValidatorSet) -> Result<(), Error>;
}

/// TrustThreshold defines how much of the total voting power of a known
/// and trusted validator set is sufficient for a commit to be
/// accepted going forward.
pub trait TrustThreshold: Copy + Clone + Debug + Serialize + DeserializeOwned {
    fn is_enough_power(&self, signed_voting_power: u64, total_voting_power: u64) -> bool;
}

/// TrustThresholdFraction defines what fraction of the total voting power of a known
/// and trusted validator set is sufficient for a commit to be
/// accepted going forward.
/// The [`Default::default()`] returns true, iff at least a third of the trusted
/// voting power signed (in other words at least one honest validator signed).
/// Some clients might require more than +1/3 and can implement their own
/// [`TrustThreshold`] which can be passed into all relevant methods.
#[derive(Copy, Clone, Debug, PartialEq, Serialize, Deserialize)]
pub struct TrustThresholdFraction {
<<<<<<< HEAD
    #[serde(
        serialize_with = "serializers::serialize_u64",
        deserialize_with = "serializers::parse_u64"
    )]
    pub numerator: u64,
    #[serde(
        serialize_with = "serializers::serialize_u64",
        deserialize_with = "serializers::parse_u64"
    )]
    pub denominator: u64,
=======
    #[serde(with = "serializers::from_str")]
    numerator: u64,
    #[serde(with = "serializers::from_str")]
    denominator: u64,
>>>>>>> d28c4b1d
}

impl TrustThresholdFraction {
    /// Instantiate a TrustThresholdFraction if the given denominator and
    /// numerator are valid.
    ///
    /// The parameters are valid iff `1/3 <= numerator/denominator <= 1`.
    /// In any other case we return [`Error::InvalidTrustThreshold`].
    pub fn new(numerator: u64, denominator: u64) -> Result<Self, Error> {
        if numerator <= denominator && denominator > 0 && 3 * numerator >= denominator {
            return Ok(Self {
                numerator,
                denominator,
            });
        }
        Err(Kind::InvalidTrustThreshold {
            got: format!("{}/{}", numerator, denominator),
        }
        .into())
    }
}

// TODO: should this go in the central place all impls live instead? (currently lite_impl)
impl TrustThreshold for TrustThresholdFraction {
    fn is_enough_power(&self, signed_voting_power: u64, total_voting_power: u64) -> bool {
        signed_voting_power * self.denominator > total_voting_power * self.numerator
    }
}

impl Default for TrustThresholdFraction {
    fn default() -> Self {
        Self::new(1, 3)
            .expect("initializing TrustThresholdFraction with valid fraction mustn't panic")
    }
}

/// Requester can be used to request [`SignedHeader`]s and [`ValidatorSet`]s for a
/// given height, e.g., by talking to a tendermint fullnode through RPC.
#[async_trait]
pub trait Requester<C, H>
where
    C: Commit,
    H: Header,
{
    /// Request the [`SignedHeader`] at height h.
    async fn signed_header(&self, h: Height) -> Result<SignedHeader<C, H>, Error>;

    /// Request the validator set at height h.
    async fn validator_set(&self, h: Height) -> Result<C::ValidatorSet, Error>;
}

/// TrustedState contains a state trusted by a lite client,
/// including the last header (at height h-1) and the validator set
/// (at height h) to use to verify the next header.
///
/// **Note:** The `#[serde(bound = ...)]` attribute is required to
/// derive `Deserialize` for this struct as Serde is not able to infer
/// the proper bound when associated types are involved.
#[derive(Clone, Debug, PartialEq, Serialize, Deserialize)]
#[serde(bound(deserialize = "C::ValidatorSet: Deserialize<'de>"))]
pub struct TrustedState<C, H>
where
    H: Header,
    C: Commit,
{
    last_header: SignedHeader<C, H>, // height H-1
    validators: C::ValidatorSet,     // height H
}

impl<C, H> TrustedState<C, H>
where
    H: Header,
    C: Commit,
{
    /// Initialize the TrustedState with the given signed header and validator set.
    /// Note that if the height of the passed in header is h-1, the passed in validator set
    /// must have been requested for height h.
    pub fn new(last_header: SignedHeader<C, H>, validators: C::ValidatorSet) -> Self {
        Self {
            last_header,
            validators,
        }
    }

    pub fn last_header(&self) -> &SignedHeader<C, H> {
        &self.last_header
    }

    pub fn validators(&self) -> &C::ValidatorSet {
        &self.validators
    }
}

/// SignedHeader bundles a [`Header`] and a [`Commit`] for convenience.
#[derive(Clone, Debug, PartialEq, Serialize, Deserialize)]
pub struct SignedHeader<C, H> {
    commit: C,
    header: H,
}

impl<C, H> SignedHeader<C, H>
where
    C: Commit,
    H: Header,
{
    pub fn new(commit: C, header: H) -> Self {
        Self { commit, header }
    }

    pub fn commit(&self) -> &C {
        &self.commit
    }

    pub fn header(&self) -> &H {
        &self.header
    }
}

#[cfg(test)]
pub(super) mod mocks {
    use anomaly::fail;
    use serde::Serialize;
    use sha2::{Digest, Sha256};

    use super::*;
    use crate::{hash::Algorithm, Hash};

    use std::collections::HashMap;

    #[derive(Clone, Debug, PartialEq, Serialize, Deserialize)]
    pub struct MockHeader {
        height: u64,
        time: SystemTime,
        vals: Hash,
        next_vals: Hash,
    }

    impl MockHeader {
        pub fn new(height: u64, time: SystemTime, vals: Hash, next_vals: Hash) -> MockHeader {
            MockHeader {
                height,
                time,
                vals,
                next_vals,
            }
        }

        pub fn set_time(&mut self, new_time: SystemTime) {
            self.time = new_time
        }
    }

    impl Header for MockHeader {
        type Time = SystemTime;

        fn height(&self) -> Height {
            self.height
        }
        fn bft_time(&self) -> Self::Time {
            self.time
        }
        fn validators_hash(&self) -> Hash {
            self.vals
        }
        fn next_validators_hash(&self) -> Hash {
            self.next_vals
        }
        fn hash(&self) -> Hash {
            json_hash(self)
        }
    }

    pub fn json_hash<T: ?Sized + Serialize>(value: &T) -> Hash {
        let encoded = serde_json::to_vec(value).unwrap();
        let hashed = Sha256::digest(&encoded);
        Hash::new(Algorithm::Sha256, &hashed).unwrap()
    }

    // vals are just ints, each has power 1
    #[derive(Clone, Debug, PartialEq, Serialize, Deserialize)]
    pub struct MockValSet {
        // NOTE: use HashSet instead?
        vals: Vec<usize>,
    }

    impl MockValSet {
        pub fn new(vals: Vec<usize>) -> MockValSet {
            MockValSet { vals }
        }
    }

    impl ValidatorSet for MockValSet {
        fn hash(&self) -> Hash {
            json_hash(&self)
        }
        fn total_power(&self) -> u64 {
            self.vals.len() as u64
        }
    }

    // commit is a list of vals that signed.
    #[derive(Clone, Debug, PartialEq, Serialize, Deserialize)]
    pub struct MockCommit {
        hash: Hash,
        vals: Vec<usize>,
    }

    impl MockCommit {
        pub fn new(hash: Hash, vals: Vec<usize>) -> MockCommit {
            MockCommit { hash, vals }
        }
    }
    impl Commit for MockCommit {
        type ValidatorSet = MockValSet;

        fn header_hash(&self) -> Hash {
            self.hash
        }

        // just the intersection
        fn voting_power_in(&self, vals: &Self::ValidatorSet) -> Result<u64, Error> {
            let mut power = 0;
            // if there's a signer thats not in the val set,
            // we can't detect it...
            for signer in self.vals.iter() {
                for val in vals.vals.iter() {
                    if signer == val {
                        power += 1
                    }
                }
            }
            Ok(power)
        }

        fn validate(&self, _vals: &Self::ValidatorSet) -> Result<(), Error> {
            // some implementation specific checks:
            if self.vals.is_empty() || self.hash.algorithm() != Algorithm::Sha256 {
                fail!(
                    Kind::ImplementationSpecific,
                    "validator set is empty, or, invalid hash algo"
                );
            }
            Ok(())
        }
    }

    pub type MockSignedHeader = SignedHeader<MockCommit, MockHeader>;
    pub type MockTrustedState = TrustedState<MockCommit, MockHeader>;

    // Mock requester holds a map from height to
    // Headers and commits.
    #[derive(Clone, Debug)]
    pub struct MockRequester {
        pub signed_headers: HashMap<u64, MockSignedHeader>,
        pub validators: HashMap<u64, MockValSet>,
    }

    impl MockRequester {
        pub fn new() -> Self {
            Self {
                signed_headers: HashMap::new(),
                validators: HashMap::new(),
            }
        }
    }

    #[async_trait]
    impl Requester<MockCommit, MockHeader> for MockRequester {
        async fn signed_header(
            &self,
            h: u64,
        ) -> Result<SignedHeader<MockCommit, MockHeader>, Error> {
            println!("requested signed header for height:{:?}", h);
            if let Some(sh) = self.signed_headers.get(&h) {
                return Ok(sh.to_owned());
            }
            println!("couldn't get sh for: {}", &h);
            fail!(Kind::RequestFailed, "couldn't get sh for: {}", &h);
        }

        async fn validator_set(&self, h: u64) -> Result<MockValSet, Error> {
            println!("requested validators for height:{:?}", h);
            if let Some(vs) = self.validators.get(&h) {
                return Ok(vs.to_owned());
            }
            println!("couldn't get vals for: {}", &h);
            fail!(Kind::RequestFailed, "couldn't get vals for: {}", &h);
        }
    }

    pub fn fixed_hash() -> Hash {
        Hash::new(Algorithm::Sha256, &Sha256::digest(&[5])).unwrap()
    }
}

#[cfg(test)]
mod tests {
    use crate::lite::types::mocks::*;
    use crate::lite::{Commit, Header, SignedHeader, TrustedState, ValidatorSet};
    use crate::lite::{TrustThreshold, TrustThresholdFraction};
    use crate::test::test_serialization_roundtrip;
    use std::time::SystemTime;

    #[test]
    fn default_is_enough_power() {
        let threshold = TrustThresholdFraction::default();

        // 100% > 33%
        assert!(threshold.is_enough_power(3, 3));

        // 66% > 33%
        assert!(threshold.is_enough_power(2, 3));

        // 33% <= 33%
        assert!(!threshold.is_enough_power(1, 3));

        // 1% < 33%
        assert!(!threshold.is_enough_power(1, 100));
    }

    #[test]
    fn signed_header() {
        let vs = &MockValSet::new(vec![1, 2]);
        let h = MockHeader::new(0, SystemTime::UNIX_EPOCH, vs.hash(), vs.hash());
        let c_header_hash = h.hash();
        let c_vals: Vec<usize> = vec![1];
        let c = MockCommit::new(c_header_hash, c_vals);
        assert_eq!(c.header_hash(), c_header_hash);
        let sh = SignedHeader::new(c.clone(), h.clone());
        assert_eq!(sh.header(), &h);
        assert_eq!(sh.commit(), &c);

        assert_eq!(sh.commit().header_hash(), h.hash());
        assert_eq!(
            sh.commit()
                .voting_power_in(vs)
                .expect("mock shouldn't fail"),
            1
        );
        assert_eq!(sh.header().height(), h.height());
        assert_eq!(sh.header().bft_time(), h.bft_time());
        assert!(sh.commit().validate(vs).is_ok());
    }

    #[test]
    fn trusted_state() {
        let vs = MockValSet::new(vec![1]);
        let h = MockHeader::new(0, SystemTime::UNIX_EPOCH, vs.hash(), vs.hash());
        let c = MockCommit::new(h.hash(), vec![]);
        let sh = SignedHeader::new(c, h);
        let ts = TrustedState::new(sh.clone(), vs.clone());
        assert_eq!(ts.last_header(), &sh);
        assert_eq!(ts.validators(), &vs);
    }

    #[test]
    fn trust_threshold_fraction() {
        assert_eq!(
            TrustThresholdFraction::default(),
            TrustThresholdFraction::new(1, 3).expect("mustn't panic")
        );
        assert!(TrustThresholdFraction::new(2, 3).is_ok());
        assert!(TrustThresholdFraction::new(1, 1).is_ok());

        assert!(TrustThresholdFraction::new(3, 1).is_err());
        assert!(TrustThresholdFraction::new(1, 4).is_err());
        assert!(TrustThresholdFraction::new(1, 5).is_err());
        assert!(TrustThresholdFraction::new(2, 7).is_err());
        assert!(TrustThresholdFraction::new(0, 1).is_err());
        assert!(TrustThresholdFraction::new(1, 0).is_err());
    }

    #[test]
    fn trust_threshold_fraction_serialization_roundtrip() {
        let json_data =
            include_str!("../../tests/support/serialization/trust_threshold/fraction.json");
        test_serialization_roundtrip::<TrustThresholdFraction>(json_data);
    }
}<|MERGE_RESOLUTION|>--- conflicted
+++ resolved
@@ -90,23 +90,10 @@
 /// [`TrustThreshold`] which can be passed into all relevant methods.
 #[derive(Copy, Clone, Debug, PartialEq, Serialize, Deserialize)]
 pub struct TrustThresholdFraction {
-<<<<<<< HEAD
-    #[serde(
-        serialize_with = "serializers::serialize_u64",
-        deserialize_with = "serializers::parse_u64"
-    )]
+    #[serde(with = "serializers::from_str")]
     pub numerator: u64,
-    #[serde(
-        serialize_with = "serializers::serialize_u64",
-        deserialize_with = "serializers::parse_u64"
-    )]
+    #[serde(with = "serializers::from_str")]
     pub denominator: u64,
-=======
-    #[serde(with = "serializers::from_str")]
-    numerator: u64,
-    #[serde(with = "serializers::from_str")]
-    denominator: u64,
->>>>>>> d28c4b1d
 }
 
 impl TrustThresholdFraction {
