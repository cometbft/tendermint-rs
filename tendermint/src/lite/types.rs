--- conflicted
+++ resolved
@@ -163,15 +163,11 @@
     InvalidCommitValue, // commit is not for the header we expected
     InvalidCommitLength,
 
-<<<<<<< HEAD
-    InsufficientVotingPower, /* TODO(Liamsi): change to same name as spec if this changes
-                              * (curently ErrTooMuchChange) */
-=======
     // TODO(EB): we need to differentiate when this is from
     // skipping and when it's from verifying !
     // https://github.com/interchainio/tendermint-rs/issues/119
-    InsufficientVotingPower, // TODO(Liamsi): change to same name as spec if this changes (curently ErrTooMuchChange)
->>>>>>> f177f0fb
+    InsufficientVotingPower, /* TODO(Liamsi): change to same name as spec if this changes
+                              * (curently ErrTooMuchChange) */
 
     RequestFailed,
 }