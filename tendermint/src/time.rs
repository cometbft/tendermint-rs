//! Timestamps used by Tendermint blockchains

<<<<<<< HEAD
use crate::error::{self, Error};

use chrono::{DateTime, Utc};
use serde::{Deserialize, Serialize};

=======
use std::convert::TryFrom;
>>>>>>> 1efe42c8
use std::fmt;
use std::ops::{Add, Sub};
use std::str::FromStr;
use std::time::{Duration, SystemTime, UNIX_EPOCH};

use chrono::{DateTime, Utc};
use prost_types::TimestampOutOfSystemRangeError;
use serde::{Deserialize, Serialize};

use tendermint_proto::google::protobuf::Timestamp;
use tendermint_proto::serializers::timestamp;
use tendermint_proto::Protobuf;

use crate::error::{Error, Kind};

/// Tendermint timestamps
/// <https://github.com/tendermint/spec/blob/d46cd7f573a2c6a2399fcab2cde981330aa63f37/spec/core/data_structures.md#time>
#[derive(Copy, Clone, Debug, Eq, PartialEq, PartialOrd, Ord, Serialize, Deserialize)]
#[serde(try_from = "Timestamp", into = "Timestamp")]
pub struct Time(DateTime<Utc>);

impl Protobuf<Timestamp> for Time {}

<<<<<<< HEAD
impl From<Timestamp> for Time {
    fn from(value: Timestamp) -> Self {
=======
impl TryFrom<Timestamp> for Time {
    type Error = TimestampOutOfSystemRangeError;

    fn try_from(value: Timestamp) -> Result<Self, Self::Error> {
>>>>>>> 1efe42c8
        // prost_types::Timestamp has a SystemTime converter but
        // tendermint_proto::Timestamp can be JSON-encoded
        let prost_value = prost_types::Timestamp {
            seconds: value.seconds,
            nanos: value.nanos,
        };

<<<<<<< HEAD
        SystemTime::from(prost_value).into()
=======
        SystemTime::try_from(prost_value).map(Into::into)
>>>>>>> 1efe42c8
    }
}

impl From<Time> for Timestamp {
    fn from(value: Time) -> Self {
        // prost_types::Timestamp has a SystemTime converter but
        // tendermint_proto::Timestamp can be JSON-encoded
        let prost_value = prost_types::Timestamp::from(SystemTime::from(value));
        Timestamp {
            seconds: prost_value.seconds,
            nanos: prost_value.nanos,
        }
    }
}

impl Time {
    /// Get [`Time`] value representing the current wall clock time
    pub fn now() -> Self {
        Time(Utc::now())
    }

    /// Get the [`UNIX_EPOCH`] time ("1970-01-01 00:00:00 UTC") as a [`Time`]
    pub fn unix_epoch() -> Self {
        UNIX_EPOCH.into()
    }

    /// Calculate the amount of time which has passed since another [`Time`]
    /// as a [`std::time::Duration`]
    pub fn duration_since(&self, other: Time) -> Result<Duration, Error> {
        self.0
            .signed_duration_since(other.0)
            .to_std()
            .map_err(error::out_of_range_error)
    }

    /// Parse [`Time`] from an RFC 3339 date
    pub fn parse_from_rfc3339(s: &str) -> Result<Time, Error> {
        let date = DateTime::parse_from_rfc3339(s)
            .map_err(error::chrono_parse_error)?
            .with_timezone(&Utc);
        Ok(Time(date))
    }

    /// Return an RFC 3339 and ISO 8601 date and time string with 6 subseconds digits and Z.
    pub fn as_rfc3339(&self) -> String {
        timestamp::as_rfc3339_nanos(&self.0)
    }
}

impl fmt::Display for Time {
    fn fmt(&self, f: &mut fmt::Formatter<'_>) -> Result<(), fmt::Error> {
        write!(f, "{}", self.as_rfc3339())
    }
}

impl FromStr for Time {
    type Err = Error;

    fn from_str(s: &str) -> Result<Self, Self::Err> {
        Time::parse_from_rfc3339(s)
    }
}

impl From<DateTime<Utc>> for Time {
    fn from(t: DateTime<Utc>) -> Time {
        Time(t)
    }
}

impl From<Time> for DateTime<Utc> {
    fn from(t: Time) -> DateTime<Utc> {
        t.0
    }
}

impl From<SystemTime> for Time {
    fn from(t: SystemTime) -> Time {
        Time(t.into())
    }
}

impl From<Time> for SystemTime {
    fn from(t: Time) -> SystemTime {
        t.0.into()
    }
}

impl Add<Duration> for Time {
    type Output = Self;

    fn add(self, rhs: Duration) -> Self::Output {
        let st: SystemTime = self.into();
        (st + rhs).into()
    }
}

impl Sub<Duration> for Time {
    type Output = Self;

    fn sub(self, rhs: Duration) -> Self::Output {
        let st: SystemTime = self.into();
        (st - rhs).into()
    }
}

/// Parse [`Time`] from a type
pub trait ParseTimestamp {
    /// Parse [`Time`], or return an [`Error`] if parsing failed
    fn parse_timestamp(&self) -> Result<Time, Error>;
}

#[cfg(test)]
mod tests {
    use super::*;
    use proptest::{prelude::*, sample::select};
    use tendermint_pbt_gen as pbt;

    // We want to make sure that these timestamps specifically get tested.
    fn particular_rfc3339_timestamps() -> impl Strategy<Value = String> {
        let strs: Vec<String> = vec![
            "2020-09-14T16:33:54.21191421Z",
            "2020-09-14T16:33:00Z",
            "2020-09-14T16:33:00.1Z",
            "2020-09-14T16:33:00.211914212Z",
            "1970-01-01T00:00:00Z",
            "2021-01-07T20:25:56.0455760Z",
            "2021-01-07T20:25:57.039219Z",
            "2021-01-07T20:25:58.03562100Z",
            "2021-01-07T20:25:59.000955200Z",
            "2021-01-07T20:26:04.0121030Z",
            "2021-01-07T20:26:05.005096Z",
            "2021-01-07T20:26:09.08488400Z",
            "2021-01-07T20:26:11.0875340Z",
            "2021-01-07T20:26:12.078268Z",
            "2021-01-07T20:26:13.08074100Z",
            "2021-01-07T20:26:15.079663000Z",
        ]
        .into_iter()
        .map(String::from)
        .collect();

        select(strs)
    }

    proptest! {
        #[test]
        fn can_parse_rfc3339_timestamps(stamp in pbt::time::arb_rfc3339_timestamp()) {
            prop_assert!(stamp.parse::<Time>().is_ok())
        }

        #[test]
        fn serde_from_value_is_the_inverse_of_to_value_within_reasonable_time_range(
            datetime in pbt::time::arb_datetime()
        ) {
            // If `from_value` is the inverse of `to_value`, then it will always
            // map the JSON `encoded_time` to back to the inital `time`.
            let time: Time = datetime.into();
            let json_encoded_time = serde_json::to_value(&time).unwrap();
            let decoded_time: Time = serde_json::from_value(json_encoded_time).unwrap();
            prop_assert_eq!(time, decoded_time);
        }

        #[test]
        fn serde_of_rfc3339_timestamps_is_safe(
            stamp in prop_oneof![
                pbt::time::arb_rfc3339_timestamp(),
                particular_rfc3339_timestamps(),
            ]
        ) {
            // ser/de of rfc3339 timestamps is safe if it never panics.
            // This differes from the the inverse test in that we are testing on
            // arbitrarily generated textual timestamps, rather than times in a
            // range. Tho we do incidentally test the inversion as well.
            let time: Time = stamp.parse().unwrap();
            let json_encoded_time = serde_json::to_value(&time).unwrap();
            let decoded_time: Time = serde_json::from_value(json_encoded_time).unwrap();
            prop_assert_eq!(time, decoded_time);
        }
    }
}<|MERGE_RESOLUTION|>--- conflicted
+++ resolved
@@ -1,14 +1,6 @@
 //! Timestamps used by Tendermint blockchains
 
-<<<<<<< HEAD
-use crate::error::{self, Error};
-
-use chrono::{DateTime, Utc};
-use serde::{Deserialize, Serialize};
-
-=======
 use std::convert::TryFrom;
->>>>>>> 1efe42c8
 use std::fmt;
 use std::ops::{Add, Sub};
 use std::str::FromStr;
@@ -22,7 +14,7 @@
 use tendermint_proto::serializers::timestamp;
 use tendermint_proto::Protobuf;
 
-use crate::error::{Error, Kind};
+use crate::error::{self, Error};
 
 /// Tendermint timestamps
 /// <https://github.com/tendermint/spec/blob/d46cd7f573a2c6a2399fcab2cde981330aa63f37/spec/core/data_structures.md#time>
@@ -32,15 +24,10 @@
 
 impl Protobuf<Timestamp> for Time {}
 
-<<<<<<< HEAD
-impl From<Timestamp> for Time {
-    fn from(value: Timestamp) -> Self {
-=======
 impl TryFrom<Timestamp> for Time {
     type Error = TimestampOutOfSystemRangeError;
 
     fn try_from(value: Timestamp) -> Result<Self, Self::Error> {
->>>>>>> 1efe42c8
         // prost_types::Timestamp has a SystemTime converter but
         // tendermint_proto::Timestamp can be JSON-encoded
         let prost_value = prost_types::Timestamp {
@@ -48,11 +35,7 @@
             nanos: value.nanos,
         };
 
-<<<<<<< HEAD
-        SystemTime::from(prost_value).into()
-=======
         SystemTime::try_from(prost_value).map(Into::into)
->>>>>>> 1efe42c8
     }
 }
 
