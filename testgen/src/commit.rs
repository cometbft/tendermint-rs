use gumdrop::Options;
use serde::Deserialize;
use simple_error::*;
use std::collections::BTreeSet;
use std::iter::FromIterator;
use tendermint::block::{self, parts::Header as PartSetHeader};

use crate::validator::sort_validators;
use crate::{helpers::*, Generator, Header, Validator, Vote};

#[derive(Debug, Options, Deserialize, Clone)]
pub struct Commit {
    #[options(help = "header (required)", parse(try_from_str = "parse_as::<Header>"))]
    pub header: Option<Header>,
    #[options(
        help = "votes in this commit (default: from header)",
        parse(try_from_str = "parse_as::<Vec<Vote>>")
    )]
    pub votes: Option<Vec<Vote>>,
    #[options(help = "commit round (default: 1)")]
    pub round: Option<u32>,
}

impl Commit {
    /// Make a new commit using default votes produced from the header.
    pub fn new(header: Header, round: u32) -> Self {
        let commit = Commit {
            header: Some(header),
            round: Some(round),
            votes: None,
        };
        commit.generate_default_votes()
    }
    /// Make a new commit using explicit votes.
    pub fn new_with_votes(header: Header, round: u32, votes: Vec<Vote>) -> Self {
        Commit {
            header: Some(header),
            round: Some(round),
            votes: Some(votes),
        }
    }
    set_option!(header, Header);
    set_option!(votes, Vec<Vote>);
    set_option!(round, u32);

    /// Generate commit votes from all validators in the header.
    /// This function will panic if the header is not present
    pub fn generate_default_votes(mut self) -> Self {
        let header = self.header.as_ref().unwrap();
        let val_to_vote = |(i, v): (usize, &Validator)| -> Vote {
            Vote::new(v.clone(), header.clone())
                .index(i as u16)
                .round(self.round.unwrap_or(1))
        };
        let votes = header
            .validators
            .as_ref()
            .unwrap()
            .iter()
            .enumerate()
            .map(val_to_vote)
            .collect();
        self.votes = Some(votes);
        self
    }

    /// Get a mutable reference to the vote of the given validator.
    /// This function will panic if the votes or the validator vote is not present
    pub fn vote_of_validator(&mut self, id: &str) -> &mut Vote {
        self.votes
            .as_mut()
            .unwrap()
            .iter_mut()
            .find(|v| *v.validator.as_ref().unwrap() == Validator::new(id))
            .unwrap()
    }

    /// Get a mutable reference to the vote at the given index
    /// This function will panic if the votes or the vote at index is not present
    pub fn vote_at_index(&mut self, index: usize) -> &mut Vote {
        self.votes.as_mut().unwrap().get_mut(index).unwrap()
    }
}

impl std::str::FromStr for Commit {
    type Err = SimpleError;
    fn from_str(s: &str) -> Result<Self, Self::Err> {
        let commit = match parse_as::<Commit>(s) {
            Ok(input) => input,
            Err(_) => Commit::new(parse_as::<Header>(s)?, 1),
        };
        Ok(commit)
    }
}

impl Generator<block::Commit> for Commit {
    fn merge_with_default(self, other: Self) -> Self {
        Commit {
            header: self.header.or(other.header),
            round: self.round.or(other.round),
            votes: self.votes.or(other.votes),
        }
    }

    fn generate(&self) -> Result<block::Commit, SimpleError> {
        let header = match &self.header {
            None => bail!("failed to generate commit: header is missing"),
            Some(h) => h,
        };
        let block_header = header.generate()?;
        let block_id = block::Id {
            hash: block_header.hash(),
<<<<<<< HEAD
            parts: PartSetHeader::new(1, block_header.hash()),
=======
            part_set_header: PartSetHeader::default(),
>>>>>>> 7b888b33
        };
        let votes = match &self.votes {
            None => self.clone().generate_default_votes().votes.unwrap(),
            Some(vs) => vs.to_vec(),
        };
        let all_vals = header.validators.as_ref().unwrap();
        let mut all_vals: BTreeSet<&Validator> = BTreeSet::from_iter(all_vals);
        let votes_vals: Vec<Validator> =
            votes.iter().map(|v| v.validator.clone().unwrap()).collect();
        all_vals.append(&mut BTreeSet::from_iter(&votes_vals));
        let all_vals: Vec<Validator> = Vec::from_iter(all_vals.iter().map(|&x| x.clone()));
        let all_vals = sort_validators(&all_vals);
        let vote_to_sig = |v: &Vote| -> Result<block::CommitSig, SimpleError> {
            let vote = v.generate()?;
            Ok(block::CommitSig::BlockIDFlagCommit {
                validator_address: vote.validator_address,
                timestamp: vote.timestamp.unwrap(),
                signature: vote.signature,
            })
        };
        let val_to_sig = |val: &Validator| -> Result<block::CommitSig, SimpleError> {
            let vote = votes
                .iter()
                .find(|&vote| vote.validator.as_ref().unwrap() == val);
            match vote {
                Some(vote) => vote_to_sig(vote),
                None => Ok(block::CommitSig::BlockIDFlagAbsent),
            }
        };
        let sigs = all_vals
            .iter()
            .map(val_to_sig)
            .collect::<Result<Vec<block::CommitSig>, SimpleError>>()?;
        let commit = block::Commit {
            height: block_header.height,
            round: self.round.unwrap_or(1),
            block_id, /* TODO do we need at least one part?
                       * //block::Id::new(hasher.hash_header(&block_header), None), // */
            signatures: block::CommitSigs::new(sigs),
        };
        Ok(commit)
    }
}

#[cfg(test)]
mod tests {
    use super::*;

    #[test]
    fn test_commit() {
        let valset1 = sort_validators(&[
            Validator::new("a"),
            Validator::new("b"),
            Validator::new("c"),
        ]);
        let valset2 = sort_validators(&[
            Validator::new("d"),
            Validator::new("e"),
            Validator::new("f"),
        ]);

        let header = Header::new(&valset1)
            .next_validators(&valset2)
            .height(10)
            .time(11);

        let commit = Commit::new(header.clone(), 3);

        let block_header = header.generate().unwrap();
        let block_commit = commit.generate().unwrap();

        assert_eq!(block_commit.round, 3);
        assert_eq!(block_commit.height, block_header.height);

        let mut commit = commit;
        assert_eq!(commit.vote_at_index(1).round, Some(3));
        assert_eq!(commit.vote_of_validator("b").index, Some(0));

        let votes = commit.votes.as_ref().unwrap();

        for (i, sig) in block_commit.signatures.iter().enumerate() {
            match sig {
                block::CommitSig::BlockIDFlagCommit {
                    validator_address: _,
                    timestamp: _,
                    signature,
                } => {
                    let block_vote = votes[i].generate().unwrap();
                    let sign_bytes =
                        get_vote_sign_bytes(block_header.chain_id.clone(), &block_vote);
                    assert!(!verify_signature(
                        &valset2[i].get_public_key().unwrap(),
                        &sign_bytes,
                        signature
                    ));
                    assert!(verify_signature(
                        &valset1[i].get_public_key().unwrap(),
                        &sign_bytes,
                        signature
                    ));
                }
                _ => panic!("signature was not a commit"),
            };
        }
    }
}<|MERGE_RESOLUTION|>--- conflicted
+++ resolved
@@ -110,11 +110,7 @@
         let block_header = header.generate()?;
         let block_id = block::Id {
             hash: block_header.hash(),
-<<<<<<< HEAD
-            parts: PartSetHeader::new(1, block_header.hash()),
-=======
-            part_set_header: PartSetHeader::default(),
->>>>>>> 7b888b33
+            part_set_header: PartSetHeader::new(1, block_header.hash()),
         };
         let votes = match &self.votes {
             None => self.clone().generate_default_votes().votes.unwrap(),
