--- conflicted
+++ resolved
@@ -5,12 +5,7 @@
     signature::{Signature as _, Signer},
 };
 use simple_error::*;
-<<<<<<< HEAD
-use tendermint::{block, lite, signature::Signature, vote};
-=======
-use tendermint::{block, signature::Signature, vote, Time};
->>>>>>> 48a11d1a
-
+use tendermint::{block, signature::Signature, vote};
 use crate::{helpers::*, Generator, Header, Validator};
 
 #[derive(Debug, Options, Deserialize, Clone)]
