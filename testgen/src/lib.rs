--- conflicted
+++ resolved
@@ -5,22 +5,16 @@
 pub mod consensus;
 pub mod generator;
 pub mod header;
-<<<<<<< HEAD
 pub mod time;
-=======
 pub mod tester;
->>>>>>> 45d672e0
 pub mod validator;
 pub mod vote;
 
 pub use commit::Commit;
 pub use generator::Generator;
 pub use header::Header;
-<<<<<<< HEAD
 pub use time::Time;
-=======
 pub use tester::TestEnv;
 pub use tester::Tester;
->>>>>>> 45d672e0
 pub use validator::Validator;
 pub use vote::Vote;