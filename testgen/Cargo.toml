--- conflicted
+++ resolved
@@ -1,10 +1,6 @@
 [package]
 name        = "tendermint-testgen"
-<<<<<<< HEAD
-version     = "0.32.1"
-=======
 version     = "0.32.2"
->>>>>>> cf2d004e
 authors     = ["Informal Systems <hello@informal.systems>"]
 edition     = "2021"
 readme      = "README.md"
@@ -20,11 +16,7 @@
     """
 
 [dependencies]
-<<<<<<< HEAD
-tendermint = { version = "0.32.1", path = "../tendermint", features = ["clock"] }
-=======
 tendermint = { version = "0.32.2", path = "../tendermint", features = ["clock"] }
->>>>>>> cf2d004e
 serde = { version = "1", default-features = false, features = ["derive"] }
 serde_json = { version = "1", default-features = false, features = ["std"] }
 ed25519-consensus = { version = "2", default-features = false }
