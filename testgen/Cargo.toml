--- conflicted
+++ resolved
@@ -16,7 +16,7 @@
     """
 
 [dependencies]
-<<<<<<< HEAD
+chrono = { version = "0.4", default-features = false, features = ["clock"] }
 tendermint = { version = "0.22.0", path = "../tendermint", default-features = false }
 serde = { version = "1", default-features = false, features = ["derive"] }
 serde_json = { version = "1", default-features = false }
@@ -24,16 +24,6 @@
 gumdrop = { version = "0.8.0", default-features = false }
 simple-error = { version = "0.2.1", default-features = false }
 tempfile = { version = "3.1.0", default-features = false }
-=======
-tendermint = { version = "0.22.0", path = "../tendermint" }
-serde = { version = "1", features = ["derive"] }
-serde_json = "1"
-ed25519-dalek = "1"
-gumdrop = "0.8.0"
-simple-error = "0.2.1"
-tempfile = "3.1.0"
-chrono = { version = "0.4", default-features = false, features = ["clock"] }
->>>>>>> 7d73652b
 
 [[bin]]
 name = "tendermint-testgen"
