--- conflicted
+++ resolved
@@ -45,8 +45,8 @@
 tendermint = { version = "0.22.0", path = "../tendermint", default-features = false }
 tendermint-rpc = { version = "0.22.0", path = "../rpc", default-features = false }
 
-<<<<<<< HEAD
 contracts = { version = "0.4.0", default-features = false }
+chrono = { version = "0.4", default-features = false, features = ["clock"] }
 crossbeam-channel = { version = "0.4.2", default-features = false }
 derive_more = { version = "0.99.5", default-features = false, features = ["display"] }
 futures = { version = "0.3.4", default-features = false }
@@ -57,20 +57,6 @@
 static_assertions = { version = "1.1.0", default-features = false }
 tokio = { version = "1.0", default-features = false, features = ["rt"], optional = true }
 flex-error = { version = "0.4.3", default-features = false }
-=======
-chrono = { version = "0.4", default-features = false, features = ["clock"] }
-contracts = "0.4.0"
-crossbeam-channel = "0.4.2"
-derive_more = "0.99.5"
-futures = "0.3.4"
-serde = "1.0.106"
-serde_cbor = "0.11.1"
-serde_derive = "1.0.106"
-sled = { version = "0.34.3", optional = true }
-static_assertions = "1.1.0"
-tokio = { version = "1.0", features = ["rt"], optional = true }
-flex-error = { version = "0.4.1", default-features = false }
->>>>>>> aee72bde
 
 [dev-dependencies]
 tendermint-testgen = { path = "../testgen", default-features = false }
