[package]
name       = "tendermint-light-client"
<<<<<<< HEAD
version    = "0.27.0"
edition    = "2021"
=======
version    = "0.28.0"
edition    = "2018"
>>>>>>> 560c8528
license    = "Apache-2.0"
readme     = "README.md"
keywords   = ["blockchain", "bft", "consensus", "cosmos", "tendermint"]
categories = ["cryptography::cryptocurrencies", "network-programming"]
repository = "https://github.com/informalsystems/tendermint-rs"
authors    = [
  "Informal Systems <hello@informal.systems>",
  "Ismail Khoffi <Ismail.Khoffi@gmail.com>",
  "Alexander Simmerl <a.simmerl@gmail.com>",
]

description = """
    Implementation of the Tendermint Light Client Verification Protocol.
"""

# docs.rs-specific configuration
[package.metadata.docs.rs]
# document all features
all-features = true
# defines the configuration attribute `docsrs`
rustdoc-args = ["--cfg", "docsrs"]

[features]
default = ["rpc-client", "flex-error/std", "flex-error/eyre_tracer"]
rpc-client = ["tokio", "rust-crypto", "tendermint-rpc/http-client"]
rust-crypto = ["tendermint/rust-crypto", "tendermint-light-client-verifier/rust-crypto"]
secp256k1 = ["tendermint/secp256k1", "tendermint-rpc/secp256k1"]
lightstore-sled = ["sled"]
unstable = ["rust-crypto"]
# Enable to execute long-running model-based tests
mbt = ["rust-crypto"]

[dependencies]
tendermint = { version = "0.28.0", path = "../tendermint", default-features = false }
tendermint-rpc = { version = "0.28.0", path = "../rpc", default-features = false }
tendermint-light-client-verifier = { version = "0.28.0", path = "../light-client-verifier", default-features = false }

contracts = { version = "0.6.2", default-features = false }
crossbeam-channel = { version = "0.4.2", default-features = false }
derive_more = { version = "0.99.5", default-features = false, features = ["display"] }
futures = { version = "0.3.4", default-features = false }
serde = { version = "1.0.106", default-features = false }
serde_cbor = { version = "0.11.1", default-features = false, features = ["alloc", "std"] }
serde_derive = { version = "1.0.106", default-features = false }
sled = { version = "0.34.3", optional = true, default-features = false }
static_assertions = { version = "1.1.0", default-features = false }
time = { version = "0.3", default-features = false, features = ["std"] }
tokio = { version = "1.0", default-features = false, features = ["rt"], optional = true }
flex-error = { version = "0.4.4", default-features = false }

[dev-dependencies]
tendermint-testgen = { path = "../testgen", default-features = false }

serde_json = { version = "1.0.51", default-features = false }
gumdrop = { version = "0.8.0", default-features = false }
rand = { version = "0.7.3", default-features = false }
tempfile = { version = "3.2.0", default-features = false }
proptest = { version = "0.10.1", default-features = false, features = ["std"] }

[[example]]
name = "light_client"
required-features = ["rpc-client", "tendermint-rpc/http-client", "flex-error/std"]<|MERGE_RESOLUTION|>--- conflicted
+++ resolved
@@ -1,12 +1,7 @@
 [package]
 name       = "tendermint-light-client"
-<<<<<<< HEAD
-version    = "0.27.0"
+version    = "0.28.0"
 edition    = "2021"
-=======
-version    = "0.28.0"
-edition    = "2018"
->>>>>>> 560c8528
 license    = "Apache-2.0"
 readme     = "README.md"
 keywords   = ["blockchain", "bft", "consensus", "cosmos", "tendermint"]
