[package]
name       = "tendermint-light-client"
<<<<<<< HEAD
version    = "0.32.1"
=======
version    = "0.32.2"
>>>>>>> cf2d004e
edition    = "2021"
license    = "Apache-2.0"
readme     = "README.md"
keywords   = ["blockchain", "bft", "consensus", "cosmos", "tendermint"]
categories = ["cryptography::cryptocurrencies", "network-programming"]
repository = "https://github.com/informalsystems/tendermint-rs"
authors    = [
  "Informal Systems <hello@informal.systems>",
  "Ismail Khoffi <Ismail.Khoffi@gmail.com>",
  "Alexander Simmerl <a.simmerl@gmail.com>",
]

description = """
    Implementation of the Tendermint Light Client Verification Protocol.
"""

# docs.rs-specific configuration
[package.metadata.docs.rs]
# document all features
all-features = true
# defines the configuration attribute `docsrs`
rustdoc-args = ["--cfg", "docsrs"]

[features]
default = ["rpc-client", "flex-error/std", "flex-error/eyre_tracer"]
rpc-client = ["tokio", "rust-crypto", "tendermint-rpc/http-client"]
rust-crypto = ["tendermint/rust-crypto", "tendermint-light-client-verifier/rust-crypto"]
secp256k1 = ["tendermint/secp256k1", "tendermint-rpc/secp256k1"]
lightstore-sled = ["sled"]
unstable = ["rust-crypto"]
# Enable to execute long-running model-based tests
mbt = ["rust-crypto"]

[dependencies]
<<<<<<< HEAD
tendermint = { version = "0.32.1", path = "../tendermint", default-features = false }
tendermint-rpc = { version = "0.32.1", path = "../rpc", default-features = false }
tendermint-light-client-verifier = { version = "0.32.1", path = "../light-client-verifier", default-features = false }
=======
tendermint = { version = "0.32.2", path = "../tendermint", default-features = false }
tendermint-rpc = { version = "0.32.2", path = "../rpc", default-features = false }
tendermint-light-client-verifier = { version = "0.32.2", path = "../light-client-verifier", default-features = false }
>>>>>>> cf2d004e

contracts = { version = "0.6.2", default-features = false }
crossbeam-channel = { version = "0.4.2", default-features = false }
derive_more = { version = "0.99.5", default-features = false, features = ["display"] }
futures = { version = "0.3.4", default-features = false }
serde = { version = "1.0.106", default-features = false }
serde_cbor = { version = "0.11.1", default-features = false, features = ["alloc", "std"] }
serde_derive = { version = "1.0.106", default-features = false }
sled = { version = "0.34.3", optional = true, default-features = false }
static_assertions = { version = "1.1.0", default-features = false }
time = { version = "0.3", default-features = false, features = ["std"] }
tokio = { version = "1.0", default-features = false, features = ["rt"], optional = true }
flex-error = { version = "0.4.4", default-features = false }
tracing = { version = "0.1", default-features = false }
serde_json = { version = "1.0.51", default-features = false }
regex = { version = "1.7.3" }

[dev-dependencies]
tendermint-testgen = { path = "../testgen", default-features = false }

serde_json = { version = "1.0.51", default-features = false }
gumdrop = { version = "0.8.0", default-features = false }
rand = { version = "0.7.3", default-features = false }
tempfile = { version = "3.2.0", default-features = false }
proptest = { version = "0.10.1", default-features = false, features = ["std"] }<|MERGE_RESOLUTION|>--- conflicted
+++ resolved
@@ -1,10 +1,6 @@
 [package]
 name       = "tendermint-light-client"
-<<<<<<< HEAD
-version    = "0.32.1"
-=======
 version    = "0.32.2"
->>>>>>> cf2d004e
 edition    = "2021"
 license    = "Apache-2.0"
 readme     = "README.md"
@@ -39,15 +35,9 @@
 mbt = ["rust-crypto"]
 
 [dependencies]
-<<<<<<< HEAD
-tendermint = { version = "0.32.1", path = "../tendermint", default-features = false }
-tendermint-rpc = { version = "0.32.1", path = "../rpc", default-features = false }
-tendermint-light-client-verifier = { version = "0.32.1", path = "../light-client-verifier", default-features = false }
-=======
 tendermint = { version = "0.32.2", path = "../tendermint", default-features = false }
 tendermint-rpc = { version = "0.32.2", path = "../rpc", default-features = false }
 tendermint-light-client-verifier = { version = "0.32.2", path = "../light-client-verifier", default-features = false }
->>>>>>> cf2d004e
 
 contracts = { version = "0.6.2", default-features = false }
 crossbeam-channel = { version = "0.4.2", default-features = false }
