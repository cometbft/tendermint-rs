--- conflicted
+++ resolved
@@ -17,13 +17,8 @@
     state::State,
     store::{memory::MemoryStore, LightStore},
     tests::{Trusted, *},
-<<<<<<< HEAD
-    types::{Height, LightBlock, TrustThreshold},
-=======
-    types::{Height, LightBlock, PeerId, Status, Time, TrustThreshold},
->>>>>>> 9e6c4464
+    types::{Height, LightBlock, Status, TrustThreshold},
 };
-
 
 // Link to the commit that generated below JSON test files:
 // https://github.com/Shivani912/tendermint/commit/e02f8fd54a278f0192353e54b84a027c8fe31c1e
