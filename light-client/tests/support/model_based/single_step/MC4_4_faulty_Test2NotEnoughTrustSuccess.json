{
  "description": "MC4_4_faulty_Test2NotEnoughTrustSuccess.json",
  "initial": {
    "signed_header": {
      "header": {
        "version": {
          "block": "11",
          "app": "0"
        },
        "chain_id": "test-chain",
        "height": "1",
        "time": "1970-01-01T00:00:01Z",
        "last_block_id": null,
        "last_commit_hash": null,
        "data_hash": null,
        "validators_hash": "5A69ACB73672274A2C020C7FAE539B2086D30F3B7E5B168A8031A21931FCA07D",
<<<<<<< HEAD
        "next_validators_hash": "75E6DD63C2DC2B58FE0ED82792EAB369C4308C7EC16B69446382CC4B41D46068",
=======
        "next_validators_hash": "5A69ACB73672274A2C020C7FAE539B2086D30F3B7E5B168A8031A21931FCA07D",
>>>>>>> 729618dd
        "consensus_hash": "5A69ACB73672274A2C020C7FAE539B2086D30F3B7E5B168A8031A21931FCA07D",
        "app_hash": "",
        "last_results_hash": null,
        "evidence_hash": null,
        "proposer_address": "0616A636E7D0579A632EC37ED3C3F2B7E8522A0A"
      },
      "commit": {
        "height": "1",
        "round": 1,
        "block_id": {
<<<<<<< HEAD
          "hash": "533DE06C9907E5E41EF18C68E28B04BF8F16D35EA053EE413ACE9A9F3A106B32",
          "part_set_header": {
            "total": 1,
            "hash": "533DE06C9907E5E41EF18C68E28B04BF8F16D35EA053EE413ACE9A9F3A106B32"
=======
          "hash": "6B68DB34DEF944920D6638B3AA84FE1DF790BC8BDC5189E201F23730D5756A9D",
          "part_set_header": {
            "total": 1,
            "hash": "6B68DB34DEF944920D6638B3AA84FE1DF790BC8BDC5189E201F23730D5756A9D"
>>>>>>> 729618dd
          }
        },
        "signatures": [
          {
            "block_id_flag": 2,
            "validator_address": "0616A636E7D0579A632EC37ED3C3F2B7E8522A0A",
            "timestamp": "1970-01-01T00:00:01Z",
<<<<<<< HEAD
            "signature": "BwKig3Giy91zDlZ5BSa67+E0EV1K4q6At2piQgg1h48odVOAjEiC4Tt772ologMWt0gdjYzeYtYR15OKtza1Ag=="
=======
            "signature": "8rGIxi7DjBLFlHUo/lAgTpmzsnTZ8HOgnQaIoe+HEM5AmrjBaVDWVMb5/nNAnJTj4hcReCh4jviXcyRkItFJCA=="
>>>>>>> 729618dd
          },
          {
            "block_id_flag": 2,
            "validator_address": "6AE5C701F508EB5B63343858E068C5843F28105F",
            "timestamp": "1970-01-01T00:00:01Z",
<<<<<<< HEAD
            "signature": "EYx9XdH96HYFIJtaddpFF+u/1GBwE1A3/Ds2e5BGHnti62RBwgsdIWe3denuQxgYNPnIymqvrCiBAGEEtYJHBg=="
=======
            "signature": "3cXnzhzJLKeF47ulcIWjgqsv9JBf9olbAo0mcjo7Ij6TfmCpJO6SmTiacBkiznsFSOc1ZSH+cHDBKA4AT7ozAg=="
>>>>>>> 729618dd
          },
          {
            "block_id_flag": 2,
            "validator_address": "81D85BE9567F7069A4760C663062E66660DADF34",
            "timestamp": "1970-01-01T00:00:01Z",
<<<<<<< HEAD
            "signature": "QctMtMK8Zes6OspVTkVvKtwWix70IAp0okAi4zJjV981FEnOuK2j8Fd0WQNHHDyqFX7uGTVL5L7JqbBfLuvBAA=="
=======
            "signature": "4O8c5hxoHR861ldolxeY9W1iXCdxYJVIf0xD3+sANSxo0ipXayv8IS7YFw1zzZvDbjRRazVzbfyBYf2jl4JeDw=="
>>>>>>> 729618dd
          },
          {
            "block_id_flag": 2,
            "validator_address": "C479DB6F37AB9757035CFBE10B687E27668EE7DF",
            "timestamp": "1970-01-01T00:00:01Z",
<<<<<<< HEAD
            "signature": "yWtJtDMH9NOtAeRqomUYDa23BePOZ+y7FNiAxWZ9a8iYUOOxUU3CoCqxfRm6wpJWW2QUwBicQs7ntnU3z7cpBg=="
=======
            "signature": "2Hel7uygQXpjYRJZiwtPLKNxT2Tg1/F5Zzs3VZpleFII9H1e5Gs02UjU0lybSXBKk/tD+NXPsdchrH/6/DmwAQ=="
>>>>>>> 729618dd
          }
        ]
      }
    },
    "next_validator_set": {
      "validators": [
        {
          "address": "0616A636E7D0579A632EC37ED3C3F2B7E8522A0A",
          "pub_key": {
            "type": "tendermint/PubKeyEd25519",
            "value": "kwd8trZ8t5ASwgUbBEAnDq49nRRrrKvt2onhS4JSfQM="
          },
          "voting_power": "50",
          "proposer_priority": null
        },
        {
          "address": "6AE5C701F508EB5B63343858E068C5843F28105F",
          "pub_key": {
            "type": "tendermint/PubKeyEd25519",
            "value": "GQEC/HB4sDBAVhHtUzyv4yct9ZGnudaP209QQBSTfSQ="
          },
          "voting_power": "50",
          "proposer_priority": null
        }
      ]
    },
    "trusting_period": "1400000000000",
<<<<<<< HEAD
    "now": "2020-10-22T11:25:22.160336592Z"
=======
    "now": "2020-10-29T12:17:09.160397382Z"
>>>>>>> 729618dd
  },
  "input": [
    {
      "block": {
        "signed_header": {
          "header": {
            "version": {
              "block": "11",
              "app": "0"
            },
            "chain_id": "test-chain",
            "height": "4",
<<<<<<< HEAD
            "time": "1970-01-01T00:00:08Z",
            "last_block_id": null,
            "last_commit_hash": null,
            "data_hash": null,
            "validators_hash": "A4AC4A82A6DA63B5F3F3862C625F5D14B5FD0BEE6E34DCA44E91EBBA4BA44365",
            "next_validators_hash": "F49C3E794533450FEA327755F5962F99C88F5545453E6D517BBDD96EA066B50C",
            "consensus_hash": "A4AC4A82A6DA63B5F3F3862C625F5D14B5FD0BEE6E34DCA44E91EBBA4BA44365",
            "app_hash": "",
            "last_results_hash": null,
            "evidence_hash": null,
            "proposer_address": "0616A636E7D0579A632EC37ED3C3F2B7E8522A0A"
=======
            "time": "1970-01-01T00:00:04Z",
            "last_block_id": null,
            "last_commit_hash": null,
            "data_hash": null,
            "validators_hash": "C8CFFADA9808F685C4111693E1ADFDDBBEE9B9493493BEF805419F143C5B0D0A",
            "next_validators_hash": "F49C3E794533450FEA327755F5962F99C88F5545453E6D517BBDD96EA066B50C",
            "consensus_hash": "C8CFFADA9808F685C4111693E1ADFDDBBEE9B9493493BEF805419F143C5B0D0A",
            "app_hash": "",
            "last_results_hash": null,
            "evidence_hash": null,
            "proposer_address": "C479DB6F37AB9757035CFBE10B687E27668EE7DF"
>>>>>>> 729618dd
          },
          "commit": {
            "height": "4",
            "round": 1,
            "block_id": {
<<<<<<< HEAD
              "hash": "949F178D79C4180A103EAF98EC021E9BFF6EAE5C328BAF55F88F8FE88266CCB2",
              "part_set_header": {
                "total": 1,
                "hash": "949F178D79C4180A103EAF98EC021E9BFF6EAE5C328BAF55F88F8FE88266CCB2"
=======
              "hash": "734FC4AE3FEEAD34654D611A867E3A4F2F921DD2B8F27289EFC52C90EFC2B8D8",
              "part_set_header": {
                "total": 1,
                "hash": "734FC4AE3FEEAD34654D611A867E3A4F2F921DD2B8F27289EFC52C90EFC2B8D8"
>>>>>>> 729618dd
              }
            },
            "signatures": [
              {
                "block_id_flag": 2,
<<<<<<< HEAD
                "validator_address": "0616A636E7D0579A632EC37ED3C3F2B7E8522A0A",
                "timestamp": "1970-01-01T00:00:08Z",
                "signature": "V3DDI9P5Ss5FCOq0zuY4SyCa7pYb4zIt9Wi0FUUA8M5HzVLEqyD51EIo9I4Xf50mvyWdbaZbR6YO7z0ViZQiBg=="
              },
              {
                "block_id_flag": 2,
                "validator_address": "C479DB6F37AB9757035CFBE10B687E27668EE7DF",
                "timestamp": "1970-01-01T00:00:08Z",
                "signature": "1HwY48HEx8V9ZYVrBr7AtaTLe9j5TZWbq0YJrxbQXcc6gi7uk0L4hnaYklUm7ej4IU0/j044ebU72jja1ZgHAA=="
=======
                "validator_address": "C479DB6F37AB9757035CFBE10B687E27668EE7DF",
                "timestamp": "1970-01-01T00:00:04Z",
                "signature": "x7RNTkbf71fnTEyl7G6i8U5gi33nWZLha1nbZJjsIsbm7CCxcfsgU4uTWaHrZXCo1Ywok9zXgt0gaGOt7uR+BA=="
>>>>>>> 729618dd
              }
            ]
          }
        },
        "validator_set": {
          "validators": [
            {
<<<<<<< HEAD
              "address": "0616A636E7D0579A632EC37ED3C3F2B7E8522A0A",
=======
              "address": "C479DB6F37AB9757035CFBE10B687E27668EE7DF",
              "pub_key": {
                "type": "tendermint/PubKeyEd25519",
                "value": "3wf60CidQcsIO7TksXzEZsJefMUFF73k6nP1YeEo9to="
              },
              "voting_power": "50",
              "proposer_priority": null
            }
          ]
        },
        "next_validator_set": {
          "validators": [
            {
              "address": "81D85BE9567F7069A4760C663062E66660DADF34",
>>>>>>> 729618dd
              "pub_key": {
                "type": "tendermint/PubKeyEd25519",
                "value": "Lk4zm2cJO4FpzXFF9WUV9NzOLfr5jV+ps7EhwUDKlZM="
              },
              "voting_power": "50",
              "proposer_priority": null
            }
          ]
        },
        "provider": "BADFADAD0BEFEEDC0C0ADEADBEEFC0FFEEFACADE"
      },
      "testgen_block": {
        "header": {
          "validators": [
            {
<<<<<<< HEAD
              "address": "C479DB6F37AB9757035CFBE10B687E27668EE7DF",
              "pub_key": {
                "type": "tendermint/PubKeyEd25519",
                "value": "3wf60CidQcsIO7TksXzEZsJefMUFF73k6nP1YeEo9to="
              },
              "voting_power": "50",
              "proposer_priority": null
            }
          ]
        },
        "next_validator_set": {
          "validators": [
=======
              "id": "n3",
              "voting_power": 50,
              "proposer_priority": null
            }
          ],
          "next_validators": [
>>>>>>> 729618dd
            {
              "id": "n2",
              "voting_power": 50,
              "proposer_priority": null
<<<<<<< HEAD
=======
            }
          ],
          "chain_id": null,
          "height": 4,
          "time": 4,
          "proposer": null
        },
        "commit": {
          "header": {
            "validators": [
              {
                "id": "n3",
                "voting_power": 50,
                "proposer_priority": null
              }
            ],
            "next_validators": [
              {
                "id": "n2",
                "voting_power": 50,
                "proposer_priority": null
              }
            ],
            "chain_id": null,
            "height": 4,
            "time": 4,
            "proposer": null
          },
          "votes": [
            {
              "validator": {
                "id": "n3",
                "voting_power": 50,
                "proposer_priority": null
              },
              "index": null,
              "header": {
                "validators": [
                  {
                    "id": "n3",
                    "voting_power": 50,
                    "proposer_priority": null
                  }
                ],
                "next_validators": [
                  {
                    "id": "n2",
                    "voting_power": 50,
                    "proposer_priority": null
                  }
                ],
                "chain_id": null,
                "height": 4,
                "time": 4,
                "proposer": null
              },
              "prevote": null,
              "height": null,
              "time": null,
              "round": null
>>>>>>> 729618dd
            }
          ],
          "round": null
        },
        "validators": [
          {
            "id": "n3",
            "voting_power": 50,
            "proposer_priority": null
          }
        ],
        "next_validators": [
          {
            "id": "n2",
            "voting_power": 50,
            "proposer_priority": null
          }
        ],
        "provider": null
      },
<<<<<<< HEAD
      "now": "1970-01-01T00:23:19Z",
=======
      "now": "1970-01-01T00:00:06Z",
>>>>>>> 729618dd
      "verdict": "NOT_ENOUGH_TRUST"
    },
    {
      "block": {
        "signed_header": {
          "header": {
            "version": {
              "block": "11",
              "app": "0"
            },
            "chain_id": "test-chain",
            "height": "3",
<<<<<<< HEAD
            "time": "1970-01-01T00:00:06Z",
            "last_block_id": null,
            "last_commit_hash": null,
            "data_hash": null,
            "validators_hash": "6E2A33745D333F9362F399C3DC982064067614AAB0FD4C59DE5720D88E00F254",
            "next_validators_hash": "A4AC4A82A6DA63B5F3F3862C625F5D14B5FD0BEE6E34DCA44E91EBBA4BA44365",
            "consensus_hash": "6E2A33745D333F9362F399C3DC982064067614AAB0FD4C59DE5720D88E00F254",
=======
            "time": "1970-01-01T00:00:04Z",
            "last_block_id": null,
            "last_commit_hash": null,
            "data_hash": null,
            "validators_hash": "75E6DD63C2DC2B58FE0ED82792EAB369C4308C7EC16B69446382CC4B41D46068",
            "next_validators_hash": "C8F8530F1A2E69409F2E0B4F86BB568695BC9790BA77EAC1505600D5506E22DA",
            "consensus_hash": "75E6DD63C2DC2B58FE0ED82792EAB369C4308C7EC16B69446382CC4B41D46068",
>>>>>>> 729618dd
            "app_hash": "",
            "last_results_hash": null,
            "evidence_hash": null,
            "proposer_address": "6AE5C701F508EB5B63343858E068C5843F28105F"
          },
          "commit": {
            "height": "3",
            "round": 1,
            "block_id": {
<<<<<<< HEAD
              "hash": "16E7D4043AEEEABD0F1D9E4664B1AA11AA3CFD69A37CD3D9BA594A6CCB91CA53",
              "part_set_header": {
                "total": 1,
                "hash": "16E7D4043AEEEABD0F1D9E4664B1AA11AA3CFD69A37CD3D9BA594A6CCB91CA53"
=======
              "hash": "3CF9303D5C455FA7D09F3D16A7A3495E92882C9985E31FF2A610F565EA042431",
              "part_set_header": {
                "total": 1,
                "hash": "3CF9303D5C455FA7D09F3D16A7A3495E92882C9985E31FF2A610F565EA042431"
>>>>>>> 729618dd
              }
            },
            "signatures": [
              {
                "block_id_flag": 2,
<<<<<<< HEAD
                "validator_address": "0616A636E7D0579A632EC37ED3C3F2B7E8522A0A",
                "timestamp": "1970-01-01T00:00:06Z",
                "signature": "MaQRn3tj7Suri3Hr7uyegcAKmdKLTe/4eAzjKYHrcGjfO/5RM7ElnS5A/mirppc1etmKflVlbp8lWn5TDDNJCQ=="
              },
              {
                "block_id_flag": 2,
                "validator_address": "81D85BE9567F7069A4760C663062E66660DADF34",
                "timestamp": "1970-01-01T00:00:06Z",
                "signature": "PtO5WN7sBXjCWyjU8HSjOf8HAIdCujLwmJLQbEfLXRTWeHRUYCoasFVVtcXaPCBCBTRXvt7adR81ecg8JK+cCg=="
              },
              {
                "block_id_flag": 2,
                "validator_address": "C479DB6F37AB9757035CFBE10B687E27668EE7DF",
                "timestamp": "1970-01-01T00:00:06Z",
                "signature": "e6H6dh3ECPlQsOv3Yw7uVHhvGhlLfE/fcqMFlXyGeofpZOAsYN25QDHX+NbScIHhUQmpInx/ytFiah3IYlwWDw=="
=======
                "validator_address": "6AE5C701F508EB5B63343858E068C5843F28105F",
                "timestamp": "1970-01-01T00:00:04Z",
                "signature": "H3gUqLpnnJLJymHQQfDtKwOUeQjQJl3gOCm8ZS45XyRsQaTtlMbGiyUaZV1u0/plZFDlBQIQnZLMA4BCjKPuBA=="
>>>>>>> 729618dd
              }
            ]
          }
        },
        "validator_set": {
          "validators": [
            {
              "address": "6AE5C701F508EB5B63343858E068C5843F28105F",
              "pub_key": {
                "type": "tendermint/PubKeyEd25519",
                "value": "GQEC/HB4sDBAVhHtUzyv4yct9ZGnudaP209QQBSTfSQ="
              },
              "voting_power": "50",
              "proposer_priority": null
            },
            {
<<<<<<< HEAD
              "address": "81D85BE9567F7069A4760C663062E66660DADF34",
              "pub_key": {
                "type": "tendermint/PubKeyEd25519",
                "value": "Lk4zm2cJO4FpzXFF9WUV9NzOLfr5jV+ps7EhwUDKlZM="
=======
              "address": "0616A636E7D0579A632EC37ED3C3F2B7E8522A0A",
              "pub_key": {
                "type": "tendermint/PubKeyEd25519",
                "value": "kwd8trZ8t5ASwgUbBEAnDq49nRRrrKvt2onhS4JSfQM="
>>>>>>> 729618dd
              },
              "voting_power": "50",
              "proposer_priority": null
            }
          ]
        },
        "provider": "BADFADAD0BEFEEDC0C0ADEADBEEFC0FFEEFACADE"
      },
      "testgen_block": {
        "header": {
          "validators": [
            {
<<<<<<< HEAD
              "address": "C479DB6F37AB9757035CFBE10B687E27668EE7DF",
              "pub_key": {
                "type": "tendermint/PubKeyEd25519",
                "value": "3wf60CidQcsIO7TksXzEZsJefMUFF73k6nP1YeEo9to="
              },
              "voting_power": "50",
              "proposer_priority": null
            }
          ]
        },
        "next_validator_set": {
          "validators": [
            {
              "address": "0616A636E7D0579A632EC37ED3C3F2B7E8522A0A",
              "pub_key": {
                "type": "tendermint/PubKeyEd25519",
                "value": "kwd8trZ8t5ASwgUbBEAnDq49nRRrrKvt2onhS4JSfQM="
              },
              "voting_power": "50",
=======
              "id": "n1",
              "voting_power": 50,
>>>>>>> 729618dd
              "proposer_priority": null
            }
          ],
          "next_validators": [
            {
              "id": "n4",
              "voting_power": 50,
              "proposer_priority": null
            }
          ],
          "chain_id": null,
          "height": 3,
          "time": 4,
          "proposer": null
        },
        "commit": {
          "header": {
            "validators": [
              {
                "id": "n1",
                "voting_power": 50,
                "proposer_priority": null
              }
            ],
            "next_validators": [
              {
                "id": "n4",
                "voting_power": 50,
                "proposer_priority": null
              }
            ],
            "chain_id": null,
            "height": 3,
            "time": 4,
            "proposer": null
          },
          "votes": [
            {
              "validator": {
                "id": "n1",
                "voting_power": 50,
                "proposer_priority": null
              },
              "index": null,
              "header": {
                "validators": [
                  {
                    "id": "n1",
                    "voting_power": 50,
                    "proposer_priority": null
                  }
                ],
                "next_validators": [
                  {
                    "id": "n4",
                    "voting_power": 50,
                    "proposer_priority": null
                  }
                ],
                "chain_id": null,
                "height": 3,
                "time": 4,
                "proposer": null
              },
              "prevote": null,
              "height": null,
              "time": null,
              "round": null
            }
          ],
          "round": null
        },
        "validators": [
          {
            "id": "n1",
            "voting_power": 50,
            "proposer_priority": null
          }
        ],
        "next_validators": [
          {
            "id": "n4",
            "voting_power": 50,
            "proposer_priority": null
          }
        ],
        "provider": null
      },
      "now": "1970-01-01T00:23:19Z",
      "verdict": "NOT_ENOUGH_TRUST"
    },
    {
      "block": {
        "signed_header": {
          "header": {
            "version": {
              "block": "11",
              "app": "0"
            },
            "chain_id": "test-chain",
            "height": "2",
            "time": "1970-01-01T00:00:05Z",
            "last_block_id": null,
            "last_commit_hash": null,
            "data_hash": null,
<<<<<<< HEAD
            "validators_hash": "75E6DD63C2DC2B58FE0ED82792EAB369C4308C7EC16B69446382CC4B41D46068",
            "next_validators_hash": "6E2A33745D333F9362F399C3DC982064067614AAB0FD4C59DE5720D88E00F254",
            "consensus_hash": "75E6DD63C2DC2B58FE0ED82792EAB369C4308C7EC16B69446382CC4B41D46068",
=======
            "validators_hash": "5A69ACB73672274A2C020C7FAE539B2086D30F3B7E5B168A8031A21931FCA07D",
            "next_validators_hash": "C4DFBC98F77BE756D7EB3B475471189E82F7760DD111754AA2A25CF548AE6EF8",
            "consensus_hash": "5A69ACB73672274A2C020C7FAE539B2086D30F3B7E5B168A8031A21931FCA07D",
>>>>>>> 729618dd
            "app_hash": "",
            "last_results_hash": null,
            "evidence_hash": null,
            "proposer_address": "0616A636E7D0579A632EC37ED3C3F2B7E8522A0A"
          },
          "commit": {
            "height": "2",
            "round": 1,
            "block_id": {
<<<<<<< HEAD
              "hash": "D523A86B6E5DC56A84666859345AD496900A6BD9D9F97F2147629DF5A946E8DF",
              "part_set_header": {
                "total": 1,
                "hash": "D523A86B6E5DC56A84666859345AD496900A6BD9D9F97F2147629DF5A946E8DF"
=======
              "hash": "93C16704B05977400391A7C791C9BCB72935A19C7E169FCD445C7CA5F30F03FE",
              "part_set_header": {
                "total": 1,
                "hash": "93C16704B05977400391A7C791C9BCB72935A19C7E169FCD445C7CA5F30F03FE"
>>>>>>> 729618dd
              }
            },
            "signatures": [
              {
                "block_id_flag": 1,
                "validator_address": null,
                "timestamp": null,
                "signature": null
              },
              {
                "block_id_flag": 2,
                "validator_address": "6AE5C701F508EB5B63343858E068C5843F28105F",
<<<<<<< HEAD
                "timestamp": "1970-01-01T00:00:05Z",
                "signature": "+e4OBaptWoaVX6A/UGsXNrNXJXjztwk1IRvmxWsTWRcxiB4AydLU/uFEiX+rp1PbNHZDhZWsI/Pprb7CY2hsAg=="
=======
                "timestamp": "1970-01-01T00:00:02Z",
                "signature": "qTVm2kFyrbOOgGmDFMQB9wt/uF6i88qLFDcBBL6zWiCGWxqG2P6zjavz3F5ahKQSzroV4Ce412dP3Sn9ephnAQ=="
              },
              {
                "block_id_flag": 2,
                "validator_address": "81D85BE9567F7069A4760C663062E66660DADF34",
                "timestamp": "1970-01-01T00:00:02Z",
                "signature": "dKUCghylUMHbjsciuoNKwOTSF87OGiD8sC/woEr0pdihElIbTzYZarLM2Jlj6HFvTxFn1Yx7RPO74yBsZXPhAw=="
              },
              {
                "block_id_flag": 2,
                "validator_address": "C479DB6F37AB9757035CFBE10B687E27668EE7DF",
                "timestamp": "1970-01-01T00:00:02Z",
                "signature": "rigx3FYFfEp4srICQbAGqQ1WV8ITBQzDRPfG/D9nDTIY+rlmstx6ZHQit4O7HECIWgUWMvcJlXZyIFdYUco4Bw=="
>>>>>>> 729618dd
              }
            ]
          }
        },
        "validator_set": {
          "validators": [
            {
              "address": "0616A636E7D0579A632EC37ED3C3F2B7E8522A0A",
              "pub_key": {
                "type": "tendermint/PubKeyEd25519",
                "value": "kwd8trZ8t5ASwgUbBEAnDq49nRRrrKvt2onhS4JSfQM="
              },
              "voting_power": "50",
              "proposer_priority": null
            },
            {
              "address": "6AE5C701F508EB5B63343858E068C5843F28105F",
              "pub_key": {
                "type": "tendermint/PubKeyEd25519",
                "value": "GQEC/HB4sDBAVhHtUzyv4yct9ZGnudaP209QQBSTfSQ="
              },
              "voting_power": "50",
              "proposer_priority": null
            }
          ]
        },
        "next_validator_set": {
          "validators": [
            {
              "address": "0616A636E7D0579A632EC37ED3C3F2B7E8522A0A",
              "pub_key": {
                "type": "tendermint/PubKeyEd25519",
                "value": "kwd8trZ8t5ASwgUbBEAnDq49nRRrrKvt2onhS4JSfQM="
              },
              "voting_power": "50",
              "proposer_priority": null
            },
            {
<<<<<<< HEAD
=======
              "address": "C479DB6F37AB9757035CFBE10B687E27668EE7DF",
              "pub_key": {
                "type": "tendermint/PubKeyEd25519",
                "value": "3wf60CidQcsIO7TksXzEZsJefMUFF73k6nP1YeEo9to="
              },
              "voting_power": "50",
              "proposer_priority": null
            }
          ]
        },
        "next_validator_set": {
          "validators": [
            {
>>>>>>> 729618dd
              "address": "81D85BE9567F7069A4760C663062E66660DADF34",
              "pub_key": {
                "type": "tendermint/PubKeyEd25519",
                "value": "Lk4zm2cJO4FpzXFF9WUV9NzOLfr5jV+ps7EhwUDKlZM="
              },
              "voting_power": "50",
              "proposer_priority": null
            },
            {
              "address": "C479DB6F37AB9757035CFBE10B687E27668EE7DF",
              "pub_key": {
                "type": "tendermint/PubKeyEd25519",
                "value": "3wf60CidQcsIO7TksXzEZsJefMUFF73k6nP1YeEo9to="
              },
              "voting_power": "50",
              "proposer_priority": null
            }
          ]
        },
        "provider": "BADFADAD0BEFEEDC0C0ADEADBEEFC0FFEEFACADE"
      },
<<<<<<< HEAD
=======
      "testgen_block": {
        "header": {
          "validators": [
            {
              "id": "n1",
              "voting_power": 50,
              "proposer_priority": null
            },
            {
              "id": "n2",
              "voting_power": 50,
              "proposer_priority": null
            },
            {
              "id": "n3",
              "voting_power": 50,
              "proposer_priority": null
            },
            {
              "id": "n4",
              "voting_power": 50,
              "proposer_priority": null
            }
          ],
          "next_validators": [
            {
              "id": "n2",
              "voting_power": 50,
              "proposer_priority": null
            },
            {
              "id": "n3",
              "voting_power": 50,
              "proposer_priority": null
            }
          ],
          "chain_id": null,
          "height": 2,
          "time": 2,
          "proposer": null
        },
        "commit": {
          "header": {
            "validators": [
              {
                "id": "n1",
                "voting_power": 50,
                "proposer_priority": null
              },
              {
                "id": "n2",
                "voting_power": 50,
                "proposer_priority": null
              },
              {
                "id": "n3",
                "voting_power": 50,
                "proposer_priority": null
              },
              {
                "id": "n4",
                "voting_power": 50,
                "proposer_priority": null
              }
            ],
            "next_validators": [
              {
                "id": "n2",
                "voting_power": 50,
                "proposer_priority": null
              },
              {
                "id": "n3",
                "voting_power": 50,
                "proposer_priority": null
              }
            ],
            "chain_id": null,
            "height": 2,
            "time": 2,
            "proposer": null
          },
          "votes": [
            {
              "validator": {
                "id": "n1",
                "voting_power": 50,
                "proposer_priority": null
              },
              "index": null,
              "header": {
                "validators": [
                  {
                    "id": "n1",
                    "voting_power": 50,
                    "proposer_priority": null
                  },
                  {
                    "id": "n2",
                    "voting_power": 50,
                    "proposer_priority": null
                  },
                  {
                    "id": "n3",
                    "voting_power": 50,
                    "proposer_priority": null
                  },
                  {
                    "id": "n4",
                    "voting_power": 50,
                    "proposer_priority": null
                  }
                ],
                "next_validators": [
                  {
                    "id": "n2",
                    "voting_power": 50,
                    "proposer_priority": null
                  },
                  {
                    "id": "n3",
                    "voting_power": 50,
                    "proposer_priority": null
                  }
                ],
                "chain_id": null,
                "height": 2,
                "time": 2,
                "proposer": null
              },
              "prevote": null,
              "height": null,
              "time": null,
              "round": null
            },
            {
              "validator": {
                "id": "n2",
                "voting_power": 50,
                "proposer_priority": null
              },
              "index": null,
              "header": {
                "validators": [
                  {
                    "id": "n1",
                    "voting_power": 50,
                    "proposer_priority": null
                  },
                  {
                    "id": "n2",
                    "voting_power": 50,
                    "proposer_priority": null
                  },
                  {
                    "id": "n3",
                    "voting_power": 50,
                    "proposer_priority": null
                  },
                  {
                    "id": "n4",
                    "voting_power": 50,
                    "proposer_priority": null
                  }
                ],
                "next_validators": [
                  {
                    "id": "n2",
                    "voting_power": 50,
                    "proposer_priority": null
                  },
                  {
                    "id": "n3",
                    "voting_power": 50,
                    "proposer_priority": null
                  }
                ],
                "chain_id": null,
                "height": 2,
                "time": 2,
                "proposer": null
              },
              "prevote": null,
              "height": null,
              "time": null,
              "round": null
            },
            {
              "validator": {
                "id": "n3",
                "voting_power": 50,
                "proposer_priority": null
              },
              "index": null,
              "header": {
                "validators": [
                  {
                    "id": "n1",
                    "voting_power": 50,
                    "proposer_priority": null
                  },
                  {
                    "id": "n2",
                    "voting_power": 50,
                    "proposer_priority": null
                  },
                  {
                    "id": "n3",
                    "voting_power": 50,
                    "proposer_priority": null
                  },
                  {
                    "id": "n4",
                    "voting_power": 50,
                    "proposer_priority": null
                  }
                ],
                "next_validators": [
                  {
                    "id": "n2",
                    "voting_power": 50,
                    "proposer_priority": null
                  },
                  {
                    "id": "n3",
                    "voting_power": 50,
                    "proposer_priority": null
                  }
                ],
                "chain_id": null,
                "height": 2,
                "time": 2,
                "proposer": null
              },
              "prevote": null,
              "height": null,
              "time": null,
              "round": null
            }
          ],
          "round": null
        },
        "validators": [
          {
            "id": "n1",
            "voting_power": 50,
            "proposer_priority": null
          },
          {
            "id": "n2",
            "voting_power": 50,
            "proposer_priority": null
          },
          {
            "id": "n3",
            "voting_power": 50,
            "proposer_priority": null
          },
          {
            "id": "n4",
            "voting_power": 50,
            "proposer_priority": null
          }
        ],
        "next_validators": [
          {
            "id": "n2",
            "voting_power": 50,
            "proposer_priority": null
          },
          {
            "id": "n3",
            "voting_power": 50,
            "proposer_priority": null
          }
        ],
        "provider": null
      },
>>>>>>> 729618dd
      "now": "1970-01-01T00:23:19Z",
      "verdict": "SUCCESS"
    },
    {
      "block": {
        "signed_header": {
          "header": {
            "version": {
              "block": "11",
              "app": "0"
            },
            "chain_id": "test-chain",
            "height": "4",
<<<<<<< HEAD
            "time": "1970-01-01T00:00:08Z",
            "last_block_id": null,
            "last_commit_hash": null,
            "data_hash": null,
            "validators_hash": "A4AC4A82A6DA63B5F3F3862C625F5D14B5FD0BEE6E34DCA44E91EBBA4BA44365",
            "next_validators_hash": "F49C3E794533450FEA327755F5962F99C88F5545453E6D517BBDD96EA066B50C",
            "consensus_hash": "A4AC4A82A6DA63B5F3F3862C625F5D14B5FD0BEE6E34DCA44E91EBBA4BA44365",
            "app_hash": "",
            "last_results_hash": null,
            "evidence_hash": null,
            "proposer_address": "0616A636E7D0579A632EC37ED3C3F2B7E8522A0A"
=======
            "time": "1970-01-01T00:00:04Z",
            "last_block_id": null,
            "last_commit_hash": null,
            "data_hash": null,
            "validators_hash": "C8CFFADA9808F685C4111693E1ADFDDBBEE9B9493493BEF805419F143C5B0D0A",
            "next_validators_hash": "F49C3E794533450FEA327755F5962F99C88F5545453E6D517BBDD96EA066B50C",
            "consensus_hash": "C8CFFADA9808F685C4111693E1ADFDDBBEE9B9493493BEF805419F143C5B0D0A",
            "app_hash": "",
            "last_results_hash": null,
            "evidence_hash": null,
            "proposer_address": "C479DB6F37AB9757035CFBE10B687E27668EE7DF"
>>>>>>> 729618dd
          },
          "commit": {
            "height": "4",
            "round": 1,
            "block_id": {
<<<<<<< HEAD
              "hash": "949F178D79C4180A103EAF98EC021E9BFF6EAE5C328BAF55F88F8FE88266CCB2",
              "part_set_header": {
                "total": 1,
                "hash": "949F178D79C4180A103EAF98EC021E9BFF6EAE5C328BAF55F88F8FE88266CCB2"
=======
              "hash": "734FC4AE3FEEAD34654D611A867E3A4F2F921DD2B8F27289EFC52C90EFC2B8D8",
              "part_set_header": {
                "total": 1,
                "hash": "734FC4AE3FEEAD34654D611A867E3A4F2F921DD2B8F27289EFC52C90EFC2B8D8"
>>>>>>> 729618dd
              }
            },
            "signatures": [
              {
                "block_id_flag": 2,
<<<<<<< HEAD
                "validator_address": "0616A636E7D0579A632EC37ED3C3F2B7E8522A0A",
                "timestamp": "1970-01-01T00:00:08Z",
                "signature": "V3DDI9P5Ss5FCOq0zuY4SyCa7pYb4zIt9Wi0FUUA8M5HzVLEqyD51EIo9I4Xf50mvyWdbaZbR6YO7z0ViZQiBg=="
              },
              {
                "block_id_flag": 2,
                "validator_address": "C479DB6F37AB9757035CFBE10B687E27668EE7DF",
                "timestamp": "1970-01-01T00:00:08Z",
                "signature": "1HwY48HEx8V9ZYVrBr7AtaTLe9j5TZWbq0YJrxbQXcc6gi7uk0L4hnaYklUm7ej4IU0/j044ebU72jja1ZgHAA=="
=======
                "validator_address": "C479DB6F37AB9757035CFBE10B687E27668EE7DF",
                "timestamp": "1970-01-01T00:00:04Z",
                "signature": "x7RNTkbf71fnTEyl7G6i8U5gi33nWZLha1nbZJjsIsbm7CCxcfsgU4uTWaHrZXCo1Ywok9zXgt0gaGOt7uR+BA=="
>>>>>>> 729618dd
              }
            ]
          }
        },
        "validator_set": {
          "validators": [
            {
<<<<<<< HEAD
              "address": "0616A636E7D0579A632EC37ED3C3F2B7E8522A0A",
=======
              "address": "C479DB6F37AB9757035CFBE10B687E27668EE7DF",
              "pub_key": {
                "type": "tendermint/PubKeyEd25519",
                "value": "3wf60CidQcsIO7TksXzEZsJefMUFF73k6nP1YeEo9to="
              },
              "voting_power": "50",
              "proposer_priority": null
            }
          ]
        },
        "next_validator_set": {
          "validators": [
            {
              "address": "81D85BE9567F7069A4760C663062E66660DADF34",
>>>>>>> 729618dd
              "pub_key": {
                "type": "tendermint/PubKeyEd25519",
                "value": "Lk4zm2cJO4FpzXFF9WUV9NzOLfr5jV+ps7EhwUDKlZM="
              },
              "voting_power": "50",
              "proposer_priority": null
            }
          ]
        },
        "provider": "BADFADAD0BEFEEDC0C0ADEADBEEFC0FFEEFACADE"
      },
      "testgen_block": {
        "header": {
          "validators": [
            {
<<<<<<< HEAD
              "address": "C479DB6F37AB9757035CFBE10B687E27668EE7DF",
              "pub_key": {
                "type": "tendermint/PubKeyEd25519",
                "value": "3wf60CidQcsIO7TksXzEZsJefMUFF73k6nP1YeEo9to="
              },
              "voting_power": "50",
              "proposer_priority": null
            }
          ]
        },
        "next_validator_set": {
          "validators": [
=======
              "id": "n3",
              "voting_power": 50,
              "proposer_priority": null
            }
          ],
          "next_validators": [
>>>>>>> 729618dd
            {
              "id": "n2",
              "voting_power": 50,
              "proposer_priority": null
<<<<<<< HEAD
=======
            }
          ],
          "chain_id": null,
          "height": 4,
          "time": 4,
          "proposer": null
        },
        "commit": {
          "header": {
            "validators": [
              {
                "id": "n3",
                "voting_power": 50,
                "proposer_priority": null
              }
            ],
            "next_validators": [
              {
                "id": "n2",
                "voting_power": 50,
                "proposer_priority": null
              }
            ],
            "chain_id": null,
            "height": 4,
            "time": 4,
            "proposer": null
          },
          "votes": [
            {
              "validator": {
                "id": "n3",
                "voting_power": 50,
                "proposer_priority": null
              },
              "index": null,
              "header": {
                "validators": [
                  {
                    "id": "n3",
                    "voting_power": 50,
                    "proposer_priority": null
                  }
                ],
                "next_validators": [
                  {
                    "id": "n2",
                    "voting_power": 50,
                    "proposer_priority": null
                  }
                ],
                "chain_id": null,
                "height": 4,
                "time": 4,
                "proposer": null
              },
              "prevote": null,
              "height": null,
              "time": null,
              "round": null
>>>>>>> 729618dd
            }
          ],
          "round": null
        },
        "validators": [
          {
            "id": "n3",
            "voting_power": 50,
            "proposer_priority": null
          }
        ],
        "next_validators": [
          {
            "id": "n2",
            "voting_power": 50,
            "proposer_priority": null
          }
        ],
        "provider": null
      },
      "now": "1970-01-01T00:23:20Z",
      "verdict": "SUCCESS"
    }
  ]
}<|MERGE_RESOLUTION|>--- conflicted
+++ resolved
@@ -14,11 +14,7 @@
         "last_commit_hash": null,
         "data_hash": null,
         "validators_hash": "5A69ACB73672274A2C020C7FAE539B2086D30F3B7E5B168A8031A21931FCA07D",
-<<<<<<< HEAD
-        "next_validators_hash": "75E6DD63C2DC2B58FE0ED82792EAB369C4308C7EC16B69446382CC4B41D46068",
-=======
         "next_validators_hash": "5A69ACB73672274A2C020C7FAE539B2086D30F3B7E5B168A8031A21931FCA07D",
->>>>>>> 729618dd
         "consensus_hash": "5A69ACB73672274A2C020C7FAE539B2086D30F3B7E5B168A8031A21931FCA07D",
         "app_hash": "",
         "last_results_hash": null,
@@ -29,17 +25,10 @@
         "height": "1",
         "round": 1,
         "block_id": {
-<<<<<<< HEAD
-          "hash": "533DE06C9907E5E41EF18C68E28B04BF8F16D35EA053EE413ACE9A9F3A106B32",
-          "part_set_header": {
-            "total": 1,
-            "hash": "533DE06C9907E5E41EF18C68E28B04BF8F16D35EA053EE413ACE9A9F3A106B32"
-=======
           "hash": "6B68DB34DEF944920D6638B3AA84FE1DF790BC8BDC5189E201F23730D5756A9D",
           "part_set_header": {
             "total": 1,
             "hash": "6B68DB34DEF944920D6638B3AA84FE1DF790BC8BDC5189E201F23730D5756A9D"
->>>>>>> 729618dd
           }
         },
         "signatures": [
@@ -47,41 +36,25 @@
             "block_id_flag": 2,
             "validator_address": "0616A636E7D0579A632EC37ED3C3F2B7E8522A0A",
             "timestamp": "1970-01-01T00:00:01Z",
-<<<<<<< HEAD
-            "signature": "BwKig3Giy91zDlZ5BSa67+E0EV1K4q6At2piQgg1h48odVOAjEiC4Tt772ologMWt0gdjYzeYtYR15OKtza1Ag=="
-=======
             "signature": "8rGIxi7DjBLFlHUo/lAgTpmzsnTZ8HOgnQaIoe+HEM5AmrjBaVDWVMb5/nNAnJTj4hcReCh4jviXcyRkItFJCA=="
->>>>>>> 729618dd
           },
           {
             "block_id_flag": 2,
             "validator_address": "6AE5C701F508EB5B63343858E068C5843F28105F",
             "timestamp": "1970-01-01T00:00:01Z",
-<<<<<<< HEAD
-            "signature": "EYx9XdH96HYFIJtaddpFF+u/1GBwE1A3/Ds2e5BGHnti62RBwgsdIWe3denuQxgYNPnIymqvrCiBAGEEtYJHBg=="
-=======
             "signature": "3cXnzhzJLKeF47ulcIWjgqsv9JBf9olbAo0mcjo7Ij6TfmCpJO6SmTiacBkiznsFSOc1ZSH+cHDBKA4AT7ozAg=="
->>>>>>> 729618dd
           },
           {
             "block_id_flag": 2,
             "validator_address": "81D85BE9567F7069A4760C663062E66660DADF34",
             "timestamp": "1970-01-01T00:00:01Z",
-<<<<<<< HEAD
-            "signature": "QctMtMK8Zes6OspVTkVvKtwWix70IAp0okAi4zJjV981FEnOuK2j8Fd0WQNHHDyqFX7uGTVL5L7JqbBfLuvBAA=="
-=======
             "signature": "4O8c5hxoHR861ldolxeY9W1iXCdxYJVIf0xD3+sANSxo0ipXayv8IS7YFw1zzZvDbjRRazVzbfyBYf2jl4JeDw=="
->>>>>>> 729618dd
           },
           {
             "block_id_flag": 2,
             "validator_address": "C479DB6F37AB9757035CFBE10B687E27668EE7DF",
             "timestamp": "1970-01-01T00:00:01Z",
-<<<<<<< HEAD
-            "signature": "yWtJtDMH9NOtAeRqomUYDa23BePOZ+y7FNiAxWZ9a8iYUOOxUU3CoCqxfRm6wpJWW2QUwBicQs7ntnU3z7cpBg=="
-=======
             "signature": "2Hel7uygQXpjYRJZiwtPLKNxT2Tg1/F5Zzs3VZpleFII9H1e5Gs02UjU0lybSXBKk/tD+NXPsdchrH/6/DmwAQ=="
->>>>>>> 729618dd
           }
         ]
       }
@@ -105,15 +78,29 @@
           },
           "voting_power": "50",
           "proposer_priority": null
+        },
+        {
+          "address": "81D85BE9567F7069A4760C663062E66660DADF34",
+          "pub_key": {
+            "type": "tendermint/PubKeyEd25519",
+            "value": "Lk4zm2cJO4FpzXFF9WUV9NzOLfr5jV+ps7EhwUDKlZM="
+          },
+          "voting_power": "50",
+          "proposer_priority": null
+        },
+        {
+          "address": "C479DB6F37AB9757035CFBE10B687E27668EE7DF",
+          "pub_key": {
+            "type": "tendermint/PubKeyEd25519",
+            "value": "3wf60CidQcsIO7TksXzEZsJefMUFF73k6nP1YeEo9to="
+          },
+          "voting_power": "50",
+          "proposer_priority": null
         }
       ]
     },
     "trusting_period": "1400000000000",
-<<<<<<< HEAD
-    "now": "2020-10-22T11:25:22.160336592Z"
-=======
     "now": "2020-10-29T12:17:09.160397382Z"
->>>>>>> 729618dd
   },
   "input": [
     {
@@ -126,19 +113,6 @@
             },
             "chain_id": "test-chain",
             "height": "4",
-<<<<<<< HEAD
-            "time": "1970-01-01T00:00:08Z",
-            "last_block_id": null,
-            "last_commit_hash": null,
-            "data_hash": null,
-            "validators_hash": "A4AC4A82A6DA63B5F3F3862C625F5D14B5FD0BEE6E34DCA44E91EBBA4BA44365",
-            "next_validators_hash": "F49C3E794533450FEA327755F5962F99C88F5545453E6D517BBDD96EA066B50C",
-            "consensus_hash": "A4AC4A82A6DA63B5F3F3862C625F5D14B5FD0BEE6E34DCA44E91EBBA4BA44365",
-            "app_hash": "",
-            "last_results_hash": null,
-            "evidence_hash": null,
-            "proposer_address": "0616A636E7D0579A632EC37ED3C3F2B7E8522A0A"
-=======
             "time": "1970-01-01T00:00:04Z",
             "last_block_id": null,
             "last_commit_hash": null,
@@ -150,43 +124,23 @@
             "last_results_hash": null,
             "evidence_hash": null,
             "proposer_address": "C479DB6F37AB9757035CFBE10B687E27668EE7DF"
->>>>>>> 729618dd
           },
           "commit": {
             "height": "4",
             "round": 1,
             "block_id": {
-<<<<<<< HEAD
-              "hash": "949F178D79C4180A103EAF98EC021E9BFF6EAE5C328BAF55F88F8FE88266CCB2",
-              "part_set_header": {
-                "total": 1,
-                "hash": "949F178D79C4180A103EAF98EC021E9BFF6EAE5C328BAF55F88F8FE88266CCB2"
-=======
               "hash": "734FC4AE3FEEAD34654D611A867E3A4F2F921DD2B8F27289EFC52C90EFC2B8D8",
               "part_set_header": {
                 "total": 1,
                 "hash": "734FC4AE3FEEAD34654D611A867E3A4F2F921DD2B8F27289EFC52C90EFC2B8D8"
->>>>>>> 729618dd
               }
             },
             "signatures": [
               {
                 "block_id_flag": 2,
-<<<<<<< HEAD
-                "validator_address": "0616A636E7D0579A632EC37ED3C3F2B7E8522A0A",
-                "timestamp": "1970-01-01T00:00:08Z",
-                "signature": "V3DDI9P5Ss5FCOq0zuY4SyCa7pYb4zIt9Wi0FUUA8M5HzVLEqyD51EIo9I4Xf50mvyWdbaZbR6YO7z0ViZQiBg=="
-              },
-              {
-                "block_id_flag": 2,
-                "validator_address": "C479DB6F37AB9757035CFBE10B687E27668EE7DF",
-                "timestamp": "1970-01-01T00:00:08Z",
-                "signature": "1HwY48HEx8V9ZYVrBr7AtaTLe9j5TZWbq0YJrxbQXcc6gi7uk0L4hnaYklUm7ej4IU0/j044ebU72jja1ZgHAA=="
-=======
                 "validator_address": "C479DB6F37AB9757035CFBE10B687E27668EE7DF",
                 "timestamp": "1970-01-01T00:00:04Z",
                 "signature": "x7RNTkbf71fnTEyl7G6i8U5gi33nWZLha1nbZJjsIsbm7CCxcfsgU4uTWaHrZXCo1Ywok9zXgt0gaGOt7uR+BA=="
->>>>>>> 729618dd
               }
             ]
           }
@@ -194,9 +148,6 @@
         "validator_set": {
           "validators": [
             {
-<<<<<<< HEAD
-              "address": "0616A636E7D0579A632EC37ED3C3F2B7E8522A0A",
-=======
               "address": "C479DB6F37AB9757035CFBE10B687E27668EE7DF",
               "pub_key": {
                 "type": "tendermint/PubKeyEd25519",
@@ -211,7 +162,6 @@
           "validators": [
             {
               "address": "81D85BE9567F7069A4760C663062E66660DADF34",
->>>>>>> 729618dd
               "pub_key": {
                 "type": "tendermint/PubKeyEd25519",
                 "value": "Lk4zm2cJO4FpzXFF9WUV9NzOLfr5jV+ps7EhwUDKlZM="
@@ -227,33 +177,16 @@
         "header": {
           "validators": [
             {
-<<<<<<< HEAD
-              "address": "C479DB6F37AB9757035CFBE10B687E27668EE7DF",
-              "pub_key": {
-                "type": "tendermint/PubKeyEd25519",
-                "value": "3wf60CidQcsIO7TksXzEZsJefMUFF73k6nP1YeEo9to="
-              },
-              "voting_power": "50",
-              "proposer_priority": null
-            }
-          ]
-        },
-        "next_validator_set": {
-          "validators": [
-=======
               "id": "n3",
               "voting_power": 50,
               "proposer_priority": null
             }
           ],
           "next_validators": [
->>>>>>> 729618dd
             {
               "id": "n2",
               "voting_power": 50,
               "proposer_priority": null
-<<<<<<< HEAD
-=======
             }
           ],
           "chain_id": null,
@@ -314,7 +247,6 @@
               "height": null,
               "time": null,
               "round": null
->>>>>>> 729618dd
             }
           ],
           "round": null
@@ -335,11 +267,7 @@
         ],
         "provider": null
       },
-<<<<<<< HEAD
-      "now": "1970-01-01T00:23:19Z",
-=======
       "now": "1970-01-01T00:00:06Z",
->>>>>>> 729618dd
       "verdict": "NOT_ENOUGH_TRUST"
     },
     {
@@ -352,15 +280,6 @@
             },
             "chain_id": "test-chain",
             "height": "3",
-<<<<<<< HEAD
-            "time": "1970-01-01T00:00:06Z",
-            "last_block_id": null,
-            "last_commit_hash": null,
-            "data_hash": null,
-            "validators_hash": "6E2A33745D333F9362F399C3DC982064067614AAB0FD4C59DE5720D88E00F254",
-            "next_validators_hash": "A4AC4A82A6DA63B5F3F3862C625F5D14B5FD0BEE6E34DCA44E91EBBA4BA44365",
-            "consensus_hash": "6E2A33745D333F9362F399C3DC982064067614AAB0FD4C59DE5720D88E00F254",
-=======
             "time": "1970-01-01T00:00:04Z",
             "last_block_id": null,
             "last_commit_hash": null,
@@ -368,7 +287,6 @@
             "validators_hash": "75E6DD63C2DC2B58FE0ED82792EAB369C4308C7EC16B69446382CC4B41D46068",
             "next_validators_hash": "C8F8530F1A2E69409F2E0B4F86BB568695BC9790BA77EAC1505600D5506E22DA",
             "consensus_hash": "75E6DD63C2DC2B58FE0ED82792EAB369C4308C7EC16B69446382CC4B41D46068",
->>>>>>> 729618dd
             "app_hash": "",
             "last_results_hash": null,
             "evidence_hash": null,
@@ -378,43 +296,18 @@
             "height": "3",
             "round": 1,
             "block_id": {
-<<<<<<< HEAD
-              "hash": "16E7D4043AEEEABD0F1D9E4664B1AA11AA3CFD69A37CD3D9BA594A6CCB91CA53",
-              "part_set_header": {
-                "total": 1,
-                "hash": "16E7D4043AEEEABD0F1D9E4664B1AA11AA3CFD69A37CD3D9BA594A6CCB91CA53"
-=======
               "hash": "3CF9303D5C455FA7D09F3D16A7A3495E92882C9985E31FF2A610F565EA042431",
               "part_set_header": {
                 "total": 1,
                 "hash": "3CF9303D5C455FA7D09F3D16A7A3495E92882C9985E31FF2A610F565EA042431"
->>>>>>> 729618dd
               }
             },
             "signatures": [
               {
                 "block_id_flag": 2,
-<<<<<<< HEAD
-                "validator_address": "0616A636E7D0579A632EC37ED3C3F2B7E8522A0A",
-                "timestamp": "1970-01-01T00:00:06Z",
-                "signature": "MaQRn3tj7Suri3Hr7uyegcAKmdKLTe/4eAzjKYHrcGjfO/5RM7ElnS5A/mirppc1etmKflVlbp8lWn5TDDNJCQ=="
-              },
-              {
-                "block_id_flag": 2,
-                "validator_address": "81D85BE9567F7069A4760C663062E66660DADF34",
-                "timestamp": "1970-01-01T00:00:06Z",
-                "signature": "PtO5WN7sBXjCWyjU8HSjOf8HAIdCujLwmJLQbEfLXRTWeHRUYCoasFVVtcXaPCBCBTRXvt7adR81ecg8JK+cCg=="
-              },
-              {
-                "block_id_flag": 2,
-                "validator_address": "C479DB6F37AB9757035CFBE10B687E27668EE7DF",
-                "timestamp": "1970-01-01T00:00:06Z",
-                "signature": "e6H6dh3ECPlQsOv3Yw7uVHhvGhlLfE/fcqMFlXyGeofpZOAsYN25QDHX+NbScIHhUQmpInx/ytFiah3IYlwWDw=="
-=======
                 "validator_address": "6AE5C701F508EB5B63343858E068C5843F28105F",
                 "timestamp": "1970-01-01T00:00:04Z",
                 "signature": "H3gUqLpnnJLJymHQQfDtKwOUeQjQJl3gOCm8ZS45XyRsQaTtlMbGiyUaZV1u0/plZFDlBQIQnZLMA4BCjKPuBA=="
->>>>>>> 729618dd
               }
             ]
           }
@@ -429,19 +322,16 @@
               },
               "voting_power": "50",
               "proposer_priority": null
-            },
-            {
-<<<<<<< HEAD
-              "address": "81D85BE9567F7069A4760C663062E66660DADF34",
-              "pub_key": {
-                "type": "tendermint/PubKeyEd25519",
-                "value": "Lk4zm2cJO4FpzXFF9WUV9NzOLfr5jV+ps7EhwUDKlZM="
-=======
+            }
+          ]
+        },
+        "next_validator_set": {
+          "validators": [
+            {
               "address": "0616A636E7D0579A632EC37ED3C3F2B7E8522A0A",
               "pub_key": {
                 "type": "tendermint/PubKeyEd25519",
                 "value": "kwd8trZ8t5ASwgUbBEAnDq49nRRrrKvt2onhS4JSfQM="
->>>>>>> 729618dd
               },
               "voting_power": "50",
               "proposer_priority": null
@@ -454,30 +344,8 @@
         "header": {
           "validators": [
             {
-<<<<<<< HEAD
-              "address": "C479DB6F37AB9757035CFBE10B687E27668EE7DF",
-              "pub_key": {
-                "type": "tendermint/PubKeyEd25519",
-                "value": "3wf60CidQcsIO7TksXzEZsJefMUFF73k6nP1YeEo9to="
-              },
-              "voting_power": "50",
-              "proposer_priority": null
-            }
-          ]
-        },
-        "next_validator_set": {
-          "validators": [
-            {
-              "address": "0616A636E7D0579A632EC37ED3C3F2B7E8522A0A",
-              "pub_key": {
-                "type": "tendermint/PubKeyEd25519",
-                "value": "kwd8trZ8t5ASwgUbBEAnDq49nRRrrKvt2onhS4JSfQM="
-              },
-              "voting_power": "50",
-=======
               "id": "n1",
               "voting_power": 50,
->>>>>>> 729618dd
               "proposer_priority": null
             }
           ],
@@ -566,7 +434,7 @@
         ],
         "provider": null
       },
-      "now": "1970-01-01T00:23:19Z",
+      "now": "1970-01-01T00:23:18Z",
       "verdict": "NOT_ENOUGH_TRUST"
     },
     {
@@ -579,19 +447,13 @@
             },
             "chain_id": "test-chain",
             "height": "2",
-            "time": "1970-01-01T00:00:05Z",
+            "time": "1970-01-01T00:00:02Z",
             "last_block_id": null,
             "last_commit_hash": null,
             "data_hash": null,
-<<<<<<< HEAD
-            "validators_hash": "75E6DD63C2DC2B58FE0ED82792EAB369C4308C7EC16B69446382CC4B41D46068",
-            "next_validators_hash": "6E2A33745D333F9362F399C3DC982064067614AAB0FD4C59DE5720D88E00F254",
-            "consensus_hash": "75E6DD63C2DC2B58FE0ED82792EAB369C4308C7EC16B69446382CC4B41D46068",
-=======
             "validators_hash": "5A69ACB73672274A2C020C7FAE539B2086D30F3B7E5B168A8031A21931FCA07D",
             "next_validators_hash": "C4DFBC98F77BE756D7EB3B475471189E82F7760DD111754AA2A25CF548AE6EF8",
             "consensus_hash": "5A69ACB73672274A2C020C7FAE539B2086D30F3B7E5B168A8031A21931FCA07D",
->>>>>>> 729618dd
             "app_hash": "",
             "last_results_hash": null,
             "evidence_hash": null,
@@ -601,17 +463,10 @@
             "height": "2",
             "round": 1,
             "block_id": {
-<<<<<<< HEAD
-              "hash": "D523A86B6E5DC56A84666859345AD496900A6BD9D9F97F2147629DF5A946E8DF",
-              "part_set_header": {
-                "total": 1,
-                "hash": "D523A86B6E5DC56A84666859345AD496900A6BD9D9F97F2147629DF5A946E8DF"
-=======
               "hash": "93C16704B05977400391A7C791C9BCB72935A19C7E169FCD445C7CA5F30F03FE",
               "part_set_header": {
                 "total": 1,
                 "hash": "93C16704B05977400391A7C791C9BCB72935A19C7E169FCD445C7CA5F30F03FE"
->>>>>>> 729618dd
               }
             },
             "signatures": [
@@ -624,10 +479,6 @@
               {
                 "block_id_flag": 2,
                 "validator_address": "6AE5C701F508EB5B63343858E068C5843F28105F",
-<<<<<<< HEAD
-                "timestamp": "1970-01-01T00:00:05Z",
-                "signature": "+e4OBaptWoaVX6A/UGsXNrNXJXjztwk1IRvmxWsTWRcxiB4AydLU/uFEiX+rp1PbNHZDhZWsI/Pprb7CY2hsAg=="
-=======
                 "timestamp": "1970-01-01T00:00:02Z",
                 "signature": "qTVm2kFyrbOOgGmDFMQB9wt/uF6i88qLFDcBBL6zWiCGWxqG2P6zjavz3F5ahKQSzroV4Ce412dP3Sn9ephnAQ=="
               },
@@ -642,7 +493,6 @@
                 "validator_address": "C479DB6F37AB9757035CFBE10B687E27668EE7DF",
                 "timestamp": "1970-01-01T00:00:02Z",
                 "signature": "rigx3FYFfEp4srICQbAGqQ1WV8ITBQzDRPfG/D9nDTIY+rlmstx6ZHQit4O7HECIWgUWMvcJlXZyIFdYUco4Bw=="
->>>>>>> 729618dd
               }
             ]
           }
@@ -666,37 +516,30 @@
               },
               "voting_power": "50",
               "proposer_priority": null
+            },
+            {
+              "address": "81D85BE9567F7069A4760C663062E66660DADF34",
+              "pub_key": {
+                "type": "tendermint/PubKeyEd25519",
+                "value": "Lk4zm2cJO4FpzXFF9WUV9NzOLfr5jV+ps7EhwUDKlZM="
+              },
+              "voting_power": "50",
+              "proposer_priority": null
+            },
+            {
+              "address": "C479DB6F37AB9757035CFBE10B687E27668EE7DF",
+              "pub_key": {
+                "type": "tendermint/PubKeyEd25519",
+                "value": "3wf60CidQcsIO7TksXzEZsJefMUFF73k6nP1YeEo9to="
+              },
+              "voting_power": "50",
+              "proposer_priority": null
             }
           ]
         },
         "next_validator_set": {
           "validators": [
             {
-              "address": "0616A636E7D0579A632EC37ED3C3F2B7E8522A0A",
-              "pub_key": {
-                "type": "tendermint/PubKeyEd25519",
-                "value": "kwd8trZ8t5ASwgUbBEAnDq49nRRrrKvt2onhS4JSfQM="
-              },
-              "voting_power": "50",
-              "proposer_priority": null
-            },
-            {
-<<<<<<< HEAD
-=======
-              "address": "C479DB6F37AB9757035CFBE10B687E27668EE7DF",
-              "pub_key": {
-                "type": "tendermint/PubKeyEd25519",
-                "value": "3wf60CidQcsIO7TksXzEZsJefMUFF73k6nP1YeEo9to="
-              },
-              "voting_power": "50",
-              "proposer_priority": null
-            }
-          ]
-        },
-        "next_validator_set": {
-          "validators": [
-            {
->>>>>>> 729618dd
               "address": "81D85BE9567F7069A4760C663062E66660DADF34",
               "pub_key": {
                 "type": "tendermint/PubKeyEd25519",
@@ -718,8 +561,6 @@
         },
         "provider": "BADFADAD0BEFEEDC0C0ADEADBEEFC0FFEEFACADE"
       },
-<<<<<<< HEAD
-=======
       "testgen_block": {
         "header": {
           "validators": [
@@ -998,7 +839,6 @@
         ],
         "provider": null
       },
->>>>>>> 729618dd
       "now": "1970-01-01T00:23:19Z",
       "verdict": "SUCCESS"
     },
@@ -1012,19 +852,6 @@
             },
             "chain_id": "test-chain",
             "height": "4",
-<<<<<<< HEAD
-            "time": "1970-01-01T00:00:08Z",
-            "last_block_id": null,
-            "last_commit_hash": null,
-            "data_hash": null,
-            "validators_hash": "A4AC4A82A6DA63B5F3F3862C625F5D14B5FD0BEE6E34DCA44E91EBBA4BA44365",
-            "next_validators_hash": "F49C3E794533450FEA327755F5962F99C88F5545453E6D517BBDD96EA066B50C",
-            "consensus_hash": "A4AC4A82A6DA63B5F3F3862C625F5D14B5FD0BEE6E34DCA44E91EBBA4BA44365",
-            "app_hash": "",
-            "last_results_hash": null,
-            "evidence_hash": null,
-            "proposer_address": "0616A636E7D0579A632EC37ED3C3F2B7E8522A0A"
-=======
             "time": "1970-01-01T00:00:04Z",
             "last_block_id": null,
             "last_commit_hash": null,
@@ -1036,43 +863,23 @@
             "last_results_hash": null,
             "evidence_hash": null,
             "proposer_address": "C479DB6F37AB9757035CFBE10B687E27668EE7DF"
->>>>>>> 729618dd
           },
           "commit": {
             "height": "4",
             "round": 1,
             "block_id": {
-<<<<<<< HEAD
-              "hash": "949F178D79C4180A103EAF98EC021E9BFF6EAE5C328BAF55F88F8FE88266CCB2",
-              "part_set_header": {
-                "total": 1,
-                "hash": "949F178D79C4180A103EAF98EC021E9BFF6EAE5C328BAF55F88F8FE88266CCB2"
-=======
               "hash": "734FC4AE3FEEAD34654D611A867E3A4F2F921DD2B8F27289EFC52C90EFC2B8D8",
               "part_set_header": {
                 "total": 1,
                 "hash": "734FC4AE3FEEAD34654D611A867E3A4F2F921DD2B8F27289EFC52C90EFC2B8D8"
->>>>>>> 729618dd
               }
             },
             "signatures": [
               {
                 "block_id_flag": 2,
-<<<<<<< HEAD
-                "validator_address": "0616A636E7D0579A632EC37ED3C3F2B7E8522A0A",
-                "timestamp": "1970-01-01T00:00:08Z",
-                "signature": "V3DDI9P5Ss5FCOq0zuY4SyCa7pYb4zIt9Wi0FUUA8M5HzVLEqyD51EIo9I4Xf50mvyWdbaZbR6YO7z0ViZQiBg=="
-              },
-              {
-                "block_id_flag": 2,
-                "validator_address": "C479DB6F37AB9757035CFBE10B687E27668EE7DF",
-                "timestamp": "1970-01-01T00:00:08Z",
-                "signature": "1HwY48HEx8V9ZYVrBr7AtaTLe9j5TZWbq0YJrxbQXcc6gi7uk0L4hnaYklUm7ej4IU0/j044ebU72jja1ZgHAA=="
-=======
                 "validator_address": "C479DB6F37AB9757035CFBE10B687E27668EE7DF",
                 "timestamp": "1970-01-01T00:00:04Z",
                 "signature": "x7RNTkbf71fnTEyl7G6i8U5gi33nWZLha1nbZJjsIsbm7CCxcfsgU4uTWaHrZXCo1Ywok9zXgt0gaGOt7uR+BA=="
->>>>>>> 729618dd
               }
             ]
           }
@@ -1080,9 +887,6 @@
         "validator_set": {
           "validators": [
             {
-<<<<<<< HEAD
-              "address": "0616A636E7D0579A632EC37ED3C3F2B7E8522A0A",
-=======
               "address": "C479DB6F37AB9757035CFBE10B687E27668EE7DF",
               "pub_key": {
                 "type": "tendermint/PubKeyEd25519",
@@ -1097,7 +901,6 @@
           "validators": [
             {
               "address": "81D85BE9567F7069A4760C663062E66660DADF34",
->>>>>>> 729618dd
               "pub_key": {
                 "type": "tendermint/PubKeyEd25519",
                 "value": "Lk4zm2cJO4FpzXFF9WUV9NzOLfr5jV+ps7EhwUDKlZM="
@@ -1113,33 +916,16 @@
         "header": {
           "validators": [
             {
-<<<<<<< HEAD
-              "address": "C479DB6F37AB9757035CFBE10B687E27668EE7DF",
-              "pub_key": {
-                "type": "tendermint/PubKeyEd25519",
-                "value": "3wf60CidQcsIO7TksXzEZsJefMUFF73k6nP1YeEo9to="
-              },
-              "voting_power": "50",
-              "proposer_priority": null
-            }
-          ]
-        },
-        "next_validator_set": {
-          "validators": [
-=======
               "id": "n3",
               "voting_power": 50,
               "proposer_priority": null
             }
           ],
           "next_validators": [
->>>>>>> 729618dd
             {
               "id": "n2",
               "voting_power": 50,
               "proposer_priority": null
-<<<<<<< HEAD
-=======
             }
           ],
           "chain_id": null,
@@ -1200,7 +986,6 @@
               "height": null,
               "time": null,
               "round": null
->>>>>>> 729618dd
             }
           ],
           "round": null
