{
  "description": "MC4_4_faulty_Test2NotEnoughTrustSuccess.json",
  "initial": {
    "signed_header": {
      "header": {
        "version": {
          "block": "11",
          "app": "0"
        },
        "chain_id": "test-chain",
        "height": "1",
        "time": "1970-01-01T00:00:01Z",
        "last_block_id": null,
        "last_commit_hash": null,
        "data_hash": null,
        "validators_hash": "5A69ACB73672274A2C020C7FAE539B2086D30F3B7E5B168A8031A21931FCA07D",
        "next_validators_hash": "5A69ACB73672274A2C020C7FAE539B2086D30F3B7E5B168A8031A21931FCA07D",
        "consensus_hash": "5A69ACB73672274A2C020C7FAE539B2086D30F3B7E5B168A8031A21931FCA07D",
        "app_hash": "",
        "last_results_hash": null,
        "evidence_hash": null,
        "proposer_address": "0616A636E7D0579A632EC37ED3C3F2B7E8522A0A"
      },
      "commit": {
        "height": "1",
        "round": 1,
        "block_id": {
<<<<<<< HEAD
          "hash": "6B68DB34DEF944920D6638B3AA84FE1DF790BC8BDC5189E201F23730D5756A9D",
          "parts": {
            "total": 1,
            "hash": "6B68DB34DEF944920D6638B3AA84FE1DF790BC8BDC5189E201F23730D5756A9D"
=======
          "hash": "EAA36857D0DB20A7B1E315A74E9871F509D7FD52CD3172CFD7A0A9E360CD6759",
          "part_set_header": {
            "total": 1,
            "hash": "EAA36857D0DB20A7B1E315A74E9871F509D7FD52CD3172CFD7A0A9E360CD6759"
>>>>>>> 7b888b33
          }
        },
        "signatures": [
          {
            "block_id_flag": 2,
            "validator_address": "0616A636E7D0579A632EC37ED3C3F2B7E8522A0A",
            "timestamp": "1970-01-01T00:00:01Z",
<<<<<<< HEAD
            "signature": "8rGIxi7DjBLFlHUo/lAgTpmzsnTZ8HOgnQaIoe+HEM5AmrjBaVDWVMb5/nNAnJTj4hcReCh4jviXcyRkItFJCA=="
=======
            "signature": "qnqWPNmmyQfNJkhPH2YBpWRlGjoLOoTzGLAKYuBuDzuLpDhvh+F4AOwsalo+qR70Lpx/yKU/+BTLPGxIIP47DA=="
>>>>>>> 7b888b33
          },
          {
            "block_id_flag": 2,
            "validator_address": "6AE5C701F508EB5B63343858E068C5843F28105F",
            "timestamp": "1970-01-01T00:00:01Z",
<<<<<<< HEAD
            "signature": "3cXnzhzJLKeF47ulcIWjgqsv9JBf9olbAo0mcjo7Ij6TfmCpJO6SmTiacBkiznsFSOc1ZSH+cHDBKA4AT7ozAg=="
=======
            "signature": "n0hMeOMwr+ZtcObdo2T99UzOfulXuCS7nbNCVbo7IrgqLHfo6xlxEddlOdYQp+3quMGI79osrl4EYvTB5wU4Cw=="
>>>>>>> 7b888b33
          },
          {
            "block_id_flag": 2,
            "validator_address": "81D85BE9567F7069A4760C663062E66660DADF34",
            "timestamp": "1970-01-01T00:00:01Z",
<<<<<<< HEAD
            "signature": "4O8c5hxoHR861ldolxeY9W1iXCdxYJVIf0xD3+sANSxo0ipXayv8IS7YFw1zzZvDbjRRazVzbfyBYf2jl4JeDw=="
=======
            "signature": "v52uJnW0wNu4YPG7K46I+sGGJxj+0wx09KQZZsbmspL02nH3LhZahLFb3KBhswHevKKlo52X4VKszwRnlw+yDA=="
>>>>>>> 7b888b33
          },
          {
            "block_id_flag": 2,
            "validator_address": "C479DB6F37AB9757035CFBE10B687E27668EE7DF",
            "timestamp": "1970-01-01T00:00:01Z",
<<<<<<< HEAD
            "signature": "2Hel7uygQXpjYRJZiwtPLKNxT2Tg1/F5Zzs3VZpleFII9H1e5Gs02UjU0lybSXBKk/tD+NXPsdchrH/6/DmwAQ=="
=======
            "signature": "HuW1zhtKSgz1Z5JXr2Gyvw3q/bh2Wxf34cmkn8j/d5v3EZtDzfl+T4Y42Pgb9cnBLpKF2YmUkKcv2pyoctf5AA=="
>>>>>>> 7b888b33
          }
        ]
      }
    },
    "next_validator_set": {
      "validators": [
        {
          "address": "0616A636E7D0579A632EC37ED3C3F2B7E8522A0A",
          "pub_key": {
            "type": "tendermint/PubKeyEd25519",
            "value": "kwd8trZ8t5ASwgUbBEAnDq49nRRrrKvt2onhS4JSfQM="
          },
          "voting_power": "50",
          "proposer_priority": null
        },
        {
          "address": "6AE5C701F508EB5B63343858E068C5843F28105F",
          "pub_key": {
            "type": "tendermint/PubKeyEd25519",
            "value": "GQEC/HB4sDBAVhHtUzyv4yct9ZGnudaP209QQBSTfSQ="
          },
          "voting_power": "50",
          "proposer_priority": null
        },
        {
          "address": "81D85BE9567F7069A4760C663062E66660DADF34",
          "pub_key": {
            "type": "tendermint/PubKeyEd25519",
            "value": "Lk4zm2cJO4FpzXFF9WUV9NzOLfr5jV+ps7EhwUDKlZM="
          },
          "voting_power": "50",
          "proposer_priority": null
        },
        {
          "address": "C479DB6F37AB9757035CFBE10B687E27668EE7DF",
          "pub_key": {
            "type": "tendermint/PubKeyEd25519",
            "value": "3wf60CidQcsIO7TksXzEZsJefMUFF73k6nP1YeEo9to="
          },
          "voting_power": "50",
          "proposer_priority": null
        }
      ]
    },
    "trusting_period": "1400000000000",
<<<<<<< HEAD
    "now": "2020-10-21T08:45:11.160326991Z"
=======
    "now": "2020-10-21T12:39:48.160328398Z"
>>>>>>> 7b888b33
  },
  "input": [
    {
      "block": {
        "signed_header": {
          "header": {
            "version": {
              "block": "11",
              "app": "0"
            },
            "chain_id": "test-chain",
            "height": "4",
            "time": "1970-01-01T00:00:05Z",
            "last_block_id": null,
            "last_commit_hash": null,
            "data_hash": null,
<<<<<<< HEAD
            "validators_hash": "C8F8530F1A2E69409F2E0B4F86BB568695BC9790BA77EAC1505600D5506E22DA",
            "next_validators_hash": "2B141A0A08B7EF0A65BC5F4D92F00BDEF0279124DEAC497BEF4C4336D0A3CE6F",
            "consensus_hash": "C8F8530F1A2E69409F2E0B4F86BB568695BC9790BA77EAC1505600D5506E22DA",
=======
            "validators_hash": "75E6DD63C2DC2B58FE0ED82792EAB369C4308C7EC16B69446382CC4B41D46068",
            "next_validators_hash": "5A69ACB73672274A2C020C7FAE539B2086D30F3B7E5B168A8031A21931FCA07D",
            "consensus_hash": "75E6DD63C2DC2B58FE0ED82792EAB369C4308C7EC16B69446382CC4B41D46068",
>>>>>>> 7b888b33
            "app_hash": "",
            "last_results_hash": null,
            "evidence_hash": null,
            "proposer_address": "6AE5C701F508EB5B63343858E068C5843F28105F"
          },
          "commit": {
            "height": "4",
            "round": 1,
            "block_id": {
<<<<<<< HEAD
              "hash": "23DB6414C50B567947776438FC022CC24EA7489FFBA8025FAD5C4232046BE785",
              "parts": {
                "total": 1,
                "hash": "23DB6414C50B567947776438FC022CC24EA7489FFBA8025FAD5C4232046BE785"
=======
              "hash": "019BDE90D53278193892E7526F8EDFB330CF828FA40DE442B756E5FA008AA75A",
              "part_set_header": {
                "total": 1,
                "hash": "019BDE90D53278193892E7526F8EDFB330CF828FA40DE442B756E5FA008AA75A"
>>>>>>> 7b888b33
              }
            },
            "signatures": [
              {
                "block_id_flag": 2,
                "validator_address": "6AE5C701F508EB5B63343858E068C5843F28105F",
                "timestamp": "1970-01-01T00:00:05Z",
<<<<<<< HEAD
                "signature": "hiszzyt898e+HMgChDiyWNjWpbLMQ1Kfcb1Mm8KgZM4DYdvJT79fHy/N7W08y6/9DquZKlZz6hM1GTBfrZ6ODg=="
=======
                "signature": "OhqYhk9MREkNYUm7+2wj6VyzM9mVrhuwgcGlUa9bC/XkgJ3w4WOkNz2KVxIMHOS+3z25LxmEKP54pi430CpeAA=="
>>>>>>> 7b888b33
              }
            ]
          }
        },
        "validator_set": {
          "validators": [
            {
              "address": "6AE5C701F508EB5B63343858E068C5843F28105F",
              "pub_key": {
                "type": "tendermint/PubKeyEd25519",
                "value": "GQEC/HB4sDBAVhHtUzyv4yct9ZGnudaP209QQBSTfSQ="
              },
              "voting_power": "50",
              "proposer_priority": null
            }
          ]
        },
        "next_validator_set": {
          "validators": [
            {
              "address": "0616A636E7D0579A632EC37ED3C3F2B7E8522A0A",
<<<<<<< HEAD
=======
              "pub_key": {
                "type": "tendermint/PubKeyEd25519",
                "value": "kwd8trZ8t5ASwgUbBEAnDq49nRRrrKvt2onhS4JSfQM="
              },
              "voting_power": "50",
              "proposer_priority": null
            },
            {
              "address": "6AE5C701F508EB5B63343858E068C5843F28105F",
              "pub_key": {
                "type": "tendermint/PubKeyEd25519",
                "value": "GQEC/HB4sDBAVhHtUzyv4yct9ZGnudaP209QQBSTfSQ="
              },
              "voting_power": "50",
              "proposer_priority": null
            },
            {
              "address": "81D85BE9567F7069A4760C663062E66660DADF34",
>>>>>>> 7b888b33
              "pub_key": {
                "type": "tendermint/PubKeyEd25519",
                "value": "kwd8trZ8t5ASwgUbBEAnDq49nRRrrKvt2onhS4JSfQM="
              },
              "voting_power": "50",
              "proposer_priority": null
            },
            {
              "address": "81D85BE9567F7069A4760C663062E66660DADF34",
              "pub_key": {
                "type": "tendermint/PubKeyEd25519",
                "value": "Lk4zm2cJO4FpzXFF9WUV9NzOLfr5jV+ps7EhwUDKlZM="
              },
              "voting_power": "50",
              "proposer_priority": null
            }
          ]
        },
        "provider": "BADFADAD0BEFEEDC0C0ADEADBEEFC0FFEEFACADE"
      },
<<<<<<< HEAD
      "now": "1970-01-01T00:23:20Z",
=======
      "now": "1970-01-01T00:23:17Z",
>>>>>>> 7b888b33
      "verdict": "NOT_ENOUGH_TRUST"
    },
    {
      "block": {
        "signed_header": {
          "header": {
            "version": {
              "block": "11",
              "app": "0"
            },
            "chain_id": "test-chain",
            "height": "3",
            "time": "1970-01-01T00:00:05Z",
            "last_block_id": null,
            "last_commit_hash": null,
            "data_hash": null,
            "validators_hash": "C8F8530F1A2E69409F2E0B4F86BB568695BC9790BA77EAC1505600D5506E22DA",
<<<<<<< HEAD
            "next_validators_hash": "C8F8530F1A2E69409F2E0B4F86BB568695BC9790BA77EAC1505600D5506E22DA",
=======
            "next_validators_hash": "F6AF3B9193F2672E2E3830EC49F0D7E527291DEDA4326EDB7A6FB812BE8F3251",
>>>>>>> 7b888b33
            "consensus_hash": "C8F8530F1A2E69409F2E0B4F86BB568695BC9790BA77EAC1505600D5506E22DA",
            "app_hash": "",
            "last_results_hash": null,
            "evidence_hash": null,
            "proposer_address": "0616A636E7D0579A632EC37ED3C3F2B7E8522A0A"
          },
          "commit": {
            "height": "3",
            "round": 1,
            "block_id": {
<<<<<<< HEAD
              "hash": "747249C8038E41C91EB3B737BAC2245F5F41B1527ABB7486C02CDF69C6B0DB53",
              "parts": {
                "total": 1,
                "hash": "747249C8038E41C91EB3B737BAC2245F5F41B1527ABB7486C02CDF69C6B0DB53"
=======
              "hash": "B01A38225FB89F2211513DD148FEA72EF29900BEC909994A45546AC1D9B3F4D8",
              "part_set_header": {
                "total": 1,
                "hash": "B01A38225FB89F2211513DD148FEA72EF29900BEC909994A45546AC1D9B3F4D8"
>>>>>>> 7b888b33
              }
            },
            "signatures": [
              {
                "block_id_flag": 2,
                "validator_address": "0616A636E7D0579A632EC37ED3C3F2B7E8522A0A",
<<<<<<< HEAD
                "timestamp": "1970-01-01T00:00:04Z",
                "signature": "0sxZvRkF35OZ/ALf6xufgcP9QEeqd7mhXBD7nZ36CTSbYeeBVtEDspyz/M64UQ9PyADWkG9VtbB7zZhWEArOAg=="
=======
                "timestamp": "1970-01-01T00:00:05Z",
                "signature": "oKV4etlDTo1H8hzjKYAWaAEQ3c0nYNNtbCk2Ps/I6xelmcpbI7T9xlJyqlq1k7+PFBRr4VQfVqYReYXdg46GBw=="
>>>>>>> 7b888b33
              }
            ]
          }
        },
        "validator_set": {
          "validators": [
            {
              "address": "0616A636E7D0579A632EC37ED3C3F2B7E8522A0A",
<<<<<<< HEAD
=======
              "pub_key": {
                "type": "tendermint/PubKeyEd25519",
                "value": "kwd8trZ8t5ASwgUbBEAnDq49nRRrrKvt2onhS4JSfQM="
              },
              "voting_power": "50",
              "proposer_priority": null
            }
          ]
        },
        "next_validator_set": {
          "validators": [
            {
              "address": "6AE5C701F508EB5B63343858E068C5843F28105F",
              "pub_key": {
                "type": "tendermint/PubKeyEd25519",
                "value": "GQEC/HB4sDBAVhHtUzyv4yct9ZGnudaP209QQBSTfSQ="
              },
              "voting_power": "50",
              "proposer_priority": null
            },
            {
              "address": "81D85BE9567F7069A4760C663062E66660DADF34",
>>>>>>> 7b888b33
              "pub_key": {
                "type": "tendermint/PubKeyEd25519",
                "value": "Lk4zm2cJO4FpzXFF9WUV9NzOLfr5jV+ps7EhwUDKlZM="
              },
              "voting_power": "50",
              "proposer_priority": null
<<<<<<< HEAD
            }
          ]
        },
        "next_validator_set": {
          "validators": [
=======
            },
>>>>>>> 7b888b33
            {
              "address": "C479DB6F37AB9757035CFBE10B687E27668EE7DF",
              "pub_key": {
                "type": "tendermint/PubKeyEd25519",
                "value": "3wf60CidQcsIO7TksXzEZsJefMUFF73k6nP1YeEo9to="
              },
              "voting_power": "50",
              "proposer_priority": null
            }
          ]
        },
        "provider": "BADFADAD0BEFEEDC0C0ADEADBEEFC0FFEEFACADE"
      },
      "now": "1970-01-01T00:23:18Z",
      "verdict": "NOT_ENOUGH_TRUST"
    },
    {
      "block": {
        "signed_header": {
          "header": {
            "version": {
              "block": "11",
              "app": "0"
            },
            "chain_id": "test-chain",
            "height": "2",
            "time": "1970-01-01T00:00:02Z",
            "last_block_id": null,
            "last_commit_hash": null,
            "data_hash": null,
<<<<<<< HEAD
            "validators_hash": "5A69ACB73672274A2C020C7FAE539B2086D30F3B7E5B168A8031A21931FCA07D",
            "next_validators_hash": "C8F8530F1A2E69409F2E0B4F86BB568695BC9790BA77EAC1505600D5506E22DA",
            "consensus_hash": "5A69ACB73672274A2C020C7FAE539B2086D30F3B7E5B168A8031A21931FCA07D",
=======
            "validators_hash": "F6AF3B9193F2672E2E3830EC49F0D7E527291DEDA4326EDB7A6FB812BE8F3251",
            "next_validators_hash": "8F7563A251157673D3222D25CC728CE0C9D049A33D8776DC9A2465DEEEC4F5CD",
            "consensus_hash": "F6AF3B9193F2672E2E3830EC49F0D7E527291DEDA4326EDB7A6FB812BE8F3251",
>>>>>>> 7b888b33
            "app_hash": "",
            "last_results_hash": null,
            "evidence_hash": null,
            "proposer_address": "0616A636E7D0579A632EC37ED3C3F2B7E8522A0A"
          },
          "commit": {
            "height": "2",
            "round": 1,
            "block_id": {
<<<<<<< HEAD
              "hash": "8F5D783FEDA6E53A6333DAB6324D567395D9189B4BBB51E3A9F2F360B667E928",
              "parts": {
                "total": 1,
                "hash": "8F5D783FEDA6E53A6333DAB6324D567395D9189B4BBB51E3A9F2F360B667E928"
=======
              "hash": "1675C8651E685C51D71557230044687433354724042B96E448D7CB5DD63D782E",
              "part_set_header": {
                "total": 1,
                "hash": "1675C8651E685C51D71557230044687433354724042B96E448D7CB5DD63D782E"
>>>>>>> 7b888b33
              }
            },
            "signatures": [
              {
                "block_id_flag": 2,
<<<<<<< HEAD
                "validator_address": "0616A636E7D0579A632EC37ED3C3F2B7E8522A0A",
                "timestamp": "1970-01-01T00:00:03Z",
                "signature": "5uF6x606UvPT7JLmjEUZE6yoA5uaQU1HTi3cUgTNAeNwExwvwPsj2ERy5qxBYEzQP587g2NPDrylzHagFVmJDQ=="
              },
              {
                "block_id_flag": 2,
                "validator_address": "6AE5C701F508EB5B63343858E068C5843F28105F",
                "timestamp": "1970-01-01T00:00:03Z",
                "signature": "PDSL3wHNLYafgBDZ04JTHUjtQPK4LbT7FpglwYAXlfD1K51Soq4L4QUsiHqUfpp7+gykLJzluYhNQcWDLju4Dg=="
              },
              {
                "block_id_flag": 2,
                "validator_address": "81D85BE9567F7069A4760C663062E66660DADF34",
                "timestamp": "1970-01-01T00:00:03Z",
                "signature": "Toe2ayrfxX2g/eMST8ggDIKp127ZAKUWgvw0F716mfg7jTJA6WGtDzPzPueLkBUbIyqQvcjWuuoR5FV4WnMBCQ=="
              },
              {
                "block_id_flag": 1,
                "validator_address": null,
                "timestamp": null,
                "signature": null
=======
                "validator_address": "6AE5C701F508EB5B63343858E068C5843F28105F",
                "timestamp": "1970-01-01T00:00:02Z",
                "signature": "XaLEDRyORZoi6iQKC0PT8kUcoBM7dkvDQ6rIHPyDzzh5jCopJO1QaP4szmAbDdrSV0+FiIdUR58pqFNCNEixCw=="
              },
              {
                "block_id_flag": 2,
                "validator_address": "81D85BE9567F7069A4760C663062E66660DADF34",
                "timestamp": "1970-01-01T00:00:02Z",
                "signature": "a8D11jt2L1iqVcCmijEG33x1ZpDPwyDJkQfl+Z9ZZBy/dRWrHPq9+AFjvWdPhWPhFdKAf7hgkE+UFUeUHSyuCQ=="
              },
              {
                "block_id_flag": 2,
                "validator_address": "C479DB6F37AB9757035CFBE10B687E27668EE7DF",
                "timestamp": "1970-01-01T00:00:02Z",
                "signature": "ia6sqXFuJ4w8+BQyvKWJFrgg3GJCogW1rCyN/b6XPKEcVOORpFXOT79nVkGFjydUjKiWuANBl2Lf0zstoi6lCg=="
>>>>>>> 7b888b33
              }
            ]
          }
        },
        "validator_set": {
          "validators": [
            {
              "address": "0616A636E7D0579A632EC37ED3C3F2B7E8522A0A",
              "pub_key": {
                "type": "tendermint/PubKeyEd25519",
                "value": "kwd8trZ8t5ASwgUbBEAnDq49nRRrrKvt2onhS4JSfQM="
              },
              "voting_power": "50",
              "proposer_priority": null
            },
            {
              "address": "6AE5C701F508EB5B63343858E068C5843F28105F",
              "pub_key": {
                "type": "tendermint/PubKeyEd25519",
                "value": "GQEC/HB4sDBAVhHtUzyv4yct9ZGnudaP209QQBSTfSQ="
              },
              "voting_power": "50",
              "proposer_priority": null
            },
            {
              "address": "81D85BE9567F7069A4760C663062E66660DADF34",
              "pub_key": {
                "type": "tendermint/PubKeyEd25519",
                "value": "Lk4zm2cJO4FpzXFF9WUV9NzOLfr5jV+ps7EhwUDKlZM="
              },
              "voting_power": "50",
              "proposer_priority": null
            },
            {
              "address": "C479DB6F37AB9757035CFBE10B687E27668EE7DF",
              "pub_key": {
                "type": "tendermint/PubKeyEd25519",
                "value": "3wf60CidQcsIO7TksXzEZsJefMUFF73k6nP1YeEo9to="
              },
              "voting_power": "50",
              "proposer_priority": null
            }
          ]
        },
        "next_validator_set": {
          "validators": [
            {
<<<<<<< HEAD
              "address": "0616A636E7D0579A632EC37ED3C3F2B7E8522A0A",
=======
              "address": "6AE5C701F508EB5B63343858E068C5843F28105F",
              "pub_key": {
                "type": "tendermint/PubKeyEd25519",
                "value": "GQEC/HB4sDBAVhHtUzyv4yct9ZGnudaP209QQBSTfSQ="
              },
              "voting_power": "50",
              "proposer_priority": null
            },
            {
              "address": "C479DB6F37AB9757035CFBE10B687E27668EE7DF",
>>>>>>> 7b888b33
              "pub_key": {
                "type": "tendermint/PubKeyEd25519",
                "value": "3wf60CidQcsIO7TksXzEZsJefMUFF73k6nP1YeEo9to="
              },
              "voting_power": "50",
              "proposer_priority": null
            }
          ]
        },
        "provider": "BADFADAD0BEFEEDC0C0ADEADBEEFC0FFEEFACADE"
      },
      "now": "1970-01-01T00:23:18Z",
      "verdict": "SUCCESS"
    },
    {
      "block": {
        "signed_header": {
          "header": {
            "version": {
              "block": "11",
              "app": "0"
            },
            "chain_id": "test-chain",
            "height": "4",
            "time": "1970-01-01T00:00:05Z",
            "last_block_id": null,
            "last_commit_hash": null,
            "data_hash": null,
<<<<<<< HEAD
            "validators_hash": "C8F8530F1A2E69409F2E0B4F86BB568695BC9790BA77EAC1505600D5506E22DA",
            "next_validators_hash": "2B141A0A08B7EF0A65BC5F4D92F00BDEF0279124DEAC497BEF4C4336D0A3CE6F",
            "consensus_hash": "C8F8530F1A2E69409F2E0B4F86BB568695BC9790BA77EAC1505600D5506E22DA",
=======
            "validators_hash": "75E6DD63C2DC2B58FE0ED82792EAB369C4308C7EC16B69446382CC4B41D46068",
            "next_validators_hash": "5A69ACB73672274A2C020C7FAE539B2086D30F3B7E5B168A8031A21931FCA07D",
            "consensus_hash": "75E6DD63C2DC2B58FE0ED82792EAB369C4308C7EC16B69446382CC4B41D46068",
>>>>>>> 7b888b33
            "app_hash": "",
            "last_results_hash": null,
            "evidence_hash": null,
            "proposer_address": "6AE5C701F508EB5B63343858E068C5843F28105F"
          },
          "commit": {
            "height": "4",
            "round": 1,
            "block_id": {
<<<<<<< HEAD
              "hash": "23DB6414C50B567947776438FC022CC24EA7489FFBA8025FAD5C4232046BE785",
              "parts": {
                "total": 1,
                "hash": "23DB6414C50B567947776438FC022CC24EA7489FFBA8025FAD5C4232046BE785"
=======
              "hash": "019BDE90D53278193892E7526F8EDFB330CF828FA40DE442B756E5FA008AA75A",
              "part_set_header": {
                "total": 1,
                "hash": "019BDE90D53278193892E7526F8EDFB330CF828FA40DE442B756E5FA008AA75A"
>>>>>>> 7b888b33
              }
            },
            "signatures": [
              {
                "block_id_flag": 2,
                "validator_address": "6AE5C701F508EB5B63343858E068C5843F28105F",
                "timestamp": "1970-01-01T00:00:05Z",
<<<<<<< HEAD
                "signature": "hiszzyt898e+HMgChDiyWNjWpbLMQ1Kfcb1Mm8KgZM4DYdvJT79fHy/N7W08y6/9DquZKlZz6hM1GTBfrZ6ODg=="
=======
                "signature": "OhqYhk9MREkNYUm7+2wj6VyzM9mVrhuwgcGlUa9bC/XkgJ3w4WOkNz2KVxIMHOS+3z25LxmEKP54pi430CpeAA=="
>>>>>>> 7b888b33
              }
            ]
          }
        },
        "validator_set": {
          "validators": [
            {
              "address": "6AE5C701F508EB5B63343858E068C5843F28105F",
              "pub_key": {
                "type": "tendermint/PubKeyEd25519",
                "value": "GQEC/HB4sDBAVhHtUzyv4yct9ZGnudaP209QQBSTfSQ="
              },
              "voting_power": "50",
              "proposer_priority": null
            }
          ]
        },
        "next_validator_set": {
          "validators": [
            {
              "address": "0616A636E7D0579A632EC37ED3C3F2B7E8522A0A",
<<<<<<< HEAD
=======
              "pub_key": {
                "type": "tendermint/PubKeyEd25519",
                "value": "kwd8trZ8t5ASwgUbBEAnDq49nRRrrKvt2onhS4JSfQM="
              },
              "voting_power": "50",
              "proposer_priority": null
            },
            {
              "address": "6AE5C701F508EB5B63343858E068C5843F28105F",
              "pub_key": {
                "type": "tendermint/PubKeyEd25519",
                "value": "GQEC/HB4sDBAVhHtUzyv4yct9ZGnudaP209QQBSTfSQ="
              },
              "voting_power": "50",
              "proposer_priority": null
            },
            {
              "address": "81D85BE9567F7069A4760C663062E66660DADF34",
>>>>>>> 7b888b33
              "pub_key": {
                "type": "tendermint/PubKeyEd25519",
                "value": "kwd8trZ8t5ASwgUbBEAnDq49nRRrrKvt2onhS4JSfQM="
              },
              "voting_power": "50",
              "proposer_priority": null
            },
            {
              "address": "81D85BE9567F7069A4760C663062E66660DADF34",
              "pub_key": {
                "type": "tendermint/PubKeyEd25519",
                "value": "Lk4zm2cJO4FpzXFF9WUV9NzOLfr5jV+ps7EhwUDKlZM="
              },
              "voting_power": "50",
              "proposer_priority": null
            }
          ]
        },
        "provider": "BADFADAD0BEFEEDC0C0ADEADBEEFC0FFEEFACADE"
      },
<<<<<<< HEAD
      "now": "1970-01-01T00:23:20Z",
=======
      "now": "1970-01-01T00:23:21Z",
>>>>>>> 7b888b33
      "verdict": "SUCCESS"
    }
  ]
}<|MERGE_RESOLUTION|>--- conflicted
+++ resolved
@@ -14,7 +14,7 @@
         "last_commit_hash": null,
         "data_hash": null,
         "validators_hash": "5A69ACB73672274A2C020C7FAE539B2086D30F3B7E5B168A8031A21931FCA07D",
-        "next_validators_hash": "5A69ACB73672274A2C020C7FAE539B2086D30F3B7E5B168A8031A21931FCA07D",
+        "next_validators_hash": "F6AF3B9193F2672E2E3830EC49F0D7E527291DEDA4326EDB7A6FB812BE8F3251",
         "consensus_hash": "5A69ACB73672274A2C020C7FAE539B2086D30F3B7E5B168A8031A21931FCA07D",
         "app_hash": "",
         "last_results_hash": null,
@@ -25,17 +25,10 @@
         "height": "1",
         "round": 1,
         "block_id": {
-<<<<<<< HEAD
-          "hash": "6B68DB34DEF944920D6638B3AA84FE1DF790BC8BDC5189E201F23730D5756A9D",
-          "parts": {
-            "total": 1,
-            "hash": "6B68DB34DEF944920D6638B3AA84FE1DF790BC8BDC5189E201F23730D5756A9D"
-=======
           "hash": "EAA36857D0DB20A7B1E315A74E9871F509D7FD52CD3172CFD7A0A9E360CD6759",
           "part_set_header": {
             "total": 1,
             "hash": "EAA36857D0DB20A7B1E315A74E9871F509D7FD52CD3172CFD7A0A9E360CD6759"
->>>>>>> 7b888b33
           }
         },
         "signatures": [
@@ -43,41 +36,25 @@
             "block_id_flag": 2,
             "validator_address": "0616A636E7D0579A632EC37ED3C3F2B7E8522A0A",
             "timestamp": "1970-01-01T00:00:01Z",
-<<<<<<< HEAD
-            "signature": "8rGIxi7DjBLFlHUo/lAgTpmzsnTZ8HOgnQaIoe+HEM5AmrjBaVDWVMb5/nNAnJTj4hcReCh4jviXcyRkItFJCA=="
-=======
             "signature": "qnqWPNmmyQfNJkhPH2YBpWRlGjoLOoTzGLAKYuBuDzuLpDhvh+F4AOwsalo+qR70Lpx/yKU/+BTLPGxIIP47DA=="
->>>>>>> 7b888b33
           },
           {
             "block_id_flag": 2,
             "validator_address": "6AE5C701F508EB5B63343858E068C5843F28105F",
             "timestamp": "1970-01-01T00:00:01Z",
-<<<<<<< HEAD
-            "signature": "3cXnzhzJLKeF47ulcIWjgqsv9JBf9olbAo0mcjo7Ij6TfmCpJO6SmTiacBkiznsFSOc1ZSH+cHDBKA4AT7ozAg=="
-=======
             "signature": "n0hMeOMwr+ZtcObdo2T99UzOfulXuCS7nbNCVbo7IrgqLHfo6xlxEddlOdYQp+3quMGI79osrl4EYvTB5wU4Cw=="
->>>>>>> 7b888b33
           },
           {
             "block_id_flag": 2,
             "validator_address": "81D85BE9567F7069A4760C663062E66660DADF34",
             "timestamp": "1970-01-01T00:00:01Z",
-<<<<<<< HEAD
-            "signature": "4O8c5hxoHR861ldolxeY9W1iXCdxYJVIf0xD3+sANSxo0ipXayv8IS7YFw1zzZvDbjRRazVzbfyBYf2jl4JeDw=="
-=======
             "signature": "v52uJnW0wNu4YPG7K46I+sGGJxj+0wx09KQZZsbmspL02nH3LhZahLFb3KBhswHevKKlo52X4VKszwRnlw+yDA=="
->>>>>>> 7b888b33
           },
           {
             "block_id_flag": 2,
             "validator_address": "C479DB6F37AB9757035CFBE10B687E27668EE7DF",
             "timestamp": "1970-01-01T00:00:01Z",
-<<<<<<< HEAD
-            "signature": "2Hel7uygQXpjYRJZiwtPLKNxT2Tg1/F5Zzs3VZpleFII9H1e5Gs02UjU0lybSXBKk/tD+NXPsdchrH/6/DmwAQ=="
-=======
             "signature": "HuW1zhtKSgz1Z5JXr2Gyvw3q/bh2Wxf34cmkn8j/d5v3EZtDzfl+T4Y42Pgb9cnBLpKF2YmUkKcv2pyoctf5AA=="
->>>>>>> 7b888b33
           }
         ]
       }
@@ -85,15 +62,6 @@
     "next_validator_set": {
       "validators": [
         {
-          "address": "0616A636E7D0579A632EC37ED3C3F2B7E8522A0A",
-          "pub_key": {
-            "type": "tendermint/PubKeyEd25519",
-            "value": "kwd8trZ8t5ASwgUbBEAnDq49nRRrrKvt2onhS4JSfQM="
-          },
-          "voting_power": "50",
-          "proposer_priority": null
-        },
-        {
           "address": "6AE5C701F508EB5B63343858E068C5843F28105F",
           "pub_key": {
             "type": "tendermint/PubKeyEd25519",
@@ -123,11 +91,7 @@
       ]
     },
     "trusting_period": "1400000000000",
-<<<<<<< HEAD
-    "now": "2020-10-21T08:45:11.160326991Z"
-=======
     "now": "2020-10-21T12:39:48.160328398Z"
->>>>>>> 7b888b33
   },
   "input": [
     {
@@ -144,15 +108,9 @@
             "last_block_id": null,
             "last_commit_hash": null,
             "data_hash": null,
-<<<<<<< HEAD
-            "validators_hash": "C8F8530F1A2E69409F2E0B4F86BB568695BC9790BA77EAC1505600D5506E22DA",
-            "next_validators_hash": "2B141A0A08B7EF0A65BC5F4D92F00BDEF0279124DEAC497BEF4C4336D0A3CE6F",
-            "consensus_hash": "C8F8530F1A2E69409F2E0B4F86BB568695BC9790BA77EAC1505600D5506E22DA",
-=======
             "validators_hash": "75E6DD63C2DC2B58FE0ED82792EAB369C4308C7EC16B69446382CC4B41D46068",
             "next_validators_hash": "5A69ACB73672274A2C020C7FAE539B2086D30F3B7E5B168A8031A21931FCA07D",
             "consensus_hash": "75E6DD63C2DC2B58FE0ED82792EAB369C4308C7EC16B69446382CC4B41D46068",
->>>>>>> 7b888b33
             "app_hash": "",
             "last_results_hash": null,
             "evidence_hash": null,
@@ -162,17 +120,10 @@
             "height": "4",
             "round": 1,
             "block_id": {
-<<<<<<< HEAD
-              "hash": "23DB6414C50B567947776438FC022CC24EA7489FFBA8025FAD5C4232046BE785",
-              "parts": {
-                "total": 1,
-                "hash": "23DB6414C50B567947776438FC022CC24EA7489FFBA8025FAD5C4232046BE785"
-=======
               "hash": "019BDE90D53278193892E7526F8EDFB330CF828FA40DE442B756E5FA008AA75A",
               "part_set_header": {
                 "total": 1,
                 "hash": "019BDE90D53278193892E7526F8EDFB330CF828FA40DE442B756E5FA008AA75A"
->>>>>>> 7b888b33
               }
             },
             "signatures": [
@@ -180,11 +131,7 @@
                 "block_id_flag": 2,
                 "validator_address": "6AE5C701F508EB5B63343858E068C5843F28105F",
                 "timestamp": "1970-01-01T00:00:05Z",
-<<<<<<< HEAD
-                "signature": "hiszzyt898e+HMgChDiyWNjWpbLMQ1Kfcb1Mm8KgZM4DYdvJT79fHy/N7W08y6/9DquZKlZz6hM1GTBfrZ6ODg=="
-=======
                 "signature": "OhqYhk9MREkNYUm7+2wj6VyzM9mVrhuwgcGlUa9bC/XkgJ3w4WOkNz2KVxIMHOS+3z25LxmEKP54pi430CpeAA=="
->>>>>>> 7b888b33
               }
             ]
           }
@@ -206,8 +153,6 @@
           "validators": [
             {
               "address": "0616A636E7D0579A632EC37ED3C3F2B7E8522A0A",
-<<<<<<< HEAD
-=======
               "pub_key": {
                 "type": "tendermint/PubKeyEd25519",
                 "value": "kwd8trZ8t5ASwgUbBEAnDq49nRRrrKvt2onhS4JSfQM="
@@ -226,19 +171,18 @@
             },
             {
               "address": "81D85BE9567F7069A4760C663062E66660DADF34",
->>>>>>> 7b888b33
-              "pub_key": {
-                "type": "tendermint/PubKeyEd25519",
-                "value": "kwd8trZ8t5ASwgUbBEAnDq49nRRrrKvt2onhS4JSfQM="
-              },
-              "voting_power": "50",
-              "proposer_priority": null
-            },
-            {
-              "address": "81D85BE9567F7069A4760C663062E66660DADF34",
               "pub_key": {
                 "type": "tendermint/PubKeyEd25519",
                 "value": "Lk4zm2cJO4FpzXFF9WUV9NzOLfr5jV+ps7EhwUDKlZM="
+              },
+              "voting_power": "50",
+              "proposer_priority": null
+            },
+            {
+              "address": "C479DB6F37AB9757035CFBE10B687E27668EE7DF",
+              "pub_key": {
+                "type": "tendermint/PubKeyEd25519",
+                "value": "3wf60CidQcsIO7TksXzEZsJefMUFF73k6nP1YeEo9to="
               },
               "voting_power": "50",
               "proposer_priority": null
@@ -247,11 +191,7 @@
         },
         "provider": "BADFADAD0BEFEEDC0C0ADEADBEEFC0FFEEFACADE"
       },
-<<<<<<< HEAD
-      "now": "1970-01-01T00:23:20Z",
-=======
       "now": "1970-01-01T00:23:17Z",
->>>>>>> 7b888b33
       "verdict": "NOT_ENOUGH_TRUST"
     },
     {
@@ -269,11 +209,7 @@
             "last_commit_hash": null,
             "data_hash": null,
             "validators_hash": "C8F8530F1A2E69409F2E0B4F86BB568695BC9790BA77EAC1505600D5506E22DA",
-<<<<<<< HEAD
-            "next_validators_hash": "C8F8530F1A2E69409F2E0B4F86BB568695BC9790BA77EAC1505600D5506E22DA",
-=======
             "next_validators_hash": "F6AF3B9193F2672E2E3830EC49F0D7E527291DEDA4326EDB7A6FB812BE8F3251",
->>>>>>> 7b888b33
             "consensus_hash": "C8F8530F1A2E69409F2E0B4F86BB568695BC9790BA77EAC1505600D5506E22DA",
             "app_hash": "",
             "last_results_hash": null,
@@ -284,30 +220,18 @@
             "height": "3",
             "round": 1,
             "block_id": {
-<<<<<<< HEAD
-              "hash": "747249C8038E41C91EB3B737BAC2245F5F41B1527ABB7486C02CDF69C6B0DB53",
-              "parts": {
-                "total": 1,
-                "hash": "747249C8038E41C91EB3B737BAC2245F5F41B1527ABB7486C02CDF69C6B0DB53"
-=======
               "hash": "B01A38225FB89F2211513DD148FEA72EF29900BEC909994A45546AC1D9B3F4D8",
               "part_set_header": {
                 "total": 1,
                 "hash": "B01A38225FB89F2211513DD148FEA72EF29900BEC909994A45546AC1D9B3F4D8"
->>>>>>> 7b888b33
               }
             },
             "signatures": [
               {
                 "block_id_flag": 2,
                 "validator_address": "0616A636E7D0579A632EC37ED3C3F2B7E8522A0A",
-<<<<<<< HEAD
-                "timestamp": "1970-01-01T00:00:04Z",
-                "signature": "0sxZvRkF35OZ/ALf6xufgcP9QEeqd7mhXBD7nZ36CTSbYeeBVtEDspyz/M64UQ9PyADWkG9VtbB7zZhWEArOAg=="
-=======
                 "timestamp": "1970-01-01T00:00:05Z",
                 "signature": "oKV4etlDTo1H8hzjKYAWaAEQ3c0nYNNtbCk2Ps/I6xelmcpbI7T9xlJyqlq1k7+PFBRr4VQfVqYReYXdg46GBw=="
->>>>>>> 7b888b33
               }
             ]
           }
@@ -316,8 +240,6 @@
           "validators": [
             {
               "address": "0616A636E7D0579A632EC37ED3C3F2B7E8522A0A",
-<<<<<<< HEAD
-=======
               "pub_key": {
                 "type": "tendermint/PubKeyEd25519",
                 "value": "kwd8trZ8t5ASwgUbBEAnDq49nRRrrKvt2onhS4JSfQM="
@@ -340,22 +262,13 @@
             },
             {
               "address": "81D85BE9567F7069A4760C663062E66660DADF34",
->>>>>>> 7b888b33
               "pub_key": {
                 "type": "tendermint/PubKeyEd25519",
                 "value": "Lk4zm2cJO4FpzXFF9WUV9NzOLfr5jV+ps7EhwUDKlZM="
               },
               "voting_power": "50",
               "proposer_priority": null
-<<<<<<< HEAD
-            }
-          ]
-        },
-        "next_validator_set": {
-          "validators": [
-=======
-            },
->>>>>>> 7b888b33
+            },
             {
               "address": "C479DB6F37AB9757035CFBE10B687E27668EE7DF",
               "pub_key": {
@@ -386,63 +299,27 @@
             "last_block_id": null,
             "last_commit_hash": null,
             "data_hash": null,
-<<<<<<< HEAD
-            "validators_hash": "5A69ACB73672274A2C020C7FAE539B2086D30F3B7E5B168A8031A21931FCA07D",
-            "next_validators_hash": "C8F8530F1A2E69409F2E0B4F86BB568695BC9790BA77EAC1505600D5506E22DA",
-            "consensus_hash": "5A69ACB73672274A2C020C7FAE539B2086D30F3B7E5B168A8031A21931FCA07D",
-=======
             "validators_hash": "F6AF3B9193F2672E2E3830EC49F0D7E527291DEDA4326EDB7A6FB812BE8F3251",
             "next_validators_hash": "8F7563A251157673D3222D25CC728CE0C9D049A33D8776DC9A2465DEEEC4F5CD",
             "consensus_hash": "F6AF3B9193F2672E2E3830EC49F0D7E527291DEDA4326EDB7A6FB812BE8F3251",
->>>>>>> 7b888b33
             "app_hash": "",
             "last_results_hash": null,
             "evidence_hash": null,
-            "proposer_address": "0616A636E7D0579A632EC37ED3C3F2B7E8522A0A"
+            "proposer_address": "6AE5C701F508EB5B63343858E068C5843F28105F"
           },
           "commit": {
             "height": "2",
             "round": 1,
             "block_id": {
-<<<<<<< HEAD
-              "hash": "8F5D783FEDA6E53A6333DAB6324D567395D9189B4BBB51E3A9F2F360B667E928",
-              "parts": {
-                "total": 1,
-                "hash": "8F5D783FEDA6E53A6333DAB6324D567395D9189B4BBB51E3A9F2F360B667E928"
-=======
               "hash": "1675C8651E685C51D71557230044687433354724042B96E448D7CB5DD63D782E",
               "part_set_header": {
                 "total": 1,
                 "hash": "1675C8651E685C51D71557230044687433354724042B96E448D7CB5DD63D782E"
->>>>>>> 7b888b33
               }
             },
             "signatures": [
               {
                 "block_id_flag": 2,
-<<<<<<< HEAD
-                "validator_address": "0616A636E7D0579A632EC37ED3C3F2B7E8522A0A",
-                "timestamp": "1970-01-01T00:00:03Z",
-                "signature": "5uF6x606UvPT7JLmjEUZE6yoA5uaQU1HTi3cUgTNAeNwExwvwPsj2ERy5qxBYEzQP587g2NPDrylzHagFVmJDQ=="
-              },
-              {
-                "block_id_flag": 2,
-                "validator_address": "6AE5C701F508EB5B63343858E068C5843F28105F",
-                "timestamp": "1970-01-01T00:00:03Z",
-                "signature": "PDSL3wHNLYafgBDZ04JTHUjtQPK4LbT7FpglwYAXlfD1K51Soq4L4QUsiHqUfpp7+gykLJzluYhNQcWDLju4Dg=="
-              },
-              {
-                "block_id_flag": 2,
-                "validator_address": "81D85BE9567F7069A4760C663062E66660DADF34",
-                "timestamp": "1970-01-01T00:00:03Z",
-                "signature": "Toe2ayrfxX2g/eMST8ggDIKp127ZAKUWgvw0F716mfg7jTJA6WGtDzPzPueLkBUbIyqQvcjWuuoR5FV4WnMBCQ=="
-              },
-              {
-                "block_id_flag": 1,
-                "validator_address": null,
-                "timestamp": null,
-                "signature": null
-=======
                 "validator_address": "6AE5C701F508EB5B63343858E068C5843F28105F",
                 "timestamp": "1970-01-01T00:00:02Z",
                 "signature": "XaLEDRyORZoi6iQKC0PT8kUcoBM7dkvDQ6rIHPyDzzh5jCopJO1QaP4szmAbDdrSV0+FiIdUR58pqFNCNEixCw=="
@@ -458,7 +335,6 @@
                 "validator_address": "C479DB6F37AB9757035CFBE10B687E27668EE7DF",
                 "timestamp": "1970-01-01T00:00:02Z",
                 "signature": "ia6sqXFuJ4w8+BQyvKWJFrgg3GJCogW1rCyN/b6XPKEcVOORpFXOT79nVkGFjydUjKiWuANBl2Lf0zstoi6lCg=="
->>>>>>> 7b888b33
               }
             ]
           }
@@ -466,15 +342,6 @@
         "validator_set": {
           "validators": [
             {
-              "address": "0616A636E7D0579A632EC37ED3C3F2B7E8522A0A",
-              "pub_key": {
-                "type": "tendermint/PubKeyEd25519",
-                "value": "kwd8trZ8t5ASwgUbBEAnDq49nRRrrKvt2onhS4JSfQM="
-              },
-              "voting_power": "50",
-              "proposer_priority": null
-            },
-            {
               "address": "6AE5C701F508EB5B63343858E068C5843F28105F",
               "pub_key": {
                 "type": "tendermint/PubKeyEd25519",
@@ -506,9 +373,6 @@
         "next_validator_set": {
           "validators": [
             {
-<<<<<<< HEAD
-              "address": "0616A636E7D0579A632EC37ED3C3F2B7E8522A0A",
-=======
               "address": "6AE5C701F508EB5B63343858E068C5843F28105F",
               "pub_key": {
                 "type": "tendermint/PubKeyEd25519",
@@ -519,7 +383,6 @@
             },
             {
               "address": "C479DB6F37AB9757035CFBE10B687E27668EE7DF",
->>>>>>> 7b888b33
               "pub_key": {
                 "type": "tendermint/PubKeyEd25519",
                 "value": "3wf60CidQcsIO7TksXzEZsJefMUFF73k6nP1YeEo9to="
@@ -548,15 +411,9 @@
             "last_block_id": null,
             "last_commit_hash": null,
             "data_hash": null,
-<<<<<<< HEAD
-            "validators_hash": "C8F8530F1A2E69409F2E0B4F86BB568695BC9790BA77EAC1505600D5506E22DA",
-            "next_validators_hash": "2B141A0A08B7EF0A65BC5F4D92F00BDEF0279124DEAC497BEF4C4336D0A3CE6F",
-            "consensus_hash": "C8F8530F1A2E69409F2E0B4F86BB568695BC9790BA77EAC1505600D5506E22DA",
-=======
             "validators_hash": "75E6DD63C2DC2B58FE0ED82792EAB369C4308C7EC16B69446382CC4B41D46068",
             "next_validators_hash": "5A69ACB73672274A2C020C7FAE539B2086D30F3B7E5B168A8031A21931FCA07D",
             "consensus_hash": "75E6DD63C2DC2B58FE0ED82792EAB369C4308C7EC16B69446382CC4B41D46068",
->>>>>>> 7b888b33
             "app_hash": "",
             "last_results_hash": null,
             "evidence_hash": null,
@@ -566,17 +423,10 @@
             "height": "4",
             "round": 1,
             "block_id": {
-<<<<<<< HEAD
-              "hash": "23DB6414C50B567947776438FC022CC24EA7489FFBA8025FAD5C4232046BE785",
-              "parts": {
-                "total": 1,
-                "hash": "23DB6414C50B567947776438FC022CC24EA7489FFBA8025FAD5C4232046BE785"
-=======
               "hash": "019BDE90D53278193892E7526F8EDFB330CF828FA40DE442B756E5FA008AA75A",
               "part_set_header": {
                 "total": 1,
                 "hash": "019BDE90D53278193892E7526F8EDFB330CF828FA40DE442B756E5FA008AA75A"
->>>>>>> 7b888b33
               }
             },
             "signatures": [
@@ -584,11 +434,7 @@
                 "block_id_flag": 2,
                 "validator_address": "6AE5C701F508EB5B63343858E068C5843F28105F",
                 "timestamp": "1970-01-01T00:00:05Z",
-<<<<<<< HEAD
-                "signature": "hiszzyt898e+HMgChDiyWNjWpbLMQ1Kfcb1Mm8KgZM4DYdvJT79fHy/N7W08y6/9DquZKlZz6hM1GTBfrZ6ODg=="
-=======
                 "signature": "OhqYhk9MREkNYUm7+2wj6VyzM9mVrhuwgcGlUa9bC/XkgJ3w4WOkNz2KVxIMHOS+3z25LxmEKP54pi430CpeAA=="
->>>>>>> 7b888b33
               }
             ]
           }
@@ -610,8 +456,6 @@
           "validators": [
             {
               "address": "0616A636E7D0579A632EC37ED3C3F2B7E8522A0A",
-<<<<<<< HEAD
-=======
               "pub_key": {
                 "type": "tendermint/PubKeyEd25519",
                 "value": "kwd8trZ8t5ASwgUbBEAnDq49nRRrrKvt2onhS4JSfQM="
@@ -630,19 +474,18 @@
             },
             {
               "address": "81D85BE9567F7069A4760C663062E66660DADF34",
->>>>>>> 7b888b33
-              "pub_key": {
-                "type": "tendermint/PubKeyEd25519",
-                "value": "kwd8trZ8t5ASwgUbBEAnDq49nRRrrKvt2onhS4JSfQM="
-              },
-              "voting_power": "50",
-              "proposer_priority": null
-            },
-            {
-              "address": "81D85BE9567F7069A4760C663062E66660DADF34",
               "pub_key": {
                 "type": "tendermint/PubKeyEd25519",
                 "value": "Lk4zm2cJO4FpzXFF9WUV9NzOLfr5jV+ps7EhwUDKlZM="
+              },
+              "voting_power": "50",
+              "proposer_priority": null
+            },
+            {
+              "address": "C479DB6F37AB9757035CFBE10B687E27668EE7DF",
+              "pub_key": {
+                "type": "tendermint/PubKeyEd25519",
+                "value": "3wf60CidQcsIO7TksXzEZsJefMUFF73k6nP1YeEo9to="
               },
               "voting_power": "50",
               "proposer_priority": null
@@ -651,11 +494,7 @@
         },
         "provider": "BADFADAD0BEFEEDC0C0ADEADBEEFC0FFEEFACADE"
       },
-<<<<<<< HEAD
-      "now": "1970-01-01T00:23:20Z",
-=======
       "now": "1970-01-01T00:23:21Z",
->>>>>>> 7b888b33
       "verdict": "SUCCESS"
     }
   ]
