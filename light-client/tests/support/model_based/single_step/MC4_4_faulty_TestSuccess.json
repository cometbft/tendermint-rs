--- conflicted
+++ resolved
@@ -14,11 +14,7 @@
         "last_commit_hash": null,
         "data_hash": null,
         "validators_hash": "5A69ACB73672274A2C020C7FAE539B2086D30F3B7E5B168A8031A21931FCA07D",
-<<<<<<< HEAD
-        "next_validators_hash": "AAFE392AA939DA2A051F3C57707569B1836F93ACC8F35B57BB3CDF615B649013",
-=======
         "next_validators_hash": "6E2A33745D333F9362F399C3DC982064067614AAB0FD4C59DE5720D88E00F254",
->>>>>>> 729618dd
         "consensus_hash": "5A69ACB73672274A2C020C7FAE539B2086D30F3B7E5B168A8031A21931FCA07D",
         "app_hash": "",
         "last_results_hash": null,
@@ -29,17 +25,10 @@
         "height": "1",
         "round": 1,
         "block_id": {
-<<<<<<< HEAD
-          "hash": "1C7FFFFB7BA0E2AA68FD6C9AB0F5E177A78AA392A60C9ECC89CAD3DAE1C80E57",
-          "part_set_header": {
-            "total": 1,
-            "hash": "1C7FFFFB7BA0E2AA68FD6C9AB0F5E177A78AA392A60C9ECC89CAD3DAE1C80E57"
-=======
           "hash": "A5ED6144C7003D68A267156E28228A4ADC690A03FC491A83920B41F855BB299B",
           "part_set_header": {
             "total": 1,
             "hash": "A5ED6144C7003D68A267156E28228A4ADC690A03FC491A83920B41F855BB299B"
->>>>>>> 729618dd
           }
         },
         "signatures": [
@@ -47,41 +36,25 @@
             "block_id_flag": 2,
             "validator_address": "0616A636E7D0579A632EC37ED3C3F2B7E8522A0A",
             "timestamp": "1970-01-01T00:00:01Z",
-<<<<<<< HEAD
-            "signature": "FKIpE4jILZ3tmeBUFmaT48nAxIBsAIRcnQ6dBdqHV6Xjhd2Bex94Yaqgg7Lv5NL1HACt5qH60qVRiEsv5oJwAA=="
-=======
             "signature": "hTOXQPlsMVnL7Zf0W7SMrjRHu/toFNmvl11nKlabnqGS/+HwdMuXPl9NUJ+6TeLoeLbMd4jlL9VlFFsHGFw5Aw=="
->>>>>>> 729618dd
           },
           {
             "block_id_flag": 2,
             "validator_address": "6AE5C701F508EB5B63343858E068C5843F28105F",
             "timestamp": "1970-01-01T00:00:01Z",
-<<<<<<< HEAD
-            "signature": "uuvlEKa9M4a+VtHoE2Racjm2Tzb41Hf/TH35lP158juWjHEgg2k1MnthMhcFaBxdeCucQulrAwUGd99/L4+uCg=="
-=======
             "signature": "I8KITnGyQ8/CPgotAOzRzJFnxWY1+0EtUjCqTbGGzZYGvMVdOCBI0vJSSfFKrotDdiBX+LEujwDhvanzYo9ZAg=="
->>>>>>> 729618dd
           },
           {
             "block_id_flag": 2,
             "validator_address": "81D85BE9567F7069A4760C663062E66660DADF34",
             "timestamp": "1970-01-01T00:00:01Z",
-<<<<<<< HEAD
-            "signature": "Lolcqh4BLNDC4KTdmaB1bCXA0KjCKB8Rk73qvfL1oojxIIuA1l6WBES9iDPdoEe2QwPwOMtwbGj/A1NwJnvgAw=="
-=======
             "signature": "WARVzJvfwdy//eW5vBhVUkc7JotrzW9gokFrRHhbB0teuejlv5E1CoghipOtCwL+5TC7DrDjO1nAVMN6UOY2Bg=="
->>>>>>> 729618dd
           },
           {
             "block_id_flag": 2,
             "validator_address": "C479DB6F37AB9757035CFBE10B687E27668EE7DF",
             "timestamp": "1970-01-01T00:00:01Z",
-<<<<<<< HEAD
-            "signature": "NYxAvpFkpNWI9VLFcqdJyOT1KMMD2ZYCKLV4h0yuU+DkoyYmJnJv0dPtUXwalVHw0LT9K1Ad6f7rI3AfLTEuAw=="
-=======
             "signature": "FDtH8Wf3oJfknMVVKaoA2Veh0OSPOBzKA24iapbcXyOVaMVGeDmOAJIDRGXS6dUMtNM4QCnod8IvyDTpfO9rDg=="
->>>>>>> 729618dd
           }
         ]
       }
@@ -90,18 +63,6 @@
       "validators": [
         {
           "address": "0616A636E7D0579A632EC37ED3C3F2B7E8522A0A",
-<<<<<<< HEAD
-          "pub_key": {
-            "type": "tendermint/PubKeyEd25519",
-            "value": "kwd8trZ8t5ASwgUbBEAnDq49nRRrrKvt2onhS4JSfQM="
-          },
-          "voting_power": "50",
-          "proposer_priority": null
-        },
-        {
-          "address": "6AE5C701F508EB5B63343858E068C5843F28105F",
-=======
->>>>>>> 729618dd
           "pub_key": {
             "type": "tendermint/PubKeyEd25519",
             "value": "kwd8trZ8t5ASwgUbBEAnDq49nRRrrKvt2onhS4JSfQM="
@@ -130,11 +91,7 @@
       ]
     },
     "trusting_period": "1400000000000",
-<<<<<<< HEAD
-    "now": "2020-10-22T11:25:01.160336590Z"
-=======
     "now": "2020-10-29T12:16:37.160397379Z"
->>>>>>> 729618dd
   },
   "input": [
     {
@@ -146,16 +103,6 @@
               "app": "0"
             },
             "chain_id": "test-chain",
-<<<<<<< HEAD
-            "height": "5",
-            "time": "1970-01-01T00:00:03Z",
-            "last_block_id": null,
-            "last_commit_hash": null,
-            "data_hash": null,
-            "validators_hash": "C8CFFADA9808F685C4111693E1ADFDDBBEE9B9493493BEF805419F143C5B0D0A",
-            "next_validators_hash": "5F7419DA4B1BCFC2D2EB8C663405D9FF67DDE3BF88DB0A8A5D579E6FF1AD814E",
-            "consensus_hash": "C8CFFADA9808F685C4111693E1ADFDDBBEE9B9493493BEF805419F143C5B0D0A",
-=======
             "height": "4",
             "time": "1970-01-01T00:23:17Z",
             "last_block_id": null,
@@ -164,37 +111,24 @@
             "validators_hash": "AAFE392AA939DA2A051F3C57707569B1836F93ACC8F35B57BB3CDF615B649013",
             "next_validators_hash": "F6AF3B9193F2672E2E3830EC49F0D7E527291DEDA4326EDB7A6FB812BE8F3251",
             "consensus_hash": "AAFE392AA939DA2A051F3C57707569B1836F93ACC8F35B57BB3CDF615B649013",
->>>>>>> 729618dd
             "app_hash": "",
             "last_results_hash": null,
             "evidence_hash": null,
             "proposer_address": "0616A636E7D0579A632EC37ED3C3F2B7E8522A0A"
           },
           "commit": {
-            "height": "5",
+            "height": "4",
             "round": 1,
             "block_id": {
-<<<<<<< HEAD
-              "hash": "7881A02ABCFE0A40118D5F2B28AABDE0943DFADC4953E39284B09275A0C51B65",
-              "part_set_header": {
-                "total": 1,
-                "hash": "7881A02ABCFE0A40118D5F2B28AABDE0943DFADC4953E39284B09275A0C51B65"
-=======
               "hash": "8E5C0247ED5D04C9BA58580D881301492E2099FF436ABFDCD6D32ECDE9A38007",
               "part_set_header": {
                 "total": 1,
                 "hash": "8E5C0247ED5D04C9BA58580D881301492E2099FF436ABFDCD6D32ECDE9A38007"
->>>>>>> 729618dd
               }
             },
             "signatures": [
               {
                 "block_id_flag": 2,
-<<<<<<< HEAD
-                "validator_address": "C479DB6F37AB9757035CFBE10B687E27668EE7DF",
-                "timestamp": "1970-01-01T00:00:03Z",
-                "signature": "i5lRbpUn4i8g37A6b/0T8ZwUhQ49vriPWD1exvZcFou8J5ybvEz05U3hllaV/asM9j+T5VVEkI/gJsRhQXDxAA=="
-=======
                 "validator_address": "0616A636E7D0579A632EC37ED3C3F2B7E8522A0A",
                 "timestamp": "1970-01-01T00:23:17Z",
                 "signature": "rN6hunyO0oq/scLjH61+/4SPoC1X5chOnJZyJ67KbYqlRYJME+HoDh3RQB7i1+OVGMolBt9NyNBCph1lG34GAQ=="
@@ -204,7 +138,6 @@
                 "validator_address": "6AE5C701F508EB5B63343858E068C5843F28105F",
                 "timestamp": "1970-01-01T00:23:17Z",
                 "signature": "zTGa+VmxqlUlkR+HfD2kOqe6qrPK+zRM7Cs4K1/tg301jLc9TWzxSrUzFOs+tdB0W1ZVC293OOMiEtU4syKiBQ=="
->>>>>>> 729618dd
               }
             ]
           }
@@ -234,9 +167,6 @@
         "next_validator_set": {
           "validators": [
             {
-<<<<<<< HEAD
-              "address": "0616A636E7D0579A632EC37ED3C3F2B7E8522A0A",
-=======
               "address": "6AE5C701F508EB5B63343858E068C5843F28105F",
               "pub_key": {
                 "type": "tendermint/PubKeyEd25519",
@@ -256,28 +186,9 @@
             },
             {
               "address": "C479DB6F37AB9757035CFBE10B687E27668EE7DF",
->>>>>>> 729618dd
-              "pub_key": {
-                "type": "tendermint/PubKeyEd25519",
-                "value": "kwd8trZ8t5ASwgUbBEAnDq49nRRrrKvt2onhS4JSfQM="
-              },
-              "voting_power": "50",
-              "proposer_priority": null
-            },
-            {
-              "address": "6AE5C701F508EB5B63343858E068C5843F28105F",
-              "pub_key": {
-                "type": "tendermint/PubKeyEd25519",
-                "value": "GQEC/HB4sDBAVhHtUzyv4yct9ZGnudaP209QQBSTfSQ="
-              },
-              "voting_power": "50",
-              "proposer_priority": null
-            },
-            {
-              "address": "81D85BE9567F7069A4760C663062E66660DADF34",
-              "pub_key": {
-                "type": "tendermint/PubKeyEd25519",
-                "value": "Lk4zm2cJO4FpzXFF9WUV9NzOLfr5jV+ps7EhwUDKlZM="
+              "pub_key": {
+                "type": "tendermint/PubKeyEd25519",
+                "value": "3wf60CidQcsIO7TksXzEZsJefMUFF73k6nP1YeEo9to="
               },
               "voting_power": "50",
               "proposer_priority": null
@@ -286,9 +197,6 @@
         },
         "provider": "BADFADAD0BEFEEDC0C0ADEADBEEFC0FFEEFACADE"
       },
-<<<<<<< HEAD
-      "now": "1970-01-01T00:00:05Z",
-=======
       "testgen_block": {
         "header": {
           "validators": [
@@ -491,7 +399,6 @@
         "provider": null
       },
       "now": "1970-01-01T00:23:18Z",
->>>>>>> 729618dd
       "verdict": "NOT_ENOUGH_TRUST"
     },
     {
@@ -508,15 +415,9 @@
             "last_block_id": null,
             "last_commit_hash": null,
             "data_hash": null,
-<<<<<<< HEAD
-            "validators_hash": "E624CE5E2693812E58E8DBB64C7A05149A58157114D34F08CB5992FE2BECC0A7",
-            "next_validators_hash": "E624CE5E2693812E58E8DBB64C7A05149A58157114D34F08CB5992FE2BECC0A7",
-            "consensus_hash": "E624CE5E2693812E58E8DBB64C7A05149A58157114D34F08CB5992FE2BECC0A7",
-=======
             "validators_hash": "8F7563A251157673D3222D25CC728CE0C9D049A33D8776DC9A2465DEEEC4F5CD",
             "next_validators_hash": "AAFE392AA939DA2A051F3C57707569B1836F93ACC8F35B57BB3CDF615B649013",
             "consensus_hash": "8F7563A251157673D3222D25CC728CE0C9D049A33D8776DC9A2465DEEEC4F5CD",
->>>>>>> 729618dd
             "app_hash": "",
             "last_results_hash": null,
             "evidence_hash": null,
@@ -526,17 +427,10 @@
             "height": "3",
             "round": 1,
             "block_id": {
-<<<<<<< HEAD
-              "hash": "C7257252A6DB14548F4E545145A651CEB9B81C5FD0E92C25521B8EE0332772D9",
-              "part_set_header": {
-                "total": 1,
-                "hash": "C7257252A6DB14548F4E545145A651CEB9B81C5FD0E92C25521B8EE0332772D9"
-=======
               "hash": "C3305D5A946D0552745A13C11535A6851DEFA058B76FA0F801E0C701CAFD07F6",
               "part_set_header": {
                 "total": 1,
                 "hash": "C3305D5A946D0552745A13C11535A6851DEFA058B76FA0F801E0C701CAFD07F6"
->>>>>>> 729618dd
               }
             },
             "signatures": [
@@ -544,15 +438,6 @@
                 "block_id_flag": 2,
                 "validator_address": "6AE5C701F508EB5B63343858E068C5843F28105F",
                 "timestamp": "1970-01-01T00:00:03Z",
-<<<<<<< HEAD
-                "signature": "YH+VUpCYFI70Mzibl1by2FEcPbTYi2CbvUZxVgOgjGs+bJlBehJY2dTdY7OEBPp60Kw3YGNZkmzUC7LnIugmCQ=="
-              },
-              {
-                "block_id_flag": 2,
-                "validator_address": "81D85BE9567F7069A4760C663062E66660DADF34",
-                "timestamp": "1970-01-01T00:00:03Z",
-                "signature": "xUi2Aa/RqoPzxgblNKrB5G/i0HcLJVY0oMxRoKM1xqRI3PMhj4qhdUlJmC5lR0aqBBkfULFUMOilbgxIsxXMBg=="
-=======
                 "signature": "sG+312IN7sOpHmi6h8RLG5+/bJO8/wHsWvsro2LpxCr6e24mX9eWVO3Duh6tWj6bMg/QYnFYsJfQG7HeKUWTDg=="
               },
               {
@@ -560,7 +445,6 @@
                 "validator_address": "C479DB6F37AB9757035CFBE10B687E27668EE7DF",
                 "timestamp": "1970-01-01T00:00:03Z",
                 "signature": "EIGVCpIcMzKwV8T6F0RBat30SBVM9wWlqFFrNXoa4g4JjwTbogB6W9fwj9KAqJaR9ObGPTT4GO+fPGRZToiECg=="
->>>>>>> 729618dd
               }
             ]
           }
@@ -576,13 +460,6 @@
               "voting_power": "50",
               "proposer_priority": null
             },
-<<<<<<< HEAD
-            {
-              "address": "81D85BE9567F7069A4760C663062E66660DADF34",
-              "pub_key": {
-                "type": "tendermint/PubKeyEd25519",
-                "value": "Lk4zm2cJO4FpzXFF9WUV9NzOLfr5jV+ps7EhwUDKlZM="
-=======
             {
               "address": "C479DB6F37AB9757035CFBE10B687E27668EE7DF",
               "pub_key": {
@@ -610,19 +487,12 @@
               "pub_key": {
                 "type": "tendermint/PubKeyEd25519",
                 "value": "GQEC/HB4sDBAVhHtUzyv4yct9ZGnudaP209QQBSTfSQ="
->>>>>>> 729618dd
               },
               "voting_power": "50",
               "proposer_priority": null
             }
           ]
         },
-<<<<<<< HEAD
-        "next_validator_set": {
-          "validators": [
-            {
-              "address": "6AE5C701F508EB5B63343858E068C5843F28105F",
-=======
         "provider": "BADFADAD0BEFEEDC0C0ADEADBEEFC0FFEEFACADE"
       },
       "testgen_block": {
@@ -880,7 +750,19 @@
             },
             {
               "address": "C479DB6F37AB9757035CFBE10B687E27668EE7DF",
->>>>>>> 729618dd
+              "pub_key": {
+                "type": "tendermint/PubKeyEd25519",
+                "value": "3wf60CidQcsIO7TksXzEZsJefMUFF73k6nP1YeEo9to="
+              },
+              "voting_power": "50",
+              "proposer_priority": null
+            }
+          ]
+        },
+        "next_validator_set": {
+          "validators": [
+            {
+              "address": "6AE5C701F508EB5B63343858E068C5843F28105F",
               "pub_key": {
                 "type": "tendermint/PubKeyEd25519",
                 "value": "GQEC/HB4sDBAVhHtUzyv4yct9ZGnudaP209QQBSTfSQ="
@@ -889,23 +771,10 @@
               "proposer_priority": null
             },
             {
-<<<<<<< HEAD
-              "address": "81D85BE9567F7069A4760C663062E66660DADF34",
-=======
-              "address": "6AE5C701F508EB5B63343858E068C5843F28105F",
-              "pub_key": {
-                "type": "tendermint/PubKeyEd25519",
-                "value": "GQEC/HB4sDBAVhHtUzyv4yct9ZGnudaP209QQBSTfSQ="
-              },
-              "voting_power": "50",
-              "proposer_priority": null
-            },
-            {
               "address": "C479DB6F37AB9757035CFBE10B687E27668EE7DF",
->>>>>>> 729618dd
-              "pub_key": {
-                "type": "tendermint/PubKeyEd25519",
-                "value": "Lk4zm2cJO4FpzXFF9WUV9NzOLfr5jV+ps7EhwUDKlZM="
+              "pub_key": {
+                "type": "tendermint/PubKeyEd25519",
+                "value": "3wf60CidQcsIO7TksXzEZsJefMUFF73k6nP1YeEo9to="
               },
               "voting_power": "50",
               "proposer_priority": null
@@ -914,9 +783,6 @@
         },
         "provider": "BADFADAD0BEFEEDC0C0ADEADBEEFC0FFEEFACADE"
       },
-<<<<<<< HEAD
-      "now": "1970-01-01T00:00:06Z",
-=======
       "testgen_block": {
         "header": {
           "validators": [
@@ -1166,7 +1032,6 @@
         "provider": null
       },
       "now": "1970-01-01T00:23:20Z",
->>>>>>> 729618dd
       "verdict": "SUCCESS"
     },
     {
@@ -1179,19 +1044,6 @@
             },
             "chain_id": "test-chain",
             "height": "4",
-<<<<<<< HEAD
-            "time": "1970-01-01T00:00:04Z",
-            "last_block_id": null,
-            "last_commit_hash": null,
-            "data_hash": null,
-            "validators_hash": "E624CE5E2693812E58E8DBB64C7A05149A58157114D34F08CB5992FE2BECC0A7",
-            "next_validators_hash": "C8F8530F1A2E69409F2E0B4F86BB568695BC9790BA77EAC1505600D5506E22DA",
-            "consensus_hash": "E624CE5E2693812E58E8DBB64C7A05149A58157114D34F08CB5992FE2BECC0A7",
-            "app_hash": "",
-            "last_results_hash": null,
-            "evidence_hash": null,
-            "proposer_address": "6AE5C701F508EB5B63343858E068C5843F28105F"
-=======
             "time": "1970-01-01T00:23:17Z",
             "last_block_id": null,
             "last_commit_hash": null,
@@ -1203,39 +1055,20 @@
             "last_results_hash": null,
             "evidence_hash": null,
             "proposer_address": "0616A636E7D0579A632EC37ED3C3F2B7E8522A0A"
->>>>>>> 729618dd
           },
           "commit": {
             "height": "4",
             "round": 1,
             "block_id": {
-<<<<<<< HEAD
-              "hash": "F60F965077E52CF54D34E121EBC3083A8DA21C32C660B538FBB375453A16127F",
-              "part_set_header": {
-                "total": 1,
-                "hash": "F60F965077E52CF54D34E121EBC3083A8DA21C32C660B538FBB375453A16127F"
-=======
               "hash": "8E5C0247ED5D04C9BA58580D881301492E2099FF436ABFDCD6D32ECDE9A38007",
               "part_set_header": {
                 "total": 1,
                 "hash": "8E5C0247ED5D04C9BA58580D881301492E2099FF436ABFDCD6D32ECDE9A38007"
->>>>>>> 729618dd
               }
             },
             "signatures": [
               {
                 "block_id_flag": 2,
-<<<<<<< HEAD
-                "validator_address": "6AE5C701F508EB5B63343858E068C5843F28105F",
-                "timestamp": "1970-01-01T00:00:04Z",
-                "signature": "sYTZMxPFdi8Ob2In3dbHqWxJAuvADu3LpQd3/J6okK6qjJxcK4O6y66Zm/OVoc9Hrc+Gztjf8xl9lKblezWdCQ=="
-              },
-              {
-                "block_id_flag": 2,
-                "validator_address": "81D85BE9567F7069A4760C663062E66660DADF34",
-                "timestamp": "1970-01-01T00:00:04Z",
-                "signature": "nnpVLj/7LX9UBdCvmUYAKAI5ATU3mSITZqok0hCQlfWf0t5L4wSxQwsWF6jcva5IXHoEzGzpth+Dyz9ig6e4BA=="
-=======
                 "validator_address": "0616A636E7D0579A632EC37ED3C3F2B7E8522A0A",
                 "timestamp": "1970-01-01T00:23:17Z",
                 "signature": "rN6hunyO0oq/scLjH61+/4SPoC1X5chOnJZyJ67KbYqlRYJME+HoDh3RQB7i1+OVGMolBt9NyNBCph1lG34GAQ=="
@@ -1245,7 +1078,6 @@
                 "validator_address": "6AE5C701F508EB5B63343858E068C5843F28105F",
                 "timestamp": "1970-01-01T00:23:17Z",
                 "signature": "zTGa+VmxqlUlkR+HfD2kOqe6qrPK+zRM7Cs4K1/tg301jLc9TWzxSrUzFOs+tdB0W1ZVC293OOMiEtU4syKiBQ=="
->>>>>>> 729618dd
               }
             ]
           }
@@ -1253,33 +1085,19 @@
         "validator_set": {
           "validators": [
             {
-<<<<<<< HEAD
+              "address": "0616A636E7D0579A632EC37ED3C3F2B7E8522A0A",
+              "pub_key": {
+                "type": "tendermint/PubKeyEd25519",
+                "value": "kwd8trZ8t5ASwgUbBEAnDq49nRRrrKvt2onhS4JSfQM="
+              },
+              "voting_power": "50",
+              "proposer_priority": null
+            },
+            {
               "address": "6AE5C701F508EB5B63343858E068C5843F28105F",
               "pub_key": {
                 "type": "tendermint/PubKeyEd25519",
                 "value": "GQEC/HB4sDBAVhHtUzyv4yct9ZGnudaP209QQBSTfSQ="
-=======
-              "address": "0616A636E7D0579A632EC37ED3C3F2B7E8522A0A",
-              "pub_key": {
-                "type": "tendermint/PubKeyEd25519",
-                "value": "kwd8trZ8t5ASwgUbBEAnDq49nRRrrKvt2onhS4JSfQM="
->>>>>>> 729618dd
-              },
-              "voting_power": "50",
-              "proposer_priority": null
-            },
-            {
-<<<<<<< HEAD
-              "address": "81D85BE9567F7069A4760C663062E66660DADF34",
-              "pub_key": {
-                "type": "tendermint/PubKeyEd25519",
-                "value": "Lk4zm2cJO4FpzXFF9WUV9NzOLfr5jV+ps7EhwUDKlZM="
-=======
-              "address": "6AE5C701F508EB5B63343858E068C5843F28105F",
-              "pub_key": {
-                "type": "tendermint/PubKeyEd25519",
-                "value": "GQEC/HB4sDBAVhHtUzyv4yct9ZGnudaP209QQBSTfSQ="
->>>>>>> 729618dd
               },
               "voting_power": "50",
               "proposer_priority": null
@@ -1289,9 +1107,6 @@
         "next_validator_set": {
           "validators": [
             {
-<<<<<<< HEAD
-              "address": "0616A636E7D0579A632EC37ED3C3F2B7E8522A0A",
-=======
               "address": "6AE5C701F508EB5B63343858E068C5843F28105F",
               "pub_key": {
                 "type": "tendermint/PubKeyEd25519",
@@ -1311,10 +1126,9 @@
             },
             {
               "address": "C479DB6F37AB9757035CFBE10B687E27668EE7DF",
->>>>>>> 729618dd
-              "pub_key": {
-                "type": "tendermint/PubKeyEd25519",
-                "value": "kwd8trZ8t5ASwgUbBEAnDq49nRRrrKvt2onhS4JSfQM="
+              "pub_key": {
+                "type": "tendermint/PubKeyEd25519",
+                "value": "3wf60CidQcsIO7TksXzEZsJefMUFF73k6nP1YeEo9to="
               },
               "voting_power": "50",
               "proposer_priority": null
@@ -1323,9 +1137,6 @@
         },
         "provider": "BADFADAD0BEFEEDC0C0ADEADBEEFC0FFEEFACADE"
       },
-<<<<<<< HEAD
-      "now": "1970-01-01T00:00:07Z",
-=======
       "testgen_block": {
         "header": {
           "validators": [
@@ -1528,7 +1339,6 @@
         "provider": null
       },
       "now": "1970-01-01T00:23:21Z",
->>>>>>> 729618dd
       "verdict": "SUCCESS"
     }
   ]
