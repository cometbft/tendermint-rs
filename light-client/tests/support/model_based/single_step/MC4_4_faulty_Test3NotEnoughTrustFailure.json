{
  "description": "MC4_4_faulty_Test3NotEnoughTrustFailure.json",
  "initial": {
    "signed_header": {
      "header": {
        "version": {
          "block": "11",
          "app": "0"
        },
        "chain_id": "test-chain",
        "height": "1",
        "time": "1970-01-01T00:00:01Z",
        "last_block_id": null,
        "last_commit_hash": null,
        "data_hash": null,
        "validators_hash": "5A69ACB73672274A2C020C7FAE539B2086D30F3B7E5B168A8031A21931FCA07D",
<<<<<<< HEAD
        "next_validators_hash": "5F7419DA4B1BCFC2D2EB8C663405D9FF67DDE3BF88DB0A8A5D579E6FF1AD814E",
=======
        "next_validators_hash": "75E6DD63C2DC2B58FE0ED82792EAB369C4308C7EC16B69446382CC4B41D46068",
>>>>>>> 7b888b33
        "consensus_hash": "5A69ACB73672274A2C020C7FAE539B2086D30F3B7E5B168A8031A21931FCA07D",
        "app_hash": "",
        "last_results_hash": null,
        "evidence_hash": null,
        "proposer_address": "0616A636E7D0579A632EC37ED3C3F2B7E8522A0A"
      },
      "commit": {
        "height": "1",
        "round": 1,
        "block_id": {
<<<<<<< HEAD
          "hash": "F7DC6F348F04E01EC7DEA4348A3BFA2F0D7533900986EA66F6006C70BDD52D2E",
          "parts": {
            "total": 1,
            "hash": "F7DC6F348F04E01EC7DEA4348A3BFA2F0D7533900986EA66F6006C70BDD52D2E"
=======
          "hash": "533DE06C9907E5E41EF18C68E28B04BF8F16D35EA053EE413ACE9A9F3A106B32",
          "part_set_header": {
            "total": 1,
            "hash": "533DE06C9907E5E41EF18C68E28B04BF8F16D35EA053EE413ACE9A9F3A106B32"
>>>>>>> 7b888b33
          }
        },
        "signatures": [
          {
            "block_id_flag": 2,
            "validator_address": "0616A636E7D0579A632EC37ED3C3F2B7E8522A0A",
            "timestamp": "1970-01-01T00:00:01Z",
<<<<<<< HEAD
            "signature": "S5wM4flAsMJ7uGSGduppmUqDeFZBUBFKkp+LTy249+AgM3oup9ULs7eUzNiwjhV4gWnPnLJ91m6IZ3s047xzAg=="
=======
            "signature": "BwKig3Giy91zDlZ5BSa67+E0EV1K4q6At2piQgg1h48odVOAjEiC4Tt772ologMWt0gdjYzeYtYR15OKtza1Ag=="
>>>>>>> 7b888b33
          },
          {
            "block_id_flag": 2,
            "validator_address": "6AE5C701F508EB5B63343858E068C5843F28105F",
            "timestamp": "1970-01-01T00:00:01Z",
<<<<<<< HEAD
            "signature": "ZLOGEO5mgrVoTpFA5DLMLX0ggBWnWLWmMF5tAorZC732T+oR2u2USAvGhkZtpM73WN3NUp04aVHInGMsYtz9Dg=="
=======
            "signature": "EYx9XdH96HYFIJtaddpFF+u/1GBwE1A3/Ds2e5BGHnti62RBwgsdIWe3denuQxgYNPnIymqvrCiBAGEEtYJHBg=="
>>>>>>> 7b888b33
          },
          {
            "block_id_flag": 2,
            "validator_address": "81D85BE9567F7069A4760C663062E66660DADF34",
            "timestamp": "1970-01-01T00:00:01Z",
<<<<<<< HEAD
            "signature": "Lwa9l7+dJci4+mXD9ZsvLnbX0TuzWYIjfj9vU51rAftFRGEig7DHToufWaMfjwGMN53WrG72YfHAXxBigWaBBg=="
=======
            "signature": "QctMtMK8Zes6OspVTkVvKtwWix70IAp0okAi4zJjV981FEnOuK2j8Fd0WQNHHDyqFX7uGTVL5L7JqbBfLuvBAA=="
>>>>>>> 7b888b33
          },
          {
            "block_id_flag": 2,
            "validator_address": "C479DB6F37AB9757035CFBE10B687E27668EE7DF",
            "timestamp": "1970-01-01T00:00:01Z",
<<<<<<< HEAD
            "signature": "SSHBm3HdeyC1fgPqjTp647mRGxaCKA/GGraM0UFcuXv3mUjfjowL8CNjthJHgXIQCmYdF0HDwLZb1SCvWFe0Aw=="
=======
            "signature": "yWtJtDMH9NOtAeRqomUYDa23BePOZ+y7FNiAxWZ9a8iYUOOxUU3CoCqxfRm6wpJWW2QUwBicQs7ntnU3z7cpBg=="
>>>>>>> 7b888b33
          }
        ]
      }
    },
    "next_validator_set": {
      "validators": [
        {
<<<<<<< HEAD
          "address": "0616A636E7D0579A632EC37ED3C3F2B7E8522A0A",
          "pub_key": {
            "type": "tendermint/PubKeyEd25519",
            "value": "kwd8trZ8t5ASwgUbBEAnDq49nRRrrKvt2onhS4JSfQM="
          },
          "voting_power": "50",
          "proposer_priority": null
        },
        {
          "address": "6AE5C701F508EB5B63343858E068C5843F28105F",
          "pub_key": {
            "type": "tendermint/PubKeyEd25519",
            "value": "GQEC/HB4sDBAVhHtUzyv4yct9ZGnudaP209QQBSTfSQ="
          },
          "voting_power": "50",
          "proposer_priority": null
        },
        {
          "address": "81D85BE9567F7069A4760C663062E66660DADF34",
          "pub_key": {
            "type": "tendermint/PubKeyEd25519",
            "value": "Lk4zm2cJO4FpzXFF9WUV9NzOLfr5jV+ps7EhwUDKlZM="
          },
          "voting_power": "50",
          "proposer_priority": null
=======
          "address": "6AE5C701F508EB5B63343858E068C5843F28105F",
          "pub_key": {
            "type": "tendermint/PubKeyEd25519",
            "value": "GQEC/HB4sDBAVhHtUzyv4yct9ZGnudaP209QQBSTfSQ="
          },
          "voting_power": "50",
          "proposer_priority": null
>>>>>>> 7b888b33
        }
      ]
    },
    "trusting_period": "1400000000000",
<<<<<<< HEAD
    "now": "2020-10-21T08:46:51.160327001Z"
=======
    "now": "2020-10-21T12:41:10.160328407Z"
>>>>>>> 7b888b33
  },
  "input": [
    {
      "block": {
        "signed_header": {
          "header": {
            "version": {
              "block": "11",
              "app": "0"
            },
            "chain_id": "test-chain",
            "height": "4",
<<<<<<< HEAD
            "time": "1970-01-01T00:00:07Z",
            "last_block_id": null,
            "last_commit_hash": null,
            "data_hash": null,
            "validators_hash": "F49C3E794533450FEA327755F5962F99C88F5545453E6D517BBDD96EA066B50C",
            "next_validators_hash": "75E6DD63C2DC2B58FE0ED82792EAB369C4308C7EC16B69446382CC4B41D46068",
            "consensus_hash": "F49C3E794533450FEA327755F5962F99C88F5545453E6D517BBDD96EA066B50C",
=======
            "time": "1970-01-01T00:00:06Z",
            "last_block_id": null,
            "last_commit_hash": null,
            "data_hash": null,
            "validators_hash": "C8F8530F1A2E69409F2E0B4F86BB568695BC9790BA77EAC1505600D5506E22DA",
            "next_validators_hash": "C8F8530F1A2E69409F2E0B4F86BB568695BC9790BA77EAC1505600D5506E22DA",
            "consensus_hash": "C8F8530F1A2E69409F2E0B4F86BB568695BC9790BA77EAC1505600D5506E22DA",
>>>>>>> 7b888b33
            "app_hash": "",
            "last_results_hash": null,
            "evidence_hash": null,
            "proposer_address": "81D85BE9567F7069A4760C663062E66660DADF34"
          },
          "commit": {
            "height": "4",
            "round": 1,
            "block_id": {
<<<<<<< HEAD
              "hash": "A63EEADF3FB32E33B113FF28726100E2ACA295E7C467005BF35FB43ADC0D53C8",
              "parts": {
                "total": 1,
                "hash": "A63EEADF3FB32E33B113FF28726100E2ACA295E7C467005BF35FB43ADC0D53C8"
=======
              "hash": "5FD797E3E8932D06A1B85117FAAA4EA0A94AE7C08D1F3956DB3DCFB5210CF9E1",
              "part_set_header": {
                "total": 1,
                "hash": "5FD797E3E8932D06A1B85117FAAA4EA0A94AE7C08D1F3956DB3DCFB5210CF9E1"
>>>>>>> 7b888b33
              }
            },
            "signatures": [
              {
                "block_id_flag": 2,
<<<<<<< HEAD
                "validator_address": "81D85BE9567F7069A4760C663062E66660DADF34",
                "timestamp": "1970-01-01T00:00:07Z",
                "signature": "lDmtsNALIr3ZysmMkrYW5jPufVGQcR7U2rpGFwJfFeTQSohqm9yVjzLVeGsPZFjdmGUltxwi7nH63iIIjl7VCg=="
=======
                "validator_address": "0616A636E7D0579A632EC37ED3C3F2B7E8522A0A",
                "timestamp": "1970-01-01T00:00:06Z",
                "signature": "Dctn272+keDEml9Z43fxCMKQbMk8j5O77doKNFbW+UKB998sNVIKdhV3e51ofyNCuH1LU8MwUUL7/65bBbFGDA=="
>>>>>>> 7b888b33
              }
            ]
          }
        },
        "validator_set": {
          "validators": [
            {
              "address": "81D85BE9567F7069A4760C663062E66660DADF34",
              "pub_key": {
                "type": "tendermint/PubKeyEd25519",
                "value": "Lk4zm2cJO4FpzXFF9WUV9NzOLfr5jV+ps7EhwUDKlZM="
              },
              "voting_power": "50",
              "proposer_priority": null
            }
          ]
        },
        "next_validator_set": {
          "validators": [
            {
<<<<<<< HEAD
              "address": "6AE5C701F508EB5B63343858E068C5843F28105F",
              "pub_key": {
                "type": "tendermint/PubKeyEd25519",
                "value": "GQEC/HB4sDBAVhHtUzyv4yct9ZGnudaP209QQBSTfSQ="
=======
              "address": "0616A636E7D0579A632EC37ED3C3F2B7E8522A0A",
              "pub_key": {
                "type": "tendermint/PubKeyEd25519",
                "value": "kwd8trZ8t5ASwgUbBEAnDq49nRRrrKvt2onhS4JSfQM="
>>>>>>> 7b888b33
              },
              "voting_power": "50",
              "proposer_priority": null
            }
          ]
        },
        "provider": "BADFADAD0BEFEEDC0C0ADEADBEEFC0FFEEFACADE"
      },
<<<<<<< HEAD
      "now": "1970-01-01T00:00:08Z",
=======
      "now": "1970-01-01T00:00:07Z",
>>>>>>> 7b888b33
      "verdict": "NOT_ENOUGH_TRUST"
    },
    {
      "block": {
        "signed_header": {
          "header": {
            "version": {
              "block": "11",
              "app": "0"
            },
            "chain_id": "test-chain",
            "height": "3",
<<<<<<< HEAD
            "time": "1970-01-01T00:00:07Z",
            "last_block_id": null,
            "last_commit_hash": null,
            "data_hash": null,
            "validators_hash": "C8CFFADA9808F685C4111693E1ADFDDBBEE9B9493493BEF805419F143C5B0D0A",
            "next_validators_hash": "C4DFBC98F77BE756D7EB3B475471189E82F7760DD111754AA2A25CF548AE6EF8",
            "consensus_hash": "C8CFFADA9808F685C4111693E1ADFDDBBEE9B9493493BEF805419F143C5B0D0A",
            "app_hash": "",
            "last_results_hash": null,
            "evidence_hash": null,
            "proposer_address": "C479DB6F37AB9757035CFBE10B687E27668EE7DF"
=======
            "time": "1970-01-01T00:00:04Z",
            "last_block_id": null,
            "last_commit_hash": null,
            "data_hash": null,
            "validators_hash": "C4DFBC98F77BE756D7EB3B475471189E82F7760DD111754AA2A25CF548AE6EF8",
            "next_validators_hash": "C8F8530F1A2E69409F2E0B4F86BB568695BC9790BA77EAC1505600D5506E22DA",
            "consensus_hash": "C4DFBC98F77BE756D7EB3B475471189E82F7760DD111754AA2A25CF548AE6EF8",
            "app_hash": "",
            "last_results_hash": null,
            "evidence_hash": null,
            "proposer_address": "81D85BE9567F7069A4760C663062E66660DADF34"
>>>>>>> 7b888b33
          },
          "commit": {
            "height": "3",
            "round": 1,
            "block_id": {
<<<<<<< HEAD
              "hash": "13C32ED0F2BED33E19B4832CEEB6F949E822449F770B9B3A7F02254F391B7CD0",
              "parts": {
                "total": 1,
                "hash": "13C32ED0F2BED33E19B4832CEEB6F949E822449F770B9B3A7F02254F391B7CD0"
=======
              "hash": "D3D9A1F2E19635D4706ABB6650C136A11689D909E39A75422B281B5069A315FF",
              "part_set_header": {
                "total": 1,
                "hash": "D3D9A1F2E19635D4706ABB6650C136A11689D909E39A75422B281B5069A315FF"
>>>>>>> 7b888b33
              }
            },
            "signatures": [
              {
                "block_id_flag": 2,
<<<<<<< HEAD
                "validator_address": "C479DB6F37AB9757035CFBE10B687E27668EE7DF",
                "timestamp": "1970-01-01T00:00:07Z",
                "signature": "KZ0VUajBcnvw1Lp7DnYFGTPt6sstretUcfMY9nkszfQtvcJ1x4sFvJ/D0LWkpsNVMtNSWYobw+gfETQLVbmAAQ=="
=======
                "validator_address": "81D85BE9567F7069A4760C663062E66660DADF34",
                "timestamp": "1970-01-01T00:00:04Z",
                "signature": "3qlwh//0DfysS4XasdH6K7n0KlCZz+aPLdd7v46K61ndkp18fxb1ktdRDV+xfcveFA/gS8Bphgs8Z0Me2yMHAQ=="
              },
              {
                "block_id_flag": 2,
                "validator_address": "C479DB6F37AB9757035CFBE10B687E27668EE7DF",
                "timestamp": "1970-01-01T00:00:04Z",
                "signature": "EZEuA3PPjFqMsotL3upErFgrXrAA5vl2YJ58sFiO5M87PUJKAZ0mxtc4ekW6aY+fBKlxgq0pyQSvc0WIjk03Aw=="
>>>>>>> 7b888b33
              }
            ]
          }
        },
        "validator_set": {
          "validators": [
            {
<<<<<<< HEAD
              "address": "C479DB6F37AB9757035CFBE10B687E27668EE7DF",
              "pub_key": {
                "type": "tendermint/PubKeyEd25519",
                "value": "3wf60CidQcsIO7TksXzEZsJefMUFF73k6nP1YeEo9to="
              },
              "voting_power": "50",
              "proposer_priority": null
            }
          ]
        },
        "next_validator_set": {
          "validators": [
            {
=======
>>>>>>> 7b888b33
              "address": "81D85BE9567F7069A4760C663062E66660DADF34",
              "pub_key": {
                "type": "tendermint/PubKeyEd25519",
                "value": "Lk4zm2cJO4FpzXFF9WUV9NzOLfr5jV+ps7EhwUDKlZM="
              },
              "voting_power": "50",
              "proposer_priority": null
            },
            {
              "address": "C479DB6F37AB9757035CFBE10B687E27668EE7DF",
              "pub_key": {
                "type": "tendermint/PubKeyEd25519",
                "value": "3wf60CidQcsIO7TksXzEZsJefMUFF73k6nP1YeEo9to="
              },
              "voting_power": "50",
              "proposer_priority": null
            }
          ]
        },
<<<<<<< HEAD
        "provider": "BADFADAD0BEFEEDC0C0ADEADBEEFC0FFEEFACADE"
      },
      "now": "1970-01-01T00:00:09Z",
=======
        "next_validator_set": {
          "validators": [
            {
              "address": "0616A636E7D0579A632EC37ED3C3F2B7E8522A0A",
              "pub_key": {
                "type": "tendermint/PubKeyEd25519",
                "value": "kwd8trZ8t5ASwgUbBEAnDq49nRRrrKvt2onhS4JSfQM="
              },
              "voting_power": "50",
              "proposer_priority": null
            }
          ]
        },
        "provider": "BADFADAD0BEFEEDC0C0ADEADBEEFC0FFEEFACADE"
      },
      "now": "1970-01-01T00:00:07Z",
>>>>>>> 7b888b33
      "verdict": "NOT_ENOUGH_TRUST"
    },
    {
      "block": {
        "signed_header": {
          "header": {
            "version": {
              "block": "11",
              "app": "0"
            },
            "chain_id": "test-chain",
            "height": "2",
            "time": "1970-01-01T00:00:03Z",
            "last_block_id": null,
            "last_commit_hash": null,
            "data_hash": null,
<<<<<<< HEAD
            "validators_hash": "5F7419DA4B1BCFC2D2EB8C663405D9FF67DDE3BF88DB0A8A5D579E6FF1AD814E",
            "next_validators_hash": "5A69ACB73672274A2C020C7FAE539B2086D30F3B7E5B168A8031A21931FCA07D",
            "consensus_hash": "5F7419DA4B1BCFC2D2EB8C663405D9FF67DDE3BF88DB0A8A5D579E6FF1AD814E",
            "app_hash": "",
            "last_results_hash": null,
            "evidence_hash": null,
            "proposer_address": "0616A636E7D0579A632EC37ED3C3F2B7E8522A0A"
=======
            "validators_hash": "75E6DD63C2DC2B58FE0ED82792EAB369C4308C7EC16B69446382CC4B41D46068",
            "next_validators_hash": "C4DFBC98F77BE756D7EB3B475471189E82F7760DD111754AA2A25CF548AE6EF8",
            "consensus_hash": "75E6DD63C2DC2B58FE0ED82792EAB369C4308C7EC16B69446382CC4B41D46068",
            "app_hash": "",
            "last_results_hash": null,
            "evidence_hash": null,
            "proposer_address": "6AE5C701F508EB5B63343858E068C5843F28105F"
>>>>>>> 7b888b33
          },
          "commit": {
            "height": "2",
            "round": 1,
            "block_id": {
<<<<<<< HEAD
              "hash": "E98C8412BF8736722EEBFF209C5D0AB9F82B599344D043139B4D4747E1FF21EE",
              "parts": {
                "total": 1,
                "hash": "E98C8412BF8736722EEBFF209C5D0AB9F82B599344D043139B4D4747E1FF21EE"
=======
              "hash": "112F17D3CFDDB085DA65556899952FDF4D7EAC40B58ED296191BE5BD6E8FA985",
              "part_set_header": {
                "total": 1,
                "hash": "112F17D3CFDDB085DA65556899952FDF4D7EAC40B58ED296191BE5BD6E8FA985"
>>>>>>> 7b888b33
              }
            },
            "signatures": [
              {
                "block_id_flag": 2,
<<<<<<< HEAD
                "validator_address": "0616A636E7D0579A632EC37ED3C3F2B7E8522A0A",
                "timestamp": "1970-01-01T00:00:03Z",
                "signature": "V2LEkvNw6vwCh5t/eTqOE0QMnRveeNV6nS9bqAD8S/dDtVnzUTwfwEgEHPwPFJDkszVkZ/9pqoKTInoO2bsHAg=="
              },
              {
                "block_id_flag": 2,
                "validator_address": "6AE5C701F508EB5B63343858E068C5843F28105F",
                "timestamp": "1970-01-01T00:00:03Z",
                "signature": "AyDrm3XpFjB1OWJdYegH3dYp+Q9ZXV/kAstddVzpvU4pL187Tad2bNMqcgoroTiwaCWC7jtOrHd4l8Tq5myjDA=="
              },
              {
                "block_id_flag": 2,
                "validator_address": "81D85BE9567F7069A4760C663062E66660DADF34",
                "timestamp": "1970-01-01T00:00:03Z",
                "signature": "cyQzNOgKd1OKNQJChG/E0pk9+fZ4p8bIpAqD5oZy0xT+e1DywIVUVDx0LBqbfm38C4djq3klKMvTUwTcDypCDQ=="
=======
                "validator_address": "6AE5C701F508EB5B63343858E068C5843F28105F",
                "timestamp": "1970-01-01T00:00:03Z",
                "signature": "0Qk3H5kSYDCuUoVslBzaYh1j4Nb3h1II0a1KpIB1Ijj5NL6BZDovFev2bBTUKS1nkIO6dSIuNBfDTrKDX8o1Ag=="
>>>>>>> 7b888b33
              }
            ]
          }
        },
        "validator_set": {
          "validators": [
            {
<<<<<<< HEAD
              "address": "0616A636E7D0579A632EC37ED3C3F2B7E8522A0A",
              "pub_key": {
                "type": "tendermint/PubKeyEd25519",
                "value": "kwd8trZ8t5ASwgUbBEAnDq49nRRrrKvt2onhS4JSfQM="
              },
              "voting_power": "50",
              "proposer_priority": null
            },
=======
              "address": "6AE5C701F508EB5B63343858E068C5843F28105F",
              "pub_key": {
                "type": "tendermint/PubKeyEd25519",
                "value": "GQEC/HB4sDBAVhHtUzyv4yct9ZGnudaP209QQBSTfSQ="
              },
              "voting_power": "50",
              "proposer_priority": null
            }
          ]
        },
        "next_validator_set": {
          "validators": [
>>>>>>> 7b888b33
            {
              "address": "81D85BE9567F7069A4760C663062E66660DADF34",
              "pub_key": {
                "type": "tendermint/PubKeyEd25519",
                "value": "Lk4zm2cJO4FpzXFF9WUV9NzOLfr5jV+ps7EhwUDKlZM="
              },
              "voting_power": "50",
              "proposer_priority": null
            }
          ]
        },
        "next_validator_set": {
          "validators": [
            {
              "address": "0616A636E7D0579A632EC37ED3C3F2B7E8522A0A",
              "pub_key": {
                "type": "tendermint/PubKeyEd25519",
                "value": "kwd8trZ8t5ASwgUbBEAnDq49nRRrrKvt2onhS4JSfQM="
              },
              "voting_power": "50",
              "proposer_priority": null
            },
            {
              "address": "6AE5C701F508EB5B63343858E068C5843F28105F",
              "pub_key": {
                "type": "tendermint/PubKeyEd25519",
                "value": "GQEC/HB4sDBAVhHtUzyv4yct9ZGnudaP209QQBSTfSQ="
              },
              "voting_power": "50",
              "proposer_priority": null
<<<<<<< HEAD
            },
            {
              "address": "81D85BE9567F7069A4760C663062E66660DADF34",
              "pub_key": {
                "type": "tendermint/PubKeyEd25519",
                "value": "Lk4zm2cJO4FpzXFF9WUV9NzOLfr5jV+ps7EhwUDKlZM="
              },
              "voting_power": "50",
              "proposer_priority": null
            },
            {
              "address": "C479DB6F37AB9757035CFBE10B687E27668EE7DF",
              "pub_key": {
                "type": "tendermint/PubKeyEd25519",
                "value": "3wf60CidQcsIO7TksXzEZsJefMUFF73k6nP1YeEo9to="
              },
              "voting_power": "50",
              "proposer_priority": null
=======
>>>>>>> 7b888b33
            }
          ]
        },
        "provider": "BADFADAD0BEFEEDC0C0ADEADBEEFC0FFEEFACADE"
      },
<<<<<<< HEAD
      "now": "1970-01-01T00:00:09Z",
=======
      "now": "1970-01-01T00:00:07Z",
>>>>>>> 7b888b33
      "verdict": "SUCCESS"
    },
    {
      "block": {
        "signed_header": {
          "header": {
            "version": {
              "block": "11",
              "app": "0"
            },
            "chain_id": "test-chain",
            "height": "4",
<<<<<<< HEAD
            "time": "1970-01-01T00:00:07Z",
            "last_block_id": null,
            "last_commit_hash": null,
            "data_hash": null,
            "validators_hash": "F49C3E794533450FEA327755F5962F99C88F5545453E6D517BBDD96EA066B50C",
            "next_validators_hash": "75E6DD63C2DC2B58FE0ED82792EAB369C4308C7EC16B69446382CC4B41D46068",
            "consensus_hash": "F49C3E794533450FEA327755F5962F99C88F5545453E6D517BBDD96EA066B50C",
=======
            "time": "1970-01-01T00:00:06Z",
            "last_block_id": null,
            "last_commit_hash": null,
            "data_hash": null,
            "validators_hash": "C8F8530F1A2E69409F2E0B4F86BB568695BC9790BA77EAC1505600D5506E22DA",
            "next_validators_hash": "C8F8530F1A2E69409F2E0B4F86BB568695BC9790BA77EAC1505600D5506E22DA",
            "consensus_hash": "C8F8530F1A2E69409F2E0B4F86BB568695BC9790BA77EAC1505600D5506E22DA",
>>>>>>> 7b888b33
            "app_hash": "",
            "last_results_hash": null,
            "evidence_hash": null,
            "proposer_address": "81D85BE9567F7069A4760C663062E66660DADF34"
          },
          "commit": {
            "height": "4",
            "round": 1,
            "block_id": {
<<<<<<< HEAD
              "hash": "A63EEADF3FB32E33B113FF28726100E2ACA295E7C467005BF35FB43ADC0D53C8",
              "parts": {
                "total": 1,
                "hash": "A63EEADF3FB32E33B113FF28726100E2ACA295E7C467005BF35FB43ADC0D53C8"
=======
              "hash": "5FD797E3E8932D06A1B85117FAAA4EA0A94AE7C08D1F3956DB3DCFB5210CF9E1",
              "part_set_header": {
                "total": 1,
                "hash": "5FD797E3E8932D06A1B85117FAAA4EA0A94AE7C08D1F3956DB3DCFB5210CF9E1"
>>>>>>> 7b888b33
              }
            },
            "signatures": [
              {
                "block_id_flag": 2,
<<<<<<< HEAD
                "validator_address": "81D85BE9567F7069A4760C663062E66660DADF34",
                "timestamp": "1970-01-01T00:00:07Z",
                "signature": "lDmtsNALIr3ZysmMkrYW5jPufVGQcR7U2rpGFwJfFeTQSohqm9yVjzLVeGsPZFjdmGUltxwi7nH63iIIjl7VCg=="
=======
                "validator_address": "0616A636E7D0579A632EC37ED3C3F2B7E8522A0A",
                "timestamp": "1970-01-01T00:00:06Z",
                "signature": "Dctn272+keDEml9Z43fxCMKQbMk8j5O77doKNFbW+UKB998sNVIKdhV3e51ofyNCuH1LU8MwUUL7/65bBbFGDA=="
>>>>>>> 7b888b33
              }
            ]
          }
        },
        "validator_set": {
          "validators": [
            {
              "address": "81D85BE9567F7069A4760C663062E66660DADF34",
              "pub_key": {
                "type": "tendermint/PubKeyEd25519",
                "value": "Lk4zm2cJO4FpzXFF9WUV9NzOLfr5jV+ps7EhwUDKlZM="
              },
              "voting_power": "50",
              "proposer_priority": null
            }
          ]
        },
        "next_validator_set": {
          "validators": [
            {
<<<<<<< HEAD
              "address": "6AE5C701F508EB5B63343858E068C5843F28105F",
              "pub_key": {
                "type": "tendermint/PubKeyEd25519",
                "value": "GQEC/HB4sDBAVhHtUzyv4yct9ZGnudaP209QQBSTfSQ="
=======
              "address": "0616A636E7D0579A632EC37ED3C3F2B7E8522A0A",
              "pub_key": {
                "type": "tendermint/PubKeyEd25519",
                "value": "kwd8trZ8t5ASwgUbBEAnDq49nRRrrKvt2onhS4JSfQM="
>>>>>>> 7b888b33
              },
              "voting_power": "50",
              "proposer_priority": null
            }
          ]
        },
        "provider": "BADFADAD0BEFEEDC0C0ADEADBEEFC0FFEEFACADE"
      },
<<<<<<< HEAD
      "now": "1970-01-01T00:00:09Z",
=======
      "now": "1970-01-01T00:23:22Z",
>>>>>>> 7b888b33
      "verdict": "NOT_ENOUGH_TRUST"
    },
    {
      "block": {
        "signed_header": {
          "header": {
            "version": {
              "block": "11",
              "app": "0"
            },
            "chain_id": "test-chain",
            "height": "3",
<<<<<<< HEAD
            "time": "1970-01-01T00:00:07Z",
            "last_block_id": null,
            "last_commit_hash": null,
            "data_hash": null,
            "validators_hash": "C8CFFADA9808F685C4111693E1ADFDDBBEE9B9493493BEF805419F143C5B0D0A",
            "next_validators_hash": "C4DFBC98F77BE756D7EB3B475471189E82F7760DD111754AA2A25CF548AE6EF8",
            "consensus_hash": "C8CFFADA9808F685C4111693E1ADFDDBBEE9B9493493BEF805419F143C5B0D0A",
            "app_hash": "",
            "last_results_hash": null,
            "evidence_hash": null,
            "proposer_address": "C479DB6F37AB9757035CFBE10B687E27668EE7DF"
=======
            "time": "1970-01-01T00:00:04Z",
            "last_block_id": null,
            "last_commit_hash": null,
            "data_hash": null,
            "validators_hash": "C4DFBC98F77BE756D7EB3B475471189E82F7760DD111754AA2A25CF548AE6EF8",
            "next_validators_hash": "C8F8530F1A2E69409F2E0B4F86BB568695BC9790BA77EAC1505600D5506E22DA",
            "consensus_hash": "C4DFBC98F77BE756D7EB3B475471189E82F7760DD111754AA2A25CF548AE6EF8",
            "app_hash": "",
            "last_results_hash": null,
            "evidence_hash": null,
            "proposer_address": "81D85BE9567F7069A4760C663062E66660DADF34"
>>>>>>> 7b888b33
          },
          "commit": {
            "height": "3",
            "round": 1,
            "block_id": {
<<<<<<< HEAD
              "hash": "13C32ED0F2BED33E19B4832CEEB6F949E822449F770B9B3A7F02254F391B7CD0",
              "parts": {
                "total": 1,
                "hash": "13C32ED0F2BED33E19B4832CEEB6F949E822449F770B9B3A7F02254F391B7CD0"
=======
              "hash": "D3D9A1F2E19635D4706ABB6650C136A11689D909E39A75422B281B5069A315FF",
              "part_set_header": {
                "total": 1,
                "hash": "D3D9A1F2E19635D4706ABB6650C136A11689D909E39A75422B281B5069A315FF"
>>>>>>> 7b888b33
              }
            },
            "signatures": [
              {
                "block_id_flag": 2,
<<<<<<< HEAD
                "validator_address": "C479DB6F37AB9757035CFBE10B687E27668EE7DF",
                "timestamp": "1970-01-01T00:00:07Z",
                "signature": "KZ0VUajBcnvw1Lp7DnYFGTPt6sstretUcfMY9nkszfQtvcJ1x4sFvJ/D0LWkpsNVMtNSWYobw+gfETQLVbmAAQ=="
=======
                "validator_address": "81D85BE9567F7069A4760C663062E66660DADF34",
                "timestamp": "1970-01-01T00:00:04Z",
                "signature": "3qlwh//0DfysS4XasdH6K7n0KlCZz+aPLdd7v46K61ndkp18fxb1ktdRDV+xfcveFA/gS8Bphgs8Z0Me2yMHAQ=="
              },
              {
                "block_id_flag": 2,
                "validator_address": "C479DB6F37AB9757035CFBE10B687E27668EE7DF",
                "timestamp": "1970-01-01T00:00:04Z",
                "signature": "EZEuA3PPjFqMsotL3upErFgrXrAA5vl2YJ58sFiO5M87PUJKAZ0mxtc4ekW6aY+fBKlxgq0pyQSvc0WIjk03Aw=="
>>>>>>> 7b888b33
              }
            ]
          }
        },
        "validator_set": {
          "validators": [
            {
<<<<<<< HEAD
              "address": "C479DB6F37AB9757035CFBE10B687E27668EE7DF",
              "pub_key": {
                "type": "tendermint/PubKeyEd25519",
                "value": "3wf60CidQcsIO7TksXzEZsJefMUFF73k6nP1YeEo9to="
              },
              "voting_power": "50",
              "proposer_priority": null
            }
          ]
        },
        "next_validator_set": {
          "validators": [
            {
=======
>>>>>>> 7b888b33
              "address": "81D85BE9567F7069A4760C663062E66660DADF34",
              "pub_key": {
                "type": "tendermint/PubKeyEd25519",
                "value": "Lk4zm2cJO4FpzXFF9WUV9NzOLfr5jV+ps7EhwUDKlZM="
              },
              "voting_power": "50",
              "proposer_priority": null
            },
            {
              "address": "C479DB6F37AB9757035CFBE10B687E27668EE7DF",
              "pub_key": {
                "type": "tendermint/PubKeyEd25519",
                "value": "3wf60CidQcsIO7TksXzEZsJefMUFF73k6nP1YeEo9to="
              },
              "voting_power": "50",
              "proposer_priority": null
            }
          ]
        },
<<<<<<< HEAD
=======
        "next_validator_set": {
          "validators": [
            {
              "address": "0616A636E7D0579A632EC37ED3C3F2B7E8522A0A",
              "pub_key": {
                "type": "tendermint/PubKeyEd25519",
                "value": "kwd8trZ8t5ASwgUbBEAnDq49nRRrrKvt2onhS4JSfQM="
              },
              "voting_power": "50",
              "proposer_priority": null
            }
          ]
        },
>>>>>>> 7b888b33
        "provider": "BADFADAD0BEFEEDC0C0ADEADBEEFC0FFEEFACADE"
      },
      "now": "1970-01-01T00:00:09Z",
      "verdict": "INVALID"
    }
  ]
}<|MERGE_RESOLUTION|>--- conflicted
+++ resolved
@@ -14,11 +14,7 @@
         "last_commit_hash": null,
         "data_hash": null,
         "validators_hash": "5A69ACB73672274A2C020C7FAE539B2086D30F3B7E5B168A8031A21931FCA07D",
-<<<<<<< HEAD
-        "next_validators_hash": "5F7419DA4B1BCFC2D2EB8C663405D9FF67DDE3BF88DB0A8A5D579E6FF1AD814E",
-=======
         "next_validators_hash": "75E6DD63C2DC2B58FE0ED82792EAB369C4308C7EC16B69446382CC4B41D46068",
->>>>>>> 7b888b33
         "consensus_hash": "5A69ACB73672274A2C020C7FAE539B2086D30F3B7E5B168A8031A21931FCA07D",
         "app_hash": "",
         "last_results_hash": null,
@@ -29,17 +25,10 @@
         "height": "1",
         "round": 1,
         "block_id": {
-<<<<<<< HEAD
-          "hash": "F7DC6F348F04E01EC7DEA4348A3BFA2F0D7533900986EA66F6006C70BDD52D2E",
-          "parts": {
-            "total": 1,
-            "hash": "F7DC6F348F04E01EC7DEA4348A3BFA2F0D7533900986EA66F6006C70BDD52D2E"
-=======
           "hash": "533DE06C9907E5E41EF18C68E28B04BF8F16D35EA053EE413ACE9A9F3A106B32",
           "part_set_header": {
             "total": 1,
             "hash": "533DE06C9907E5E41EF18C68E28B04BF8F16D35EA053EE413ACE9A9F3A106B32"
->>>>>>> 7b888b33
           }
         },
         "signatures": [
@@ -47,57 +36,31 @@
             "block_id_flag": 2,
             "validator_address": "0616A636E7D0579A632EC37ED3C3F2B7E8522A0A",
             "timestamp": "1970-01-01T00:00:01Z",
-<<<<<<< HEAD
-            "signature": "S5wM4flAsMJ7uGSGduppmUqDeFZBUBFKkp+LTy249+AgM3oup9ULs7eUzNiwjhV4gWnPnLJ91m6IZ3s047xzAg=="
-=======
             "signature": "BwKig3Giy91zDlZ5BSa67+E0EV1K4q6At2piQgg1h48odVOAjEiC4Tt772ologMWt0gdjYzeYtYR15OKtza1Ag=="
->>>>>>> 7b888b33
           },
           {
             "block_id_flag": 2,
             "validator_address": "6AE5C701F508EB5B63343858E068C5843F28105F",
             "timestamp": "1970-01-01T00:00:01Z",
-<<<<<<< HEAD
-            "signature": "ZLOGEO5mgrVoTpFA5DLMLX0ggBWnWLWmMF5tAorZC732T+oR2u2USAvGhkZtpM73WN3NUp04aVHInGMsYtz9Dg=="
-=======
             "signature": "EYx9XdH96HYFIJtaddpFF+u/1GBwE1A3/Ds2e5BGHnti62RBwgsdIWe3denuQxgYNPnIymqvrCiBAGEEtYJHBg=="
->>>>>>> 7b888b33
           },
           {
             "block_id_flag": 2,
             "validator_address": "81D85BE9567F7069A4760C663062E66660DADF34",
             "timestamp": "1970-01-01T00:00:01Z",
-<<<<<<< HEAD
-            "signature": "Lwa9l7+dJci4+mXD9ZsvLnbX0TuzWYIjfj9vU51rAftFRGEig7DHToufWaMfjwGMN53WrG72YfHAXxBigWaBBg=="
-=======
             "signature": "QctMtMK8Zes6OspVTkVvKtwWix70IAp0okAi4zJjV981FEnOuK2j8Fd0WQNHHDyqFX7uGTVL5L7JqbBfLuvBAA=="
->>>>>>> 7b888b33
           },
           {
             "block_id_flag": 2,
             "validator_address": "C479DB6F37AB9757035CFBE10B687E27668EE7DF",
             "timestamp": "1970-01-01T00:00:01Z",
-<<<<<<< HEAD
-            "signature": "SSHBm3HdeyC1fgPqjTp647mRGxaCKA/GGraM0UFcuXv3mUjfjowL8CNjthJHgXIQCmYdF0HDwLZb1SCvWFe0Aw=="
-=======
             "signature": "yWtJtDMH9NOtAeRqomUYDa23BePOZ+y7FNiAxWZ9a8iYUOOxUU3CoCqxfRm6wpJWW2QUwBicQs7ntnU3z7cpBg=="
->>>>>>> 7b888b33
           }
         ]
       }
     },
     "next_validator_set": {
       "validators": [
-        {
-<<<<<<< HEAD
-          "address": "0616A636E7D0579A632EC37ED3C3F2B7E8522A0A",
-          "pub_key": {
-            "type": "tendermint/PubKeyEd25519",
-            "value": "kwd8trZ8t5ASwgUbBEAnDq49nRRrrKvt2onhS4JSfQM="
-          },
-          "voting_power": "50",
-          "proposer_priority": null
-        },
         {
           "address": "6AE5C701F508EB5B63343858E068C5843F28105F",
           "pub_key": {
@@ -106,33 +69,11 @@
           },
           "voting_power": "50",
           "proposer_priority": null
-        },
-        {
-          "address": "81D85BE9567F7069A4760C663062E66660DADF34",
-          "pub_key": {
-            "type": "tendermint/PubKeyEd25519",
-            "value": "Lk4zm2cJO4FpzXFF9WUV9NzOLfr5jV+ps7EhwUDKlZM="
-          },
-          "voting_power": "50",
-          "proposer_priority": null
-=======
-          "address": "6AE5C701F508EB5B63343858E068C5843F28105F",
-          "pub_key": {
-            "type": "tendermint/PubKeyEd25519",
-            "value": "GQEC/HB4sDBAVhHtUzyv4yct9ZGnudaP209QQBSTfSQ="
-          },
-          "voting_power": "50",
-          "proposer_priority": null
->>>>>>> 7b888b33
         }
       ]
     },
     "trusting_period": "1400000000000",
-<<<<<<< HEAD
-    "now": "2020-10-21T08:46:51.160327001Z"
-=======
     "now": "2020-10-21T12:41:10.160328407Z"
->>>>>>> 7b888b33
   },
   "input": [
     {
@@ -145,15 +86,6 @@
             },
             "chain_id": "test-chain",
             "height": "4",
-<<<<<<< HEAD
-            "time": "1970-01-01T00:00:07Z",
-            "last_block_id": null,
-            "last_commit_hash": null,
-            "data_hash": null,
-            "validators_hash": "F49C3E794533450FEA327755F5962F99C88F5545453E6D517BBDD96EA066B50C",
-            "next_validators_hash": "75E6DD63C2DC2B58FE0ED82792EAB369C4308C7EC16B69446382CC4B41D46068",
-            "consensus_hash": "F49C3E794533450FEA327755F5962F99C88F5545453E6D517BBDD96EA066B50C",
-=======
             "time": "1970-01-01T00:00:06Z",
             "last_block_id": null,
             "last_commit_hash": null,
@@ -161,41 +93,27 @@
             "validators_hash": "C8F8530F1A2E69409F2E0B4F86BB568695BC9790BA77EAC1505600D5506E22DA",
             "next_validators_hash": "C8F8530F1A2E69409F2E0B4F86BB568695BC9790BA77EAC1505600D5506E22DA",
             "consensus_hash": "C8F8530F1A2E69409F2E0B4F86BB568695BC9790BA77EAC1505600D5506E22DA",
->>>>>>> 7b888b33
             "app_hash": "",
             "last_results_hash": null,
             "evidence_hash": null,
-            "proposer_address": "81D85BE9567F7069A4760C663062E66660DADF34"
+            "proposer_address": "0616A636E7D0579A632EC37ED3C3F2B7E8522A0A"
           },
           "commit": {
             "height": "4",
             "round": 1,
             "block_id": {
-<<<<<<< HEAD
-              "hash": "A63EEADF3FB32E33B113FF28726100E2ACA295E7C467005BF35FB43ADC0D53C8",
-              "parts": {
-                "total": 1,
-                "hash": "A63EEADF3FB32E33B113FF28726100E2ACA295E7C467005BF35FB43ADC0D53C8"
-=======
               "hash": "5FD797E3E8932D06A1B85117FAAA4EA0A94AE7C08D1F3956DB3DCFB5210CF9E1",
               "part_set_header": {
                 "total": 1,
                 "hash": "5FD797E3E8932D06A1B85117FAAA4EA0A94AE7C08D1F3956DB3DCFB5210CF9E1"
->>>>>>> 7b888b33
               }
             },
             "signatures": [
               {
                 "block_id_flag": 2,
-<<<<<<< HEAD
-                "validator_address": "81D85BE9567F7069A4760C663062E66660DADF34",
-                "timestamp": "1970-01-01T00:00:07Z",
-                "signature": "lDmtsNALIr3ZysmMkrYW5jPufVGQcR7U2rpGFwJfFeTQSohqm9yVjzLVeGsPZFjdmGUltxwi7nH63iIIjl7VCg=="
-=======
                 "validator_address": "0616A636E7D0579A632EC37ED3C3F2B7E8522A0A",
                 "timestamp": "1970-01-01T00:00:06Z",
                 "signature": "Dctn272+keDEml9Z43fxCMKQbMk8j5O77doKNFbW+UKB998sNVIKdhV3e51ofyNCuH1LU8MwUUL7/65bBbFGDA=="
->>>>>>> 7b888b33
               }
             ]
           }
@@ -203,10 +121,10 @@
         "validator_set": {
           "validators": [
             {
-              "address": "81D85BE9567F7069A4760C663062E66660DADF34",
-              "pub_key": {
-                "type": "tendermint/PubKeyEd25519",
-                "value": "Lk4zm2cJO4FpzXFF9WUV9NzOLfr5jV+ps7EhwUDKlZM="
+              "address": "0616A636E7D0579A632EC37ED3C3F2B7E8522A0A",
+              "pub_key": {
+                "type": "tendermint/PubKeyEd25519",
+                "value": "kwd8trZ8t5ASwgUbBEAnDq49nRRrrKvt2onhS4JSfQM="
               },
               "voting_power": "50",
               "proposer_priority": null
@@ -216,17 +134,10 @@
         "next_validator_set": {
           "validators": [
             {
-<<<<<<< HEAD
-              "address": "6AE5C701F508EB5B63343858E068C5843F28105F",
-              "pub_key": {
-                "type": "tendermint/PubKeyEd25519",
-                "value": "GQEC/HB4sDBAVhHtUzyv4yct9ZGnudaP209QQBSTfSQ="
-=======
-              "address": "0616A636E7D0579A632EC37ED3C3F2B7E8522A0A",
-              "pub_key": {
-                "type": "tendermint/PubKeyEd25519",
-                "value": "kwd8trZ8t5ASwgUbBEAnDq49nRRrrKvt2onhS4JSfQM="
->>>>>>> 7b888b33
+              "address": "0616A636E7D0579A632EC37ED3C3F2B7E8522A0A",
+              "pub_key": {
+                "type": "tendermint/PubKeyEd25519",
+                "value": "kwd8trZ8t5ASwgUbBEAnDq49nRRrrKvt2onhS4JSfQM="
               },
               "voting_power": "50",
               "proposer_priority": null
@@ -235,11 +146,7 @@
         },
         "provider": "BADFADAD0BEFEEDC0C0ADEADBEEFC0FFEEFACADE"
       },
-<<<<<<< HEAD
-      "now": "1970-01-01T00:00:08Z",
-=======
       "now": "1970-01-01T00:00:07Z",
->>>>>>> 7b888b33
       "verdict": "NOT_ENOUGH_TRUST"
     },
     {
@@ -252,19 +159,6 @@
             },
             "chain_id": "test-chain",
             "height": "3",
-<<<<<<< HEAD
-            "time": "1970-01-01T00:00:07Z",
-            "last_block_id": null,
-            "last_commit_hash": null,
-            "data_hash": null,
-            "validators_hash": "C8CFFADA9808F685C4111693E1ADFDDBBEE9B9493493BEF805419F143C5B0D0A",
-            "next_validators_hash": "C4DFBC98F77BE756D7EB3B475471189E82F7760DD111754AA2A25CF548AE6EF8",
-            "consensus_hash": "C8CFFADA9808F685C4111693E1ADFDDBBEE9B9493493BEF805419F143C5B0D0A",
-            "app_hash": "",
-            "last_results_hash": null,
-            "evidence_hash": null,
-            "proposer_address": "C479DB6F37AB9757035CFBE10B687E27668EE7DF"
-=======
             "time": "1970-01-01T00:00:04Z",
             "last_block_id": null,
             "last_commit_hash": null,
@@ -276,33 +170,20 @@
             "last_results_hash": null,
             "evidence_hash": null,
             "proposer_address": "81D85BE9567F7069A4760C663062E66660DADF34"
->>>>>>> 7b888b33
           },
           "commit": {
             "height": "3",
             "round": 1,
             "block_id": {
-<<<<<<< HEAD
-              "hash": "13C32ED0F2BED33E19B4832CEEB6F949E822449F770B9B3A7F02254F391B7CD0",
-              "parts": {
-                "total": 1,
-                "hash": "13C32ED0F2BED33E19B4832CEEB6F949E822449F770B9B3A7F02254F391B7CD0"
-=======
               "hash": "D3D9A1F2E19635D4706ABB6650C136A11689D909E39A75422B281B5069A315FF",
               "part_set_header": {
                 "total": 1,
                 "hash": "D3D9A1F2E19635D4706ABB6650C136A11689D909E39A75422B281B5069A315FF"
->>>>>>> 7b888b33
               }
             },
             "signatures": [
               {
                 "block_id_flag": 2,
-<<<<<<< HEAD
-                "validator_address": "C479DB6F37AB9757035CFBE10B687E27668EE7DF",
-                "timestamp": "1970-01-01T00:00:07Z",
-                "signature": "KZ0VUajBcnvw1Lp7DnYFGTPt6sstretUcfMY9nkszfQtvcJ1x4sFvJ/D0LWkpsNVMtNSWYobw+gfETQLVbmAAQ=="
-=======
                 "validator_address": "81D85BE9567F7069A4760C663062E66660DADF34",
                 "timestamp": "1970-01-01T00:00:04Z",
                 "signature": "3qlwh//0DfysS4XasdH6K7n0KlCZz+aPLdd7v46K61ndkp18fxb1ktdRDV+xfcveFA/gS8Bphgs8Z0Me2yMHAQ=="
@@ -312,7 +193,6 @@
                 "validator_address": "C479DB6F37AB9757035CFBE10B687E27668EE7DF",
                 "timestamp": "1970-01-01T00:00:04Z",
                 "signature": "EZEuA3PPjFqMsotL3upErFgrXrAA5vl2YJ58sFiO5M87PUJKAZ0mxtc4ekW6aY+fBKlxgq0pyQSvc0WIjk03Aw=="
->>>>>>> 7b888b33
               }
             ]
           }
@@ -320,7 +200,15 @@
         "validator_set": {
           "validators": [
             {
-<<<<<<< HEAD
+              "address": "81D85BE9567F7069A4760C663062E66660DADF34",
+              "pub_key": {
+                "type": "tendermint/PubKeyEd25519",
+                "value": "Lk4zm2cJO4FpzXFF9WUV9NzOLfr5jV+ps7EhwUDKlZM="
+              },
+              "voting_power": "50",
+              "proposer_priority": null
+            },
+            {
               "address": "C479DB6F37AB9757035CFBE10B687E27668EE7DF",
               "pub_key": {
                 "type": "tendermint/PubKeyEd25519",
@@ -334,49 +222,19 @@
         "next_validator_set": {
           "validators": [
             {
-=======
->>>>>>> 7b888b33
-              "address": "81D85BE9567F7069A4760C663062E66660DADF34",
-              "pub_key": {
-                "type": "tendermint/PubKeyEd25519",
-                "value": "Lk4zm2cJO4FpzXFF9WUV9NzOLfr5jV+ps7EhwUDKlZM="
-              },
-              "voting_power": "50",
-              "proposer_priority": null
-            },
-            {
-              "address": "C479DB6F37AB9757035CFBE10B687E27668EE7DF",
-              "pub_key": {
-                "type": "tendermint/PubKeyEd25519",
-                "value": "3wf60CidQcsIO7TksXzEZsJefMUFF73k6nP1YeEo9to="
-              },
-              "voting_power": "50",
-              "proposer_priority": null
-            }
-          ]
-        },
-<<<<<<< HEAD
+              "address": "0616A636E7D0579A632EC37ED3C3F2B7E8522A0A",
+              "pub_key": {
+                "type": "tendermint/PubKeyEd25519",
+                "value": "kwd8trZ8t5ASwgUbBEAnDq49nRRrrKvt2onhS4JSfQM="
+              },
+              "voting_power": "50",
+              "proposer_priority": null
+            }
+          ]
+        },
         "provider": "BADFADAD0BEFEEDC0C0ADEADBEEFC0FFEEFACADE"
       },
-      "now": "1970-01-01T00:00:09Z",
-=======
-        "next_validator_set": {
-          "validators": [
-            {
-              "address": "0616A636E7D0579A632EC37ED3C3F2B7E8522A0A",
-              "pub_key": {
-                "type": "tendermint/PubKeyEd25519",
-                "value": "kwd8trZ8t5ASwgUbBEAnDq49nRRrrKvt2onhS4JSfQM="
-              },
-              "voting_power": "50",
-              "proposer_priority": null
-            }
-          ]
-        },
-        "provider": "BADFADAD0BEFEEDC0C0ADEADBEEFC0FFEEFACADE"
-      },
       "now": "1970-01-01T00:00:07Z",
->>>>>>> 7b888b33
       "verdict": "NOT_ENOUGH_TRUST"
     },
     {
@@ -393,15 +251,6 @@
             "last_block_id": null,
             "last_commit_hash": null,
             "data_hash": null,
-<<<<<<< HEAD
-            "validators_hash": "5F7419DA4B1BCFC2D2EB8C663405D9FF67DDE3BF88DB0A8A5D579E6FF1AD814E",
-            "next_validators_hash": "5A69ACB73672274A2C020C7FAE539B2086D30F3B7E5B168A8031A21931FCA07D",
-            "consensus_hash": "5F7419DA4B1BCFC2D2EB8C663405D9FF67DDE3BF88DB0A8A5D579E6FF1AD814E",
-            "app_hash": "",
-            "last_results_hash": null,
-            "evidence_hash": null,
-            "proposer_address": "0616A636E7D0579A632EC37ED3C3F2B7E8522A0A"
-=======
             "validators_hash": "75E6DD63C2DC2B58FE0ED82792EAB369C4308C7EC16B69446382CC4B41D46068",
             "next_validators_hash": "C4DFBC98F77BE756D7EB3B475471189E82F7760DD111754AA2A25CF548AE6EF8",
             "consensus_hash": "75E6DD63C2DC2B58FE0ED82792EAB369C4308C7EC16B69446382CC4B41D46068",
@@ -409,49 +258,23 @@
             "last_results_hash": null,
             "evidence_hash": null,
             "proposer_address": "6AE5C701F508EB5B63343858E068C5843F28105F"
->>>>>>> 7b888b33
           },
           "commit": {
             "height": "2",
             "round": 1,
             "block_id": {
-<<<<<<< HEAD
-              "hash": "E98C8412BF8736722EEBFF209C5D0AB9F82B599344D043139B4D4747E1FF21EE",
-              "parts": {
-                "total": 1,
-                "hash": "E98C8412BF8736722EEBFF209C5D0AB9F82B599344D043139B4D4747E1FF21EE"
-=======
               "hash": "112F17D3CFDDB085DA65556899952FDF4D7EAC40B58ED296191BE5BD6E8FA985",
               "part_set_header": {
                 "total": 1,
                 "hash": "112F17D3CFDDB085DA65556899952FDF4D7EAC40B58ED296191BE5BD6E8FA985"
->>>>>>> 7b888b33
               }
             },
             "signatures": [
               {
                 "block_id_flag": 2,
-<<<<<<< HEAD
-                "validator_address": "0616A636E7D0579A632EC37ED3C3F2B7E8522A0A",
-                "timestamp": "1970-01-01T00:00:03Z",
-                "signature": "V2LEkvNw6vwCh5t/eTqOE0QMnRveeNV6nS9bqAD8S/dDtVnzUTwfwEgEHPwPFJDkszVkZ/9pqoKTInoO2bsHAg=="
-              },
-              {
-                "block_id_flag": 2,
-                "validator_address": "6AE5C701F508EB5B63343858E068C5843F28105F",
-                "timestamp": "1970-01-01T00:00:03Z",
-                "signature": "AyDrm3XpFjB1OWJdYegH3dYp+Q9ZXV/kAstddVzpvU4pL187Tad2bNMqcgoroTiwaCWC7jtOrHd4l8Tq5myjDA=="
-              },
-              {
-                "block_id_flag": 2,
-                "validator_address": "81D85BE9567F7069A4760C663062E66660DADF34",
-                "timestamp": "1970-01-01T00:00:03Z",
-                "signature": "cyQzNOgKd1OKNQJChG/E0pk9+fZ4p8bIpAqD5oZy0xT+e1DywIVUVDx0LBqbfm38C4djq3klKMvTUwTcDypCDQ=="
-=======
                 "validator_address": "6AE5C701F508EB5B63343858E068C5843F28105F",
                 "timestamp": "1970-01-01T00:00:03Z",
                 "signature": "0Qk3H5kSYDCuUoVslBzaYh1j4Nb3h1II0a1KpIB1Ijj5NL6BZDovFev2bBTUKS1nkIO6dSIuNBfDTrKDX8o1Ag=="
->>>>>>> 7b888b33
               }
             ]
           }
@@ -459,16 +282,6 @@
         "validator_set": {
           "validators": [
             {
-<<<<<<< HEAD
-              "address": "0616A636E7D0579A632EC37ED3C3F2B7E8522A0A",
-              "pub_key": {
-                "type": "tendermint/PubKeyEd25519",
-                "value": "kwd8trZ8t5ASwgUbBEAnDq49nRRrrKvt2onhS4JSfQM="
-              },
-              "voting_power": "50",
-              "proposer_priority": null
-            },
-=======
               "address": "6AE5C701F508EB5B63343858E068C5843F28105F",
               "pub_key": {
                 "type": "tendermint/PubKeyEd25519",
@@ -481,7 +294,6 @@
         },
         "next_validator_set": {
           "validators": [
->>>>>>> 7b888b33
             {
               "address": "81D85BE9567F7069A4760C663062E66660DADF34",
               "pub_key": {
@@ -490,38 +302,6 @@
               },
               "voting_power": "50",
               "proposer_priority": null
-            }
-          ]
-        },
-        "next_validator_set": {
-          "validators": [
-            {
-              "address": "0616A636E7D0579A632EC37ED3C3F2B7E8522A0A",
-              "pub_key": {
-                "type": "tendermint/PubKeyEd25519",
-                "value": "kwd8trZ8t5ASwgUbBEAnDq49nRRrrKvt2onhS4JSfQM="
-              },
-              "voting_power": "50",
-              "proposer_priority": null
-            },
-            {
-              "address": "6AE5C701F508EB5B63343858E068C5843F28105F",
-              "pub_key": {
-                "type": "tendermint/PubKeyEd25519",
-                "value": "GQEC/HB4sDBAVhHtUzyv4yct9ZGnudaP209QQBSTfSQ="
-              },
-              "voting_power": "50",
-              "proposer_priority": null
-<<<<<<< HEAD
-            },
-            {
-              "address": "81D85BE9567F7069A4760C663062E66660DADF34",
-              "pub_key": {
-                "type": "tendermint/PubKeyEd25519",
-                "value": "Lk4zm2cJO4FpzXFF9WUV9NzOLfr5jV+ps7EhwUDKlZM="
-              },
-              "voting_power": "50",
-              "proposer_priority": null
             },
             {
               "address": "C479DB6F37AB9757035CFBE10B687E27668EE7DF",
@@ -531,18 +311,12 @@
               },
               "voting_power": "50",
               "proposer_priority": null
-=======
->>>>>>> 7b888b33
             }
           ]
         },
         "provider": "BADFADAD0BEFEEDC0C0ADEADBEEFC0FFEEFACADE"
       },
-<<<<<<< HEAD
-      "now": "1970-01-01T00:00:09Z",
-=======
       "now": "1970-01-01T00:00:07Z",
->>>>>>> 7b888b33
       "verdict": "SUCCESS"
     },
     {
@@ -555,15 +329,6 @@
             },
             "chain_id": "test-chain",
             "height": "4",
-<<<<<<< HEAD
-            "time": "1970-01-01T00:00:07Z",
-            "last_block_id": null,
-            "last_commit_hash": null,
-            "data_hash": null,
-            "validators_hash": "F49C3E794533450FEA327755F5962F99C88F5545453E6D517BBDD96EA066B50C",
-            "next_validators_hash": "75E6DD63C2DC2B58FE0ED82792EAB369C4308C7EC16B69446382CC4B41D46068",
-            "consensus_hash": "F49C3E794533450FEA327755F5962F99C88F5545453E6D517BBDD96EA066B50C",
-=======
             "time": "1970-01-01T00:00:06Z",
             "last_block_id": null,
             "last_commit_hash": null,
@@ -571,41 +336,27 @@
             "validators_hash": "C8F8530F1A2E69409F2E0B4F86BB568695BC9790BA77EAC1505600D5506E22DA",
             "next_validators_hash": "C8F8530F1A2E69409F2E0B4F86BB568695BC9790BA77EAC1505600D5506E22DA",
             "consensus_hash": "C8F8530F1A2E69409F2E0B4F86BB568695BC9790BA77EAC1505600D5506E22DA",
->>>>>>> 7b888b33
             "app_hash": "",
             "last_results_hash": null,
             "evidence_hash": null,
-            "proposer_address": "81D85BE9567F7069A4760C663062E66660DADF34"
+            "proposer_address": "0616A636E7D0579A632EC37ED3C3F2B7E8522A0A"
           },
           "commit": {
             "height": "4",
             "round": 1,
             "block_id": {
-<<<<<<< HEAD
-              "hash": "A63EEADF3FB32E33B113FF28726100E2ACA295E7C467005BF35FB43ADC0D53C8",
-              "parts": {
-                "total": 1,
-                "hash": "A63EEADF3FB32E33B113FF28726100E2ACA295E7C467005BF35FB43ADC0D53C8"
-=======
               "hash": "5FD797E3E8932D06A1B85117FAAA4EA0A94AE7C08D1F3956DB3DCFB5210CF9E1",
               "part_set_header": {
                 "total": 1,
                 "hash": "5FD797E3E8932D06A1B85117FAAA4EA0A94AE7C08D1F3956DB3DCFB5210CF9E1"
->>>>>>> 7b888b33
               }
             },
             "signatures": [
               {
                 "block_id_flag": 2,
-<<<<<<< HEAD
-                "validator_address": "81D85BE9567F7069A4760C663062E66660DADF34",
-                "timestamp": "1970-01-01T00:00:07Z",
-                "signature": "lDmtsNALIr3ZysmMkrYW5jPufVGQcR7U2rpGFwJfFeTQSohqm9yVjzLVeGsPZFjdmGUltxwi7nH63iIIjl7VCg=="
-=======
                 "validator_address": "0616A636E7D0579A632EC37ED3C3F2B7E8522A0A",
                 "timestamp": "1970-01-01T00:00:06Z",
                 "signature": "Dctn272+keDEml9Z43fxCMKQbMk8j5O77doKNFbW+UKB998sNVIKdhV3e51ofyNCuH1LU8MwUUL7/65bBbFGDA=="
->>>>>>> 7b888b33
               }
             ]
           }
@@ -613,10 +364,10 @@
         "validator_set": {
           "validators": [
             {
-              "address": "81D85BE9567F7069A4760C663062E66660DADF34",
-              "pub_key": {
-                "type": "tendermint/PubKeyEd25519",
-                "value": "Lk4zm2cJO4FpzXFF9WUV9NzOLfr5jV+ps7EhwUDKlZM="
+              "address": "0616A636E7D0579A632EC37ED3C3F2B7E8522A0A",
+              "pub_key": {
+                "type": "tendermint/PubKeyEd25519",
+                "value": "kwd8trZ8t5ASwgUbBEAnDq49nRRrrKvt2onhS4JSfQM="
               },
               "voting_power": "50",
               "proposer_priority": null
@@ -626,17 +377,10 @@
         "next_validator_set": {
           "validators": [
             {
-<<<<<<< HEAD
-              "address": "6AE5C701F508EB5B63343858E068C5843F28105F",
-              "pub_key": {
-                "type": "tendermint/PubKeyEd25519",
-                "value": "GQEC/HB4sDBAVhHtUzyv4yct9ZGnudaP209QQBSTfSQ="
-=======
-              "address": "0616A636E7D0579A632EC37ED3C3F2B7E8522A0A",
-              "pub_key": {
-                "type": "tendermint/PubKeyEd25519",
-                "value": "kwd8trZ8t5ASwgUbBEAnDq49nRRrrKvt2onhS4JSfQM="
->>>>>>> 7b888b33
+              "address": "0616A636E7D0579A632EC37ED3C3F2B7E8522A0A",
+              "pub_key": {
+                "type": "tendermint/PubKeyEd25519",
+                "value": "kwd8trZ8t5ASwgUbBEAnDq49nRRrrKvt2onhS4JSfQM="
               },
               "voting_power": "50",
               "proposer_priority": null
@@ -645,11 +389,7 @@
         },
         "provider": "BADFADAD0BEFEEDC0C0ADEADBEEFC0FFEEFACADE"
       },
-<<<<<<< HEAD
-      "now": "1970-01-01T00:00:09Z",
-=======
       "now": "1970-01-01T00:23:22Z",
->>>>>>> 7b888b33
       "verdict": "NOT_ENOUGH_TRUST"
     },
     {
@@ -662,19 +402,6 @@
             },
             "chain_id": "test-chain",
             "height": "3",
-<<<<<<< HEAD
-            "time": "1970-01-01T00:00:07Z",
-            "last_block_id": null,
-            "last_commit_hash": null,
-            "data_hash": null,
-            "validators_hash": "C8CFFADA9808F685C4111693E1ADFDDBBEE9B9493493BEF805419F143C5B0D0A",
-            "next_validators_hash": "C4DFBC98F77BE756D7EB3B475471189E82F7760DD111754AA2A25CF548AE6EF8",
-            "consensus_hash": "C8CFFADA9808F685C4111693E1ADFDDBBEE9B9493493BEF805419F143C5B0D0A",
-            "app_hash": "",
-            "last_results_hash": null,
-            "evidence_hash": null,
-            "proposer_address": "C479DB6F37AB9757035CFBE10B687E27668EE7DF"
-=======
             "time": "1970-01-01T00:00:04Z",
             "last_block_id": null,
             "last_commit_hash": null,
@@ -686,33 +413,20 @@
             "last_results_hash": null,
             "evidence_hash": null,
             "proposer_address": "81D85BE9567F7069A4760C663062E66660DADF34"
->>>>>>> 7b888b33
           },
           "commit": {
             "height": "3",
             "round": 1,
             "block_id": {
-<<<<<<< HEAD
-              "hash": "13C32ED0F2BED33E19B4832CEEB6F949E822449F770B9B3A7F02254F391B7CD0",
-              "parts": {
-                "total": 1,
-                "hash": "13C32ED0F2BED33E19B4832CEEB6F949E822449F770B9B3A7F02254F391B7CD0"
-=======
               "hash": "D3D9A1F2E19635D4706ABB6650C136A11689D909E39A75422B281B5069A315FF",
               "part_set_header": {
                 "total": 1,
                 "hash": "D3D9A1F2E19635D4706ABB6650C136A11689D909E39A75422B281B5069A315FF"
->>>>>>> 7b888b33
               }
             },
             "signatures": [
               {
                 "block_id_flag": 2,
-<<<<<<< HEAD
-                "validator_address": "C479DB6F37AB9757035CFBE10B687E27668EE7DF",
-                "timestamp": "1970-01-01T00:00:07Z",
-                "signature": "KZ0VUajBcnvw1Lp7DnYFGTPt6sstretUcfMY9nkszfQtvcJ1x4sFvJ/D0LWkpsNVMtNSWYobw+gfETQLVbmAAQ=="
-=======
                 "validator_address": "81D85BE9567F7069A4760C663062E66660DADF34",
                 "timestamp": "1970-01-01T00:00:04Z",
                 "signature": "3qlwh//0DfysS4XasdH6K7n0KlCZz+aPLdd7v46K61ndkp18fxb1ktdRDV+xfcveFA/gS8Bphgs8Z0Me2yMHAQ=="
@@ -722,7 +436,6 @@
                 "validator_address": "C479DB6F37AB9757035CFBE10B687E27668EE7DF",
                 "timestamp": "1970-01-01T00:00:04Z",
                 "signature": "EZEuA3PPjFqMsotL3upErFgrXrAA5vl2YJ58sFiO5M87PUJKAZ0mxtc4ekW6aY+fBKlxgq0pyQSvc0WIjk03Aw=="
->>>>>>> 7b888b33
               }
             ]
           }
@@ -730,7 +443,15 @@
         "validator_set": {
           "validators": [
             {
-<<<<<<< HEAD
+              "address": "81D85BE9567F7069A4760C663062E66660DADF34",
+              "pub_key": {
+                "type": "tendermint/PubKeyEd25519",
+                "value": "Lk4zm2cJO4FpzXFF9WUV9NzOLfr5jV+ps7EhwUDKlZM="
+              },
+              "voting_power": "50",
+              "proposer_priority": null
+            },
+            {
               "address": "C479DB6F37AB9757035CFBE10B687E27668EE7DF",
               "pub_key": {
                 "type": "tendermint/PubKeyEd25519",
@@ -744,46 +465,19 @@
         "next_validator_set": {
           "validators": [
             {
-=======
->>>>>>> 7b888b33
-              "address": "81D85BE9567F7069A4760C663062E66660DADF34",
-              "pub_key": {
-                "type": "tendermint/PubKeyEd25519",
-                "value": "Lk4zm2cJO4FpzXFF9WUV9NzOLfr5jV+ps7EhwUDKlZM="
-              },
-              "voting_power": "50",
-              "proposer_priority": null
-            },
-            {
-              "address": "C479DB6F37AB9757035CFBE10B687E27668EE7DF",
-              "pub_key": {
-                "type": "tendermint/PubKeyEd25519",
-                "value": "3wf60CidQcsIO7TksXzEZsJefMUFF73k6nP1YeEo9to="
-              },
-              "voting_power": "50",
-              "proposer_priority": null
-            }
-          ]
-        },
-<<<<<<< HEAD
-=======
-        "next_validator_set": {
-          "validators": [
-            {
-              "address": "0616A636E7D0579A632EC37ED3C3F2B7E8522A0A",
-              "pub_key": {
-                "type": "tendermint/PubKeyEd25519",
-                "value": "kwd8trZ8t5ASwgUbBEAnDq49nRRrrKvt2onhS4JSfQM="
-              },
-              "voting_power": "50",
-              "proposer_priority": null
-            }
-          ]
-        },
->>>>>>> 7b888b33
+              "address": "0616A636E7D0579A632EC37ED3C3F2B7E8522A0A",
+              "pub_key": {
+                "type": "tendermint/PubKeyEd25519",
+                "value": "kwd8trZ8t5ASwgUbBEAnDq49nRRrrKvt2onhS4JSfQM="
+              },
+              "voting_power": "50",
+              "proposer_priority": null
+            }
+          ]
+        },
         "provider": "BADFADAD0BEFEEDC0C0ADEADBEEFC0FFEEFACADE"
       },
-      "now": "1970-01-01T00:00:09Z",
+      "now": "1970-01-01T00:23:23Z",
       "verdict": "INVALID"
     }
   ]
