--- conflicted
+++ resolved
@@ -14,11 +14,7 @@
         "last_commit_hash": null,
         "data_hash": null,
         "validators_hash": "5A69ACB73672274A2C020C7FAE539B2086D30F3B7E5B168A8031A21931FCA07D",
-<<<<<<< HEAD
-        "next_validators_hash": "75E6DD63C2DC2B58FE0ED82792EAB369C4308C7EC16B69446382CC4B41D46068",
-=======
         "next_validators_hash": "F6AF3B9193F2672E2E3830EC49F0D7E527291DEDA4326EDB7A6FB812BE8F3251",
->>>>>>> 729618dd
         "consensus_hash": "5A69ACB73672274A2C020C7FAE539B2086D30F3B7E5B168A8031A21931FCA07D",
         "app_hash": "",
         "last_results_hash": null,
@@ -29,17 +25,10 @@
         "height": "1",
         "round": 1,
         "block_id": {
-<<<<<<< HEAD
-          "hash": "533DE06C9907E5E41EF18C68E28B04BF8F16D35EA053EE413ACE9A9F3A106B32",
-          "part_set_header": {
-            "total": 1,
-            "hash": "533DE06C9907E5E41EF18C68E28B04BF8F16D35EA053EE413ACE9A9F3A106B32"
-=======
           "hash": "EAA36857D0DB20A7B1E315A74E9871F509D7FD52CD3172CFD7A0A9E360CD6759",
           "part_set_header": {
             "total": 1,
             "hash": "EAA36857D0DB20A7B1E315A74E9871F509D7FD52CD3172CFD7A0A9E360CD6759"
->>>>>>> 729618dd
           }
         },
         "signatures": [
@@ -47,41 +36,25 @@
             "block_id_flag": 2,
             "validator_address": "0616A636E7D0579A632EC37ED3C3F2B7E8522A0A",
             "timestamp": "1970-01-01T00:00:01Z",
-<<<<<<< HEAD
-            "signature": "BwKig3Giy91zDlZ5BSa67+E0EV1K4q6At2piQgg1h48odVOAjEiC4Tt772ologMWt0gdjYzeYtYR15OKtza1Ag=="
-=======
             "signature": "qnqWPNmmyQfNJkhPH2YBpWRlGjoLOoTzGLAKYuBuDzuLpDhvh+F4AOwsalo+qR70Lpx/yKU/+BTLPGxIIP47DA=="
->>>>>>> 729618dd
           },
           {
             "block_id_flag": 2,
             "validator_address": "6AE5C701F508EB5B63343858E068C5843F28105F",
             "timestamp": "1970-01-01T00:00:01Z",
-<<<<<<< HEAD
-            "signature": "EYx9XdH96HYFIJtaddpFF+u/1GBwE1A3/Ds2e5BGHnti62RBwgsdIWe3denuQxgYNPnIymqvrCiBAGEEtYJHBg=="
-=======
             "signature": "n0hMeOMwr+ZtcObdo2T99UzOfulXuCS7nbNCVbo7IrgqLHfo6xlxEddlOdYQp+3quMGI79osrl4EYvTB5wU4Cw=="
->>>>>>> 729618dd
           },
           {
             "block_id_flag": 2,
             "validator_address": "81D85BE9567F7069A4760C663062E66660DADF34",
             "timestamp": "1970-01-01T00:00:01Z",
-<<<<<<< HEAD
-            "signature": "QctMtMK8Zes6OspVTkVvKtwWix70IAp0okAi4zJjV981FEnOuK2j8Fd0WQNHHDyqFX7uGTVL5L7JqbBfLuvBAA=="
-=======
             "signature": "v52uJnW0wNu4YPG7K46I+sGGJxj+0wx09KQZZsbmspL02nH3LhZahLFb3KBhswHevKKlo52X4VKszwRnlw+yDA=="
->>>>>>> 729618dd
           },
           {
             "block_id_flag": 2,
             "validator_address": "C479DB6F37AB9757035CFBE10B687E27668EE7DF",
             "timestamp": "1970-01-01T00:00:01Z",
-<<<<<<< HEAD
-            "signature": "yWtJtDMH9NOtAeRqomUYDa23BePOZ+y7FNiAxWZ9a8iYUOOxUU3CoCqxfRm6wpJWW2QUwBicQs7ntnU3z7cpBg=="
-=======
             "signature": "HuW1zhtKSgz1Z5JXr2Gyvw3q/bh2Wxf34cmkn8j/d5v3EZtDzfl+T4Y42Pgb9cnBLpKF2YmUkKcv2pyoctf5AA=="
->>>>>>> 729618dd
           }
         ]
       }
@@ -96,15 +69,29 @@
           },
           "voting_power": "50",
           "proposer_priority": null
+        },
+        {
+          "address": "81D85BE9567F7069A4760C663062E66660DADF34",
+          "pub_key": {
+            "type": "tendermint/PubKeyEd25519",
+            "value": "Lk4zm2cJO4FpzXFF9WUV9NzOLfr5jV+ps7EhwUDKlZM="
+          },
+          "voting_power": "50",
+          "proposer_priority": null
+        },
+        {
+          "address": "C479DB6F37AB9757035CFBE10B687E27668EE7DF",
+          "pub_key": {
+            "type": "tendermint/PubKeyEd25519",
+            "value": "3wf60CidQcsIO7TksXzEZsJefMUFF73k6nP1YeEo9to="
+          },
+          "voting_power": "50",
+          "proposer_priority": null
         }
       ]
     },
     "trusting_period": "1400000000000",
-<<<<<<< HEAD
-    "now": "2020-11-05T11:05:11.160457431Z"
-=======
     "now": "2020-10-29T12:19:01.160397394Z"
->>>>>>> 729618dd
   },
   "input": [
     {
@@ -116,20 +103,11 @@
               "app": "0"
             },
             "chain_id": "test-chain",
-            "height": "2",
-            "time": "1970-01-01T00:23:21Z",
+            "height": "4",
+            "time": "1970-01-01T00:23:22Z",
             "last_block_id": null,
             "last_commit_hash": null,
             "data_hash": null,
-<<<<<<< HEAD
-            "validators_hash": "E3B0C44298FC1C149AFBF4C8996FB92427AE41E4649B934CA495991B7852B855",
-            "next_validators_hash": "6E2A33745D333F9362F399C3DC982064067614AAB0FD4C59DE5720D88E00F254",
-            "consensus_hash": "E3B0C44298FC1C149AFBF4C8996FB92427AE41E4649B934CA495991B7852B855",
-            "app_hash": "",
-            "last_results_hash": null,
-            "evidence_hash": null,
-            "proposer_address": "730D3D6B2E9F4F0F23879458F2D02E0004F0F241"
-=======
             "validators_hash": "F49C3E794533450FEA327755F5962F99C88F5545453E6D517BBDD96EA066B50C",
             "next_validators_hash": "C8F8530F1A2E69409F2E0B4F86BB568695BC9790BA77EAC1505600D5506E22DA",
             "consensus_hash": "F49C3E794533450FEA327755F5962F99C88F5545453E6D517BBDD96EA066B50C",
@@ -137,21 +115,11 @@
             "last_results_hash": null,
             "evidence_hash": null,
             "proposer_address": "81D85BE9567F7069A4760C663062E66660DADF34"
->>>>>>> 729618dd
           },
           "commit": {
-            "height": "2",
+            "height": "4",
             "round": 1,
             "block_id": {
-<<<<<<< HEAD
-              "hash": "3D2E2937CF44FF0A9C639E729253740E0D41B48585AB6C23B1FD71A61EF183EB",
-              "part_set_header": {
-                "total": 1,
-                "hash": "3D2E2937CF44FF0A9C639E729253740E0D41B48585AB6C23B1FD71A61EF183EB"
-              }
-            },
-            "signatures": []
-=======
               "hash": "258B713EAD372D45AC00B47A3BF53DE356CE988ED9328D0AD2742DFE3AC4D19D",
               "part_set_header": {
                 "total": 1,
@@ -166,24 +134,10 @@
                 "signature": null
               }
             ]
->>>>>>> 729618dd
           }
         },
         "validator_set": {
-          "validators": []
-        },
-        "next_validator_set": {
           "validators": [
-            {
-<<<<<<< HEAD
-              "address": "0616A636E7D0579A632EC37ED3C3F2B7E8522A0A",
-              "pub_key": {
-                "type": "tendermint/PubKeyEd25519",
-                "value": "kwd8trZ8t5ASwgUbBEAnDq49nRRrrKvt2onhS4JSfQM="
-              },
-              "voting_power": "50",
-              "proposer_priority": null
-            },
             {
               "address": "81D85BE9567F7069A4760C663062E66660DADF34",
               "pub_key": {
@@ -192,26 +146,9 @@
               },
               "voting_power": "50",
               "proposer_priority": null
-            },
-            {
-              "address": "C479DB6F37AB9757035CFBE10B687E27668EE7DF",
-=======
-              "address": "81D85BE9567F7069A4760C663062E66660DADF34",
->>>>>>> 729618dd
-              "pub_key": {
-                "type": "tendermint/PubKeyEd25519",
-                "value": "Lk4zm2cJO4FpzXFF9WUV9NzOLfr5jV+ps7EhwUDKlZM="
-              },
-              "voting_power": "50",
-              "proposer_priority": null
             }
           ]
         },
-<<<<<<< HEAD
-        "provider": "BADFADAD0BEFEEDC0C0ADEADBEEFC0FFEEFACADE"
-      },
-      "now": "1970-01-01T00:23:20Z",
-=======
         "next_validator_set": {
           "validators": [
             {
@@ -289,7 +226,6 @@
         "provider": null
       },
       "now": "1970-01-01T00:23:21Z",
->>>>>>> 729618dd
       "verdict": "INVALID"
     }
   ]
