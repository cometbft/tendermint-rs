{
  "description": "MC4_4_faulty_Test3NotEnoughTrustSuccess.json",
  "initial": {
    "signed_header": {
      "header": {
        "version": {
          "block": "11",
          "app": "0"
        },
        "chain_id": "test-chain",
        "height": "1",
        "time": "1970-01-01T00:00:01Z",
        "last_block_id": null,
        "last_commit_hash": null,
        "data_hash": null,
        "validators_hash": "5A69ACB73672274A2C020C7FAE539B2086D30F3B7E5B168A8031A21931FCA07D",
        "next_validators_hash": "5A69ACB73672274A2C020C7FAE539B2086D30F3B7E5B168A8031A21931FCA07D",
        "consensus_hash": "5A69ACB73672274A2C020C7FAE539B2086D30F3B7E5B168A8031A21931FCA07D",
        "app_hash": "",
        "last_results_hash": null,
        "evidence_hash": null,
        "proposer_address": "0616A636E7D0579A632EC37ED3C3F2B7E8522A0A"
      },
      "commit": {
        "height": "1",
        "round": 1,
        "block_id": {
          "hash": "6B68DB34DEF944920D6638B3AA84FE1DF790BC8BDC5189E201F23730D5756A9D",
          "part_set_header": {
            "total": 1,
            "hash": "6B68DB34DEF944920D6638B3AA84FE1DF790BC8BDC5189E201F23730D5756A9D"
          }
        },
        "signatures": [
          {
            "block_id_flag": 2,
            "validator_address": "0616A636E7D0579A632EC37ED3C3F2B7E8522A0A",
            "timestamp": "1970-01-01T00:00:01Z",
            "signature": "8rGIxi7DjBLFlHUo/lAgTpmzsnTZ8HOgnQaIoe+HEM5AmrjBaVDWVMb5/nNAnJTj4hcReCh4jviXcyRkItFJCA=="
          },
          {
            "block_id_flag": 2,
            "validator_address": "6AE5C701F508EB5B63343858E068C5843F28105F",
            "timestamp": "1970-01-01T00:00:01Z",
            "signature": "3cXnzhzJLKeF47ulcIWjgqsv9JBf9olbAo0mcjo7Ij6TfmCpJO6SmTiacBkiznsFSOc1ZSH+cHDBKA4AT7ozAg=="
          },
          {
            "block_id_flag": 2,
            "validator_address": "81D85BE9567F7069A4760C663062E66660DADF34",
            "timestamp": "1970-01-01T00:00:01Z",
            "signature": "4O8c5hxoHR861ldolxeY9W1iXCdxYJVIf0xD3+sANSxo0ipXayv8IS7YFw1zzZvDbjRRazVzbfyBYf2jl4JeDw=="
          },
          {
            "block_id_flag": 2,
            "validator_address": "C479DB6F37AB9757035CFBE10B687E27668EE7DF",
            "timestamp": "1970-01-01T00:00:01Z",
            "signature": "2Hel7uygQXpjYRJZiwtPLKNxT2Tg1/F5Zzs3VZpleFII9H1e5Gs02UjU0lybSXBKk/tD+NXPsdchrH/6/DmwAQ=="
          }
        ]
      }
    },
    "next_validator_set": {
      "validators": [
        {
          "address": "0616A636E7D0579A632EC37ED3C3F2B7E8522A0A",
          "pub_key": {
            "type": "tendermint/PubKeyEd25519",
            "value": "kwd8trZ8t5ASwgUbBEAnDq49nRRrrKvt2onhS4JSfQM="
          },
          "voting_power": "50",
          "proposer_priority": null
        },
        {
          "address": "6AE5C701F508EB5B63343858E068C5843F28105F",
          "pub_key": {
            "type": "tendermint/PubKeyEd25519",
            "value": "GQEC/HB4sDBAVhHtUzyv4yct9ZGnudaP209QQBSTfSQ="
          },
          "voting_power": "50",
          "proposer_priority": null
        },
        {
          "address": "81D85BE9567F7069A4760C663062E66660DADF34",
          "pub_key": {
            "type": "tendermint/PubKeyEd25519",
            "value": "Lk4zm2cJO4FpzXFF9WUV9NzOLfr5jV+ps7EhwUDKlZM="
          },
          "voting_power": "50",
          "proposer_priority": null
        },
        {
          "address": "C479DB6F37AB9757035CFBE10B687E27668EE7DF",
          "pub_key": {
            "type": "tendermint/PubKeyEd25519",
            "value": "3wf60CidQcsIO7TksXzEZsJefMUFF73k6nP1YeEo9to="
          },
          "voting_power": "50",
          "proposer_priority": null
        }
      ]
    },
    "trusting_period": "1400000000000",
<<<<<<< HEAD
    "now": "2020-10-22T11:26:09.160336596Z"
=======
    "now": "2020-10-29T12:17:58.160397387Z"
>>>>>>> 729618dd
  },
  "input": [
    {
      "block": {
        "signed_header": {
          "header": {
            "version": {
              "block": "11",
              "app": "0"
            },
            "chain_id": "test-chain",
            "height": "4",
            "time": "1970-01-01T00:00:07Z",
            "last_block_id": null,
            "last_commit_hash": null,
            "data_hash": null,
<<<<<<< HEAD
            "validators_hash": "F49C3E794533450FEA327755F5962F99C88F5545453E6D517BBDD96EA066B50C",
            "next_validators_hash": "8F7563A251157673D3222D25CC728CE0C9D049A33D8776DC9A2465DEEEC4F5CD",
            "consensus_hash": "F49C3E794533450FEA327755F5962F99C88F5545453E6D517BBDD96EA066B50C",
=======
            "validators_hash": "C8F8530F1A2E69409F2E0B4F86BB568695BC9790BA77EAC1505600D5506E22DA",
            "next_validators_hash": "2B141A0A08B7EF0A65BC5F4D92F00BDEF0279124DEAC497BEF4C4336D0A3CE6F",
            "consensus_hash": "C8F8530F1A2E69409F2E0B4F86BB568695BC9790BA77EAC1505600D5506E22DA",
>>>>>>> 729618dd
            "app_hash": "",
            "last_results_hash": null,
            "evidence_hash": null,
            "proposer_address": "0616A636E7D0579A632EC37ED3C3F2B7E8522A0A"
          },
          "commit": {
            "height": "4",
            "round": 1,
            "block_id": {
<<<<<<< HEAD
              "hash": "1A64CD99D98722FE7696A2DB6FB7700871F50A4A7CE5CDB6260D9E4FBE70DC85",
              "part_set_header": {
                "total": 1,
                "hash": "1A64CD99D98722FE7696A2DB6FB7700871F50A4A7CE5CDB6260D9E4FBE70DC85"
=======
              "hash": "D13F1EE11210DFD7715F0448953502E4E9E78CA1F3454FE5324FA52DE7C22C24",
              "part_set_header": {
                "total": 1,
                "hash": "D13F1EE11210DFD7715F0448953502E4E9E78CA1F3454FE5324FA52DE7C22C24"
>>>>>>> 729618dd
              }
            },
            "signatures": [
              {
                "block_id_flag": 2,
<<<<<<< HEAD
                "validator_address": "81D85BE9567F7069A4760C663062E66660DADF34",
                "timestamp": "1970-01-01T00:00:07Z",
                "signature": "/Ttmssppy/A/3xK1CkRjcHTTi38wXz668aoIasCZA7RdXutIFWmYbpdwYZAViuCyrYYGQyRyu5UgbcQmtZFtAQ=="
=======
                "validator_address": "0616A636E7D0579A632EC37ED3C3F2B7E8522A0A",
                "timestamp": "1970-01-01T00:00:06Z",
                "signature": "wQMXys0049+Xu7ls2rLbeJDzLnegDczmgB7oGYxkfx1G0UKMyUFUIICo6VSVaqQrz1xgXMPcE2NiovEH9XH/Bw=="
>>>>>>> 729618dd
              }
            ]
          }
        },
        "validator_set": {
          "validators": [
            {
              "address": "0616A636E7D0579A632EC37ED3C3F2B7E8522A0A",
              "pub_key": {
                "type": "tendermint/PubKeyEd25519",
                "value": "kwd8trZ8t5ASwgUbBEAnDq49nRRrrKvt2onhS4JSfQM="
              },
              "voting_power": "50",
              "proposer_priority": null
            }
          ]
        },
        "next_validator_set": {
          "validators": [
            {
<<<<<<< HEAD
              "address": "6AE5C701F508EB5B63343858E068C5843F28105F",
              "pub_key": {
                "type": "tendermint/PubKeyEd25519",
                "value": "GQEC/HB4sDBAVhHtUzyv4yct9ZGnudaP209QQBSTfSQ="
              },
              "voting_power": "50",
              "proposer_priority": null
            },
            {
              "address": "C479DB6F37AB9757035CFBE10B687E27668EE7DF",
=======
              "address": "0616A636E7D0579A632EC37ED3C3F2B7E8522A0A",
>>>>>>> 729618dd
              "pub_key": {
                "type": "tendermint/PubKeyEd25519",
                "value": "kwd8trZ8t5ASwgUbBEAnDq49nRRrrKvt2onhS4JSfQM="
              },
              "voting_power": "50",
              "proposer_priority": null
            },
            {
              "address": "81D85BE9567F7069A4760C663062E66660DADF34",
              "pub_key": {
                "type": "tendermint/PubKeyEd25519",
                "value": "Lk4zm2cJO4FpzXFF9WUV9NzOLfr5jV+ps7EhwUDKlZM="
              },
              "voting_power": "50",
              "proposer_priority": null
            }
          ]
        },
        "provider": "BADFADAD0BEFEEDC0C0ADEADBEEFC0FFEEFACADE"
      },
<<<<<<< HEAD
      "now": "1970-01-01T00:00:10Z",
=======
      "testgen_block": {
        "header": {
          "validators": [
            {
              "id": "n4",
              "voting_power": 50,
              "proposer_priority": null
            }
          ],
          "next_validators": [
            {
              "id": "n2",
              "voting_power": 50,
              "proposer_priority": null
            },
            {
              "id": "n4",
              "voting_power": 50,
              "proposer_priority": null
            }
          ],
          "chain_id": null,
          "height": 4,
          "time": 6,
          "proposer": null
        },
        "commit": {
          "header": {
            "validators": [
              {
                "id": "n4",
                "voting_power": 50,
                "proposer_priority": null
              }
            ],
            "next_validators": [
              {
                "id": "n2",
                "voting_power": 50,
                "proposer_priority": null
              },
              {
                "id": "n4",
                "voting_power": 50,
                "proposer_priority": null
              }
            ],
            "chain_id": null,
            "height": 4,
            "time": 6,
            "proposer": null
          },
          "votes": [
            {
              "validator": {
                "id": "n4",
                "voting_power": 50,
                "proposer_priority": null
              },
              "index": null,
              "header": {
                "validators": [
                  {
                    "id": "n4",
                    "voting_power": 50,
                    "proposer_priority": null
                  }
                ],
                "next_validators": [
                  {
                    "id": "n2",
                    "voting_power": 50,
                    "proposer_priority": null
                  },
                  {
                    "id": "n4",
                    "voting_power": 50,
                    "proposer_priority": null
                  }
                ],
                "chain_id": null,
                "height": 4,
                "time": 6,
                "proposer": null
              },
              "prevote": null,
              "height": null,
              "time": null,
              "round": null
            }
          ],
          "round": null
        },
        "validators": [
          {
            "id": "n4",
            "voting_power": 50,
            "proposer_priority": null
          }
        ],
        "next_validators": [
          {
            "id": "n2",
            "voting_power": 50,
            "proposer_priority": null
          },
          {
            "id": "n4",
            "voting_power": 50,
            "proposer_priority": null
          }
        ],
        "provider": null
      },
      "now": "1970-01-01T00:00:07Z",
>>>>>>> 729618dd
      "verdict": "NOT_ENOUGH_TRUST"
    },
    {
      "block": {
        "signed_header": {
          "header": {
            "version": {
              "block": "11",
              "app": "0"
            },
            "chain_id": "test-chain",
            "height": "3",
<<<<<<< HEAD
            "time": "1970-01-01T00:00:06Z",
            "last_block_id": null,
            "last_commit_hash": null,
            "data_hash": null,
            "validators_hash": "C8CFFADA9808F685C4111693E1ADFDDBBEE9B9493493BEF805419F143C5B0D0A",
            "next_validators_hash": "F49C3E794533450FEA327755F5962F99C88F5545453E6D517BBDD96EA066B50C",
            "consensus_hash": "C8CFFADA9808F685C4111693E1ADFDDBBEE9B9493493BEF805419F143C5B0D0A",
            "app_hash": "",
            "last_results_hash": null,
            "evidence_hash": null,
            "proposer_address": "C479DB6F37AB9757035CFBE10B687E27668EE7DF"
=======
            "time": "1970-01-01T00:00:03Z",
            "last_block_id": null,
            "last_commit_hash": null,
            "data_hash": null,
            "validators_hash": "75E6DD63C2DC2B58FE0ED82792EAB369C4308C7EC16B69446382CC4B41D46068",
            "next_validators_hash": "C8F8530F1A2E69409F2E0B4F86BB568695BC9790BA77EAC1505600D5506E22DA",
            "consensus_hash": "75E6DD63C2DC2B58FE0ED82792EAB369C4308C7EC16B69446382CC4B41D46068",
            "app_hash": "",
            "last_results_hash": null,
            "evidence_hash": null,
            "proposer_address": "6AE5C701F508EB5B63343858E068C5843F28105F"
>>>>>>> 729618dd
          },
          "commit": {
            "height": "3",
            "round": 1,
            "block_id": {
<<<<<<< HEAD
              "hash": "C3F1F20ADE479509807601A92D8EC33462D5D41EFE6E05618EE16F13BF89269A",
              "part_set_header": {
                "total": 1,
                "hash": "C3F1F20ADE479509807601A92D8EC33462D5D41EFE6E05618EE16F13BF89269A"
=======
              "hash": "BFC7D8766CD7C970A6AF2358FA9A7A04F921CED8F7DA99A46F5ADABEC225CEC6",
              "part_set_header": {
                "total": 1,
                "hash": "BFC7D8766CD7C970A6AF2358FA9A7A04F921CED8F7DA99A46F5ADABEC225CEC6"
>>>>>>> 729618dd
              }
            },
            "signatures": [
              {
                "block_id_flag": 2,
<<<<<<< HEAD
                "validator_address": "C479DB6F37AB9757035CFBE10B687E27668EE7DF",
                "timestamp": "1970-01-01T00:00:06Z",
                "signature": "Uw+4g0UHbLBb+nm7kcfVUTLwSopLUptTfLgRDrNxMNtKDB715Kf4SpyzO69z4aRetP8hnXrZ5lubYjwHhTneCg=="
=======
                "validator_address": "6AE5C701F508EB5B63343858E068C5843F28105F",
                "timestamp": "1970-01-01T00:00:03Z",
                "signature": "qrPRKf+wq0xF0AtFxWK45rONLLP1xgNo71+yEoFzOPLLCUAc6M53kwMuv9GwCvNITyEUuoeP3Z2Pu84sfJyuBg=="
>>>>>>> 729618dd
              }
            ]
          }
        },
        "validator_set": {
          "validators": [
            {
<<<<<<< HEAD
              "address": "C479DB6F37AB9757035CFBE10B687E27668EE7DF",
=======
              "address": "6AE5C701F508EB5B63343858E068C5843F28105F",
>>>>>>> 729618dd
              "pub_key": {
                "type": "tendermint/PubKeyEd25519",
                "value": "GQEC/HB4sDBAVhHtUzyv4yct9ZGnudaP209QQBSTfSQ="
              },
              "voting_power": "50",
              "proposer_priority": null
            }
          ]
        },
        "next_validator_set": {
          "validators": [
            {
              "address": "0616A636E7D0579A632EC37ED3C3F2B7E8522A0A",
              "pub_key": {
                "type": "tendermint/PubKeyEd25519",
                "value": "kwd8trZ8t5ASwgUbBEAnDq49nRRrrKvt2onhS4JSfQM="
              },
              "voting_power": "50",
              "proposer_priority": null
            }
          ]
        },
        "provider": "BADFADAD0BEFEEDC0C0ADEADBEEFC0FFEEFACADE"
      },
<<<<<<< HEAD
      "now": "1970-01-01T00:00:10Z",
=======
      "testgen_block": {
        "header": {
          "validators": [
            {
              "id": "n1",
              "voting_power": 50,
              "proposer_priority": null
            }
          ],
          "next_validators": [
            {
              "id": "n4",
              "voting_power": 50,
              "proposer_priority": null
            }
          ],
          "chain_id": null,
          "height": 3,
          "time": 3,
          "proposer": null
        },
        "commit": {
          "header": {
            "validators": [
              {
                "id": "n1",
                "voting_power": 50,
                "proposer_priority": null
              }
            ],
            "next_validators": [
              {
                "id": "n4",
                "voting_power": 50,
                "proposer_priority": null
              }
            ],
            "chain_id": null,
            "height": 3,
            "time": 3,
            "proposer": null
          },
          "votes": [
            {
              "validator": {
                "id": "n1",
                "voting_power": 50,
                "proposer_priority": null
              },
              "index": null,
              "header": {
                "validators": [
                  {
                    "id": "n1",
                    "voting_power": 50,
                    "proposer_priority": null
                  }
                ],
                "next_validators": [
                  {
                    "id": "n4",
                    "voting_power": 50,
                    "proposer_priority": null
                  }
                ],
                "chain_id": null,
                "height": 3,
                "time": 3,
                "proposer": null
              },
              "prevote": null,
              "height": null,
              "time": null,
              "round": null
            }
          ],
          "round": null
        },
        "validators": [
          {
            "id": "n1",
            "voting_power": 50,
            "proposer_priority": null
          }
        ],
        "next_validators": [
          {
            "id": "n4",
            "voting_power": 50,
            "proposer_priority": null
          }
        ],
        "provider": null
      },
      "now": "1970-01-01T00:00:07Z",
>>>>>>> 729618dd
      "verdict": "NOT_ENOUGH_TRUST"
    },
    {
      "block": {
        "signed_header": {
          "header": {
            "version": {
              "block": "11",
              "app": "0"
            },
            "chain_id": "test-chain",
            "height": "2",
<<<<<<< HEAD
            "time": "1970-01-01T00:00:05Z",
=======
            "time": "1970-01-01T00:00:02Z",
>>>>>>> 729618dd
            "last_block_id": null,
            "last_commit_hash": null,
            "data_hash": null,
            "validators_hash": "5A69ACB73672274A2C020C7FAE539B2086D30F3B7E5B168A8031A21931FCA07D",
<<<<<<< HEAD
            "next_validators_hash": "C8CFFADA9808F685C4111693E1ADFDDBBEE9B9493493BEF805419F143C5B0D0A",
=======
            "next_validators_hash": "75E6DD63C2DC2B58FE0ED82792EAB369C4308C7EC16B69446382CC4B41D46068",
>>>>>>> 729618dd
            "consensus_hash": "5A69ACB73672274A2C020C7FAE539B2086D30F3B7E5B168A8031A21931FCA07D",
            "app_hash": "",
            "last_results_hash": null,
            "evidence_hash": null,
            "proposer_address": "0616A636E7D0579A632EC37ED3C3F2B7E8522A0A"
          },
          "commit": {
            "height": "2",
            "round": 1,
            "block_id": {
<<<<<<< HEAD
              "hash": "9C90F15650D93F6A4B49E40665C3E13140004DC77942D56E021D2796D0578734",
              "part_set_header": {
                "total": 1,
                "hash": "9C90F15650D93F6A4B49E40665C3E13140004DC77942D56E021D2796D0578734"
=======
              "hash": "92D9A0845B51026D162BCCB6232E4967A2AB3EC777703E55607F83238306AD8B",
              "part_set_header": {
                "total": 1,
                "hash": "92D9A0845B51026D162BCCB6232E4967A2AB3EC777703E55607F83238306AD8B"
>>>>>>> 729618dd
              }
            },
            "signatures": [
              {
                "block_id_flag": 2,
                "validator_address": "0616A636E7D0579A632EC37ED3C3F2B7E8522A0A",
<<<<<<< HEAD
                "timestamp": "1970-01-01T00:00:05Z",
                "signature": "FvbM+oLqoLq9WftCXaA/IZO3wK3FL5k2dM3gy0JVbKnto8MwpEqoZ7FhxJC3D3BbzkssXwch6jl1RflCMjLsCQ=="
              },
              {
                "block_id_flag": 2,
                "validator_address": "6AE5C701F508EB5B63343858E068C5843F28105F",
                "timestamp": "1970-01-01T00:00:05Z",
                "signature": "fOWQExg/fFpJTqGvZVQCdi+TieWdPZ9HAsiP3GVBfICzzSX63KsUuqeMgRMftRThwNVH2wwsjhP9Mm4ATbRWDw=="
=======
                "timestamp": "1970-01-01T00:00:02Z",
                "signature": "lvfduf21xt+a98iQ+hU0eZG1m/wVMOg2G7P4mu9gEgjUKwAzu6aScpZOWfxYRl3C8PQFbk+X/uszg+6GlYbkBA=="
              },
              {
                "block_id_flag": 1,
                "validator_address": null,
                "timestamp": null,
                "signature": null
>>>>>>> 729618dd
              },
              {
                "block_id_flag": 2,
                "validator_address": "81D85BE9567F7069A4760C663062E66660DADF34",
<<<<<<< HEAD
                "timestamp": "1970-01-01T00:00:05Z",
                "signature": "SRvxnKtIuNRiK4bxFk8yOMsisJAg/P0gQQlrXTHSXVhk0XvPhMPSDQFVMy0q4shMBDrI1dVM762EDJehWlN/Bw=="
=======
                "timestamp": "1970-01-01T00:00:02Z",
                "signature": "lWGf4EQLtqIjSSKLuX1vhWp/g6J7mUEMXtMy3KO5zSF/wuZH+DW/ZAs+5c5/trgJvLDOw8s7x2TNbq0nTWBVDw=="
>>>>>>> 729618dd
              },
              {
                "block_id_flag": 2,
                "validator_address": "C479DB6F37AB9757035CFBE10B687E27668EE7DF",
<<<<<<< HEAD
                "timestamp": "1970-01-01T00:00:05Z",
                "signature": "QWk8Zkqo4LOSsCbCBm9FSNf9/ztBKwoYk0u0h185FGGmBMDe5K/s4k9Va6xG5CD4CxH3Y+y8+vTmJ0+VCZL2Bg=="
=======
                "timestamp": "1970-01-01T00:00:02Z",
                "signature": "WZxPM09jWFNLoIeo4tr0IbvwK6Rj9D7XO3Ovoc3h7M16EzBJm1eCUPbZP7Zhx51t+eDVnaNjQL6dZKku4AkaBQ=="
>>>>>>> 729618dd
              }
            ]
          }
        },
        "validator_set": {
          "validators": [
            {
              "address": "0616A636E7D0579A632EC37ED3C3F2B7E8522A0A",
              "pub_key": {
                "type": "tendermint/PubKeyEd25519",
                "value": "kwd8trZ8t5ASwgUbBEAnDq49nRRrrKvt2onhS4JSfQM="
              },
              "voting_power": "50",
              "proposer_priority": null
            },
            {
              "address": "6AE5C701F508EB5B63343858E068C5843F28105F",
              "pub_key": {
                "type": "tendermint/PubKeyEd25519",
                "value": "GQEC/HB4sDBAVhHtUzyv4yct9ZGnudaP209QQBSTfSQ="
              },
              "voting_power": "50",
              "proposer_priority": null
            },
            {
              "address": "81D85BE9567F7069A4760C663062E66660DADF34",
              "pub_key": {
                "type": "tendermint/PubKeyEd25519",
                "value": "Lk4zm2cJO4FpzXFF9WUV9NzOLfr5jV+ps7EhwUDKlZM="
              },
              "voting_power": "50",
              "proposer_priority": null
            },
            {
              "address": "C479DB6F37AB9757035CFBE10B687E27668EE7DF",
              "pub_key": {
                "type": "tendermint/PubKeyEd25519",
                "value": "3wf60CidQcsIO7TksXzEZsJefMUFF73k6nP1YeEo9to="
              },
              "voting_power": "50",
              "proposer_priority": null
            }
          ]
        },
        "next_validator_set": {
          "validators": [
            {
              "address": "6AE5C701F508EB5B63343858E068C5843F28105F",
              "pub_key": {
                "type": "tendermint/PubKeyEd25519",
                "value": "GQEC/HB4sDBAVhHtUzyv4yct9ZGnudaP209QQBSTfSQ="
              },
              "voting_power": "50",
              "proposer_priority": null
            }
          ]
        },
        "provider": "BADFADAD0BEFEEDC0C0ADEADBEEFC0FFEEFACADE"
      },
<<<<<<< HEAD
      "now": "1970-01-01T00:00:12Z",
=======
      "testgen_block": {
        "header": {
          "validators": [
            {
              "id": "n1",
              "voting_power": 50,
              "proposer_priority": null
            },
            {
              "id": "n2",
              "voting_power": 50,
              "proposer_priority": null
            },
            {
              "id": "n3",
              "voting_power": 50,
              "proposer_priority": null
            },
            {
              "id": "n4",
              "voting_power": 50,
              "proposer_priority": null
            }
          ],
          "next_validators": [
            {
              "id": "n1",
              "voting_power": 50,
              "proposer_priority": null
            }
          ],
          "chain_id": null,
          "height": 2,
          "time": 2,
          "proposer": null
        },
        "commit": {
          "header": {
            "validators": [
              {
                "id": "n1",
                "voting_power": 50,
                "proposer_priority": null
              },
              {
                "id": "n2",
                "voting_power": 50,
                "proposer_priority": null
              },
              {
                "id": "n3",
                "voting_power": 50,
                "proposer_priority": null
              },
              {
                "id": "n4",
                "voting_power": 50,
                "proposer_priority": null
              }
            ],
            "next_validators": [
              {
                "id": "n1",
                "voting_power": 50,
                "proposer_priority": null
              }
            ],
            "chain_id": null,
            "height": 2,
            "time": 2,
            "proposer": null
          },
          "votes": [
            {
              "validator": {
                "id": "n2",
                "voting_power": 50,
                "proposer_priority": null
              },
              "index": null,
              "header": {
                "validators": [
                  {
                    "id": "n1",
                    "voting_power": 50,
                    "proposer_priority": null
                  },
                  {
                    "id": "n2",
                    "voting_power": 50,
                    "proposer_priority": null
                  },
                  {
                    "id": "n3",
                    "voting_power": 50,
                    "proposer_priority": null
                  },
                  {
                    "id": "n4",
                    "voting_power": 50,
                    "proposer_priority": null
                  }
                ],
                "next_validators": [
                  {
                    "id": "n1",
                    "voting_power": 50,
                    "proposer_priority": null
                  }
                ],
                "chain_id": null,
                "height": 2,
                "time": 2,
                "proposer": null
              },
              "prevote": null,
              "height": null,
              "time": null,
              "round": null
            },
            {
              "validator": {
                "id": "n3",
                "voting_power": 50,
                "proposer_priority": null
              },
              "index": null,
              "header": {
                "validators": [
                  {
                    "id": "n1",
                    "voting_power": 50,
                    "proposer_priority": null
                  },
                  {
                    "id": "n2",
                    "voting_power": 50,
                    "proposer_priority": null
                  },
                  {
                    "id": "n3",
                    "voting_power": 50,
                    "proposer_priority": null
                  },
                  {
                    "id": "n4",
                    "voting_power": 50,
                    "proposer_priority": null
                  }
                ],
                "next_validators": [
                  {
                    "id": "n1",
                    "voting_power": 50,
                    "proposer_priority": null
                  }
                ],
                "chain_id": null,
                "height": 2,
                "time": 2,
                "proposer": null
              },
              "prevote": null,
              "height": null,
              "time": null,
              "round": null
            },
            {
              "validator": {
                "id": "n4",
                "voting_power": 50,
                "proposer_priority": null
              },
              "index": null,
              "header": {
                "validators": [
                  {
                    "id": "n1",
                    "voting_power": 50,
                    "proposer_priority": null
                  },
                  {
                    "id": "n2",
                    "voting_power": 50,
                    "proposer_priority": null
                  },
                  {
                    "id": "n3",
                    "voting_power": 50,
                    "proposer_priority": null
                  },
                  {
                    "id": "n4",
                    "voting_power": 50,
                    "proposer_priority": null
                  }
                ],
                "next_validators": [
                  {
                    "id": "n1",
                    "voting_power": 50,
                    "proposer_priority": null
                  }
                ],
                "chain_id": null,
                "height": 2,
                "time": 2,
                "proposer": null
              },
              "prevote": null,
              "height": null,
              "time": null,
              "round": null
            }
          ],
          "round": null
        },
        "validators": [
          {
            "id": "n1",
            "voting_power": 50,
            "proposer_priority": null
          },
          {
            "id": "n2",
            "voting_power": 50,
            "proposer_priority": null
          },
          {
            "id": "n3",
            "voting_power": 50,
            "proposer_priority": null
          },
          {
            "id": "n4",
            "voting_power": 50,
            "proposer_priority": null
          }
        ],
        "next_validators": [
          {
            "id": "n1",
            "voting_power": 50,
            "proposer_priority": null
          }
        ],
        "provider": null
      },
      "now": "1970-01-01T00:00:08Z",
>>>>>>> 729618dd
      "verdict": "SUCCESS"
    },
    {
      "block": {
        "signed_header": {
          "header": {
            "version": {
              "block": "11",
              "app": "0"
            },
            "chain_id": "test-chain",
            "height": "4",
            "time": "1970-01-01T00:00:07Z",
            "last_block_id": null,
            "last_commit_hash": null,
            "data_hash": null,
<<<<<<< HEAD
            "validators_hash": "F49C3E794533450FEA327755F5962F99C88F5545453E6D517BBDD96EA066B50C",
            "next_validators_hash": "8F7563A251157673D3222D25CC728CE0C9D049A33D8776DC9A2465DEEEC4F5CD",
            "consensus_hash": "F49C3E794533450FEA327755F5962F99C88F5545453E6D517BBDD96EA066B50C",
=======
            "validators_hash": "C8F8530F1A2E69409F2E0B4F86BB568695BC9790BA77EAC1505600D5506E22DA",
            "next_validators_hash": "2B141A0A08B7EF0A65BC5F4D92F00BDEF0279124DEAC497BEF4C4336D0A3CE6F",
            "consensus_hash": "C8F8530F1A2E69409F2E0B4F86BB568695BC9790BA77EAC1505600D5506E22DA",
>>>>>>> 729618dd
            "app_hash": "",
            "last_results_hash": null,
            "evidence_hash": null,
            "proposer_address": "0616A636E7D0579A632EC37ED3C3F2B7E8522A0A"
          },
          "commit": {
            "height": "4",
            "round": 1,
            "block_id": {
<<<<<<< HEAD
              "hash": "1A64CD99D98722FE7696A2DB6FB7700871F50A4A7CE5CDB6260D9E4FBE70DC85",
              "part_set_header": {
                "total": 1,
                "hash": "1A64CD99D98722FE7696A2DB6FB7700871F50A4A7CE5CDB6260D9E4FBE70DC85"
=======
              "hash": "D13F1EE11210DFD7715F0448953502E4E9E78CA1F3454FE5324FA52DE7C22C24",
              "part_set_header": {
                "total": 1,
                "hash": "D13F1EE11210DFD7715F0448953502E4E9E78CA1F3454FE5324FA52DE7C22C24"
>>>>>>> 729618dd
              }
            },
            "signatures": [
              {
                "block_id_flag": 2,
<<<<<<< HEAD
                "validator_address": "81D85BE9567F7069A4760C663062E66660DADF34",
                "timestamp": "1970-01-01T00:00:07Z",
                "signature": "/Ttmssppy/A/3xK1CkRjcHTTi38wXz668aoIasCZA7RdXutIFWmYbpdwYZAViuCyrYYGQyRyu5UgbcQmtZFtAQ=="
=======
                "validator_address": "0616A636E7D0579A632EC37ED3C3F2B7E8522A0A",
                "timestamp": "1970-01-01T00:00:06Z",
                "signature": "wQMXys0049+Xu7ls2rLbeJDzLnegDczmgB7oGYxkfx1G0UKMyUFUIICo6VSVaqQrz1xgXMPcE2NiovEH9XH/Bw=="
>>>>>>> 729618dd
              }
            ]
          }
        },
        "validator_set": {
          "validators": [
            {
              "address": "0616A636E7D0579A632EC37ED3C3F2B7E8522A0A",
              "pub_key": {
                "type": "tendermint/PubKeyEd25519",
                "value": "kwd8trZ8t5ASwgUbBEAnDq49nRRrrKvt2onhS4JSfQM="
              },
              "voting_power": "50",
              "proposer_priority": null
            }
          ]
        },
        "next_validator_set": {
          "validators": [
            {
<<<<<<< HEAD
              "address": "6AE5C701F508EB5B63343858E068C5843F28105F",
              "pub_key": {
                "type": "tendermint/PubKeyEd25519",
                "value": "GQEC/HB4sDBAVhHtUzyv4yct9ZGnudaP209QQBSTfSQ="
              },
              "voting_power": "50",
              "proposer_priority": null
            },
            {
              "address": "C479DB6F37AB9757035CFBE10B687E27668EE7DF",
=======
              "address": "0616A636E7D0579A632EC37ED3C3F2B7E8522A0A",
>>>>>>> 729618dd
              "pub_key": {
                "type": "tendermint/PubKeyEd25519",
                "value": "kwd8trZ8t5ASwgUbBEAnDq49nRRrrKvt2onhS4JSfQM="
              },
              "voting_power": "50",
              "proposer_priority": null
            },
            {
              "address": "81D85BE9567F7069A4760C663062E66660DADF34",
              "pub_key": {
                "type": "tendermint/PubKeyEd25519",
                "value": "Lk4zm2cJO4FpzXFF9WUV9NzOLfr5jV+ps7EhwUDKlZM="
              },
              "voting_power": "50",
              "proposer_priority": null
            }
          ]
        },
        "provider": "BADFADAD0BEFEEDC0C0ADEADBEEFC0FFEEFACADE"
      },
<<<<<<< HEAD
      "now": "1970-01-01T00:23:24Z",
=======
      "testgen_block": {
        "header": {
          "validators": [
            {
              "id": "n4",
              "voting_power": 50,
              "proposer_priority": null
            }
          ],
          "next_validators": [
            {
              "id": "n2",
              "voting_power": 50,
              "proposer_priority": null
            },
            {
              "id": "n4",
              "voting_power": 50,
              "proposer_priority": null
            }
          ],
          "chain_id": null,
          "height": 4,
          "time": 6,
          "proposer": null
        },
        "commit": {
          "header": {
            "validators": [
              {
                "id": "n4",
                "voting_power": 50,
                "proposer_priority": null
              }
            ],
            "next_validators": [
              {
                "id": "n2",
                "voting_power": 50,
                "proposer_priority": null
              },
              {
                "id": "n4",
                "voting_power": 50,
                "proposer_priority": null
              }
            ],
            "chain_id": null,
            "height": 4,
            "time": 6,
            "proposer": null
          },
          "votes": [
            {
              "validator": {
                "id": "n4",
                "voting_power": 50,
                "proposer_priority": null
              },
              "index": null,
              "header": {
                "validators": [
                  {
                    "id": "n4",
                    "voting_power": 50,
                    "proposer_priority": null
                  }
                ],
                "next_validators": [
                  {
                    "id": "n2",
                    "voting_power": 50,
                    "proposer_priority": null
                  },
                  {
                    "id": "n4",
                    "voting_power": 50,
                    "proposer_priority": null
                  }
                ],
                "chain_id": null,
                "height": 4,
                "time": 6,
                "proposer": null
              },
              "prevote": null,
              "height": null,
              "time": null,
              "round": null
            }
          ],
          "round": null
        },
        "validators": [
          {
            "id": "n4",
            "voting_power": 50,
            "proposer_priority": null
          }
        ],
        "next_validators": [
          {
            "id": "n2",
            "voting_power": 50,
            "proposer_priority": null
          },
          {
            "id": "n4",
            "voting_power": 50,
            "proposer_priority": null
          }
        ],
        "provider": null
      },
      "now": "1970-01-01T00:00:09Z",
>>>>>>> 729618dd
      "verdict": "NOT_ENOUGH_TRUST"
    },
    {
      "block": {
        "signed_header": {
          "header": {
            "version": {
              "block": "11",
              "app": "0"
            },
            "chain_id": "test-chain",
            "height": "3",
<<<<<<< HEAD
            "time": "1970-01-01T00:00:06Z",
            "last_block_id": null,
            "last_commit_hash": null,
            "data_hash": null,
            "validators_hash": "C8CFFADA9808F685C4111693E1ADFDDBBEE9B9493493BEF805419F143C5B0D0A",
            "next_validators_hash": "F49C3E794533450FEA327755F5962F99C88F5545453E6D517BBDD96EA066B50C",
            "consensus_hash": "C8CFFADA9808F685C4111693E1ADFDDBBEE9B9493493BEF805419F143C5B0D0A",
            "app_hash": "",
            "last_results_hash": null,
            "evidence_hash": null,
            "proposer_address": "C479DB6F37AB9757035CFBE10B687E27668EE7DF"
=======
            "time": "1970-01-01T00:00:03Z",
            "last_block_id": null,
            "last_commit_hash": null,
            "data_hash": null,
            "validators_hash": "75E6DD63C2DC2B58FE0ED82792EAB369C4308C7EC16B69446382CC4B41D46068",
            "next_validators_hash": "C8F8530F1A2E69409F2E0B4F86BB568695BC9790BA77EAC1505600D5506E22DA",
            "consensus_hash": "75E6DD63C2DC2B58FE0ED82792EAB369C4308C7EC16B69446382CC4B41D46068",
            "app_hash": "",
            "last_results_hash": null,
            "evidence_hash": null,
            "proposer_address": "6AE5C701F508EB5B63343858E068C5843F28105F"
>>>>>>> 729618dd
          },
          "commit": {
            "height": "3",
            "round": 1,
            "block_id": {
<<<<<<< HEAD
              "hash": "C3F1F20ADE479509807601A92D8EC33462D5D41EFE6E05618EE16F13BF89269A",
              "part_set_header": {
                "total": 1,
                "hash": "C3F1F20ADE479509807601A92D8EC33462D5D41EFE6E05618EE16F13BF89269A"
=======
              "hash": "BFC7D8766CD7C970A6AF2358FA9A7A04F921CED8F7DA99A46F5ADABEC225CEC6",
              "part_set_header": {
                "total": 1,
                "hash": "BFC7D8766CD7C970A6AF2358FA9A7A04F921CED8F7DA99A46F5ADABEC225CEC6"
>>>>>>> 729618dd
              }
            },
            "signatures": [
              {
                "block_id_flag": 2,
<<<<<<< HEAD
                "validator_address": "C479DB6F37AB9757035CFBE10B687E27668EE7DF",
                "timestamp": "1970-01-01T00:00:06Z",
                "signature": "Uw+4g0UHbLBb+nm7kcfVUTLwSopLUptTfLgRDrNxMNtKDB715Kf4SpyzO69z4aRetP8hnXrZ5lubYjwHhTneCg=="
=======
                "validator_address": "6AE5C701F508EB5B63343858E068C5843F28105F",
                "timestamp": "1970-01-01T00:00:03Z",
                "signature": "qrPRKf+wq0xF0AtFxWK45rONLLP1xgNo71+yEoFzOPLLCUAc6M53kwMuv9GwCvNITyEUuoeP3Z2Pu84sfJyuBg=="
>>>>>>> 729618dd
              }
            ]
          }
        },
        "validator_set": {
          "validators": [
            {
<<<<<<< HEAD
              "address": "C479DB6F37AB9757035CFBE10B687E27668EE7DF",
=======
              "address": "6AE5C701F508EB5B63343858E068C5843F28105F",
>>>>>>> 729618dd
              "pub_key": {
                "type": "tendermint/PubKeyEd25519",
                "value": "GQEC/HB4sDBAVhHtUzyv4yct9ZGnudaP209QQBSTfSQ="
              },
              "voting_power": "50",
              "proposer_priority": null
            }
          ]
        },
        "next_validator_set": {
          "validators": [
            {
              "address": "0616A636E7D0579A632EC37ED3C3F2B7E8522A0A",
              "pub_key": {
                "type": "tendermint/PubKeyEd25519",
                "value": "kwd8trZ8t5ASwgUbBEAnDq49nRRrrKvt2onhS4JSfQM="
              },
              "voting_power": "50",
              "proposer_priority": null
            }
          ]
        },
        "provider": "BADFADAD0BEFEEDC0C0ADEADBEEFC0FFEEFACADE"
      },
<<<<<<< HEAD
      "now": "1970-01-01T00:23:24Z",
=======
      "testgen_block": {
        "header": {
          "validators": [
            {
              "id": "n1",
              "voting_power": 50,
              "proposer_priority": null
            }
          ],
          "next_validators": [
            {
              "id": "n4",
              "voting_power": 50,
              "proposer_priority": null
            }
          ],
          "chain_id": null,
          "height": 3,
          "time": 3,
          "proposer": null
        },
        "commit": {
          "header": {
            "validators": [
              {
                "id": "n1",
                "voting_power": 50,
                "proposer_priority": null
              }
            ],
            "next_validators": [
              {
                "id": "n4",
                "voting_power": 50,
                "proposer_priority": null
              }
            ],
            "chain_id": null,
            "height": 3,
            "time": 3,
            "proposer": null
          },
          "votes": [
            {
              "validator": {
                "id": "n1",
                "voting_power": 50,
                "proposer_priority": null
              },
              "index": null,
              "header": {
                "validators": [
                  {
                    "id": "n1",
                    "voting_power": 50,
                    "proposer_priority": null
                  }
                ],
                "next_validators": [
                  {
                    "id": "n4",
                    "voting_power": 50,
                    "proposer_priority": null
                  }
                ],
                "chain_id": null,
                "height": 3,
                "time": 3,
                "proposer": null
              },
              "prevote": null,
              "height": null,
              "time": null,
              "round": null
            }
          ],
          "round": null
        },
        "validators": [
          {
            "id": "n1",
            "voting_power": 50,
            "proposer_priority": null
          }
        ],
        "next_validators": [
          {
            "id": "n4",
            "voting_power": 50,
            "proposer_priority": null
          }
        ],
        "provider": null
      },
      "now": "1970-01-01T00:00:09Z",
>>>>>>> 729618dd
      "verdict": "SUCCESS"
    },
    {
      "block": {
        "signed_header": {
          "header": {
            "version": {
              "block": "11",
              "app": "0"
            },
            "chain_id": "test-chain",
            "height": "4",
            "time": "1970-01-01T00:00:07Z",
            "last_block_id": null,
            "last_commit_hash": null,
            "data_hash": null,
<<<<<<< HEAD
            "validators_hash": "F49C3E794533450FEA327755F5962F99C88F5545453E6D517BBDD96EA066B50C",
            "next_validators_hash": "8F7563A251157673D3222D25CC728CE0C9D049A33D8776DC9A2465DEEEC4F5CD",
            "consensus_hash": "F49C3E794533450FEA327755F5962F99C88F5545453E6D517BBDD96EA066B50C",
=======
            "validators_hash": "C8F8530F1A2E69409F2E0B4F86BB568695BC9790BA77EAC1505600D5506E22DA",
            "next_validators_hash": "2B141A0A08B7EF0A65BC5F4D92F00BDEF0279124DEAC497BEF4C4336D0A3CE6F",
            "consensus_hash": "C8F8530F1A2E69409F2E0B4F86BB568695BC9790BA77EAC1505600D5506E22DA",
>>>>>>> 729618dd
            "app_hash": "",
            "last_results_hash": null,
            "evidence_hash": null,
            "proposer_address": "0616A636E7D0579A632EC37ED3C3F2B7E8522A0A"
          },
          "commit": {
            "height": "4",
            "round": 1,
            "block_id": {
<<<<<<< HEAD
              "hash": "1A64CD99D98722FE7696A2DB6FB7700871F50A4A7CE5CDB6260D9E4FBE70DC85",
              "part_set_header": {
                "total": 1,
                "hash": "1A64CD99D98722FE7696A2DB6FB7700871F50A4A7CE5CDB6260D9E4FBE70DC85"
=======
              "hash": "D13F1EE11210DFD7715F0448953502E4E9E78CA1F3454FE5324FA52DE7C22C24",
              "part_set_header": {
                "total": 1,
                "hash": "D13F1EE11210DFD7715F0448953502E4E9E78CA1F3454FE5324FA52DE7C22C24"
>>>>>>> 729618dd
              }
            },
            "signatures": [
              {
                "block_id_flag": 2,
<<<<<<< HEAD
                "validator_address": "81D85BE9567F7069A4760C663062E66660DADF34",
                "timestamp": "1970-01-01T00:00:07Z",
                "signature": "/Ttmssppy/A/3xK1CkRjcHTTi38wXz668aoIasCZA7RdXutIFWmYbpdwYZAViuCyrYYGQyRyu5UgbcQmtZFtAQ=="
=======
                "validator_address": "0616A636E7D0579A632EC37ED3C3F2B7E8522A0A",
                "timestamp": "1970-01-01T00:00:06Z",
                "signature": "wQMXys0049+Xu7ls2rLbeJDzLnegDczmgB7oGYxkfx1G0UKMyUFUIICo6VSVaqQrz1xgXMPcE2NiovEH9XH/Bw=="
>>>>>>> 729618dd
              }
            ]
          }
        },
        "validator_set": {
          "validators": [
            {
              "address": "0616A636E7D0579A632EC37ED3C3F2B7E8522A0A",
              "pub_key": {
                "type": "tendermint/PubKeyEd25519",
                "value": "kwd8trZ8t5ASwgUbBEAnDq49nRRrrKvt2onhS4JSfQM="
              },
              "voting_power": "50",
              "proposer_priority": null
            }
          ]
        },
        "next_validator_set": {
          "validators": [
            {
<<<<<<< HEAD
              "address": "6AE5C701F508EB5B63343858E068C5843F28105F",
              "pub_key": {
                "type": "tendermint/PubKeyEd25519",
                "value": "GQEC/HB4sDBAVhHtUzyv4yct9ZGnudaP209QQBSTfSQ="
              },
              "voting_power": "50",
              "proposer_priority": null
            },
            {
              "address": "C479DB6F37AB9757035CFBE10B687E27668EE7DF",
=======
              "address": "0616A636E7D0579A632EC37ED3C3F2B7E8522A0A",
>>>>>>> 729618dd
              "pub_key": {
                "type": "tendermint/PubKeyEd25519",
                "value": "kwd8trZ8t5ASwgUbBEAnDq49nRRrrKvt2onhS4JSfQM="
              },
              "voting_power": "50",
              "proposer_priority": null
            },
            {
              "address": "81D85BE9567F7069A4760C663062E66660DADF34",
              "pub_key": {
                "type": "tendermint/PubKeyEd25519",
                "value": "Lk4zm2cJO4FpzXFF9WUV9NzOLfr5jV+ps7EhwUDKlZM="
              },
              "voting_power": "50",
              "proposer_priority": null
            }
          ]
        },
        "provider": "BADFADAD0BEFEEDC0C0ADEADBEEFC0FFEEFACADE"
      },
      "testgen_block": {
        "header": {
          "validators": [
            {
              "id": "n4",
              "voting_power": 50,
              "proposer_priority": null
            }
          ],
          "next_validators": [
            {
              "id": "n2",
              "voting_power": 50,
              "proposer_priority": null
            },
            {
              "id": "n4",
              "voting_power": 50,
              "proposer_priority": null
            }
          ],
          "chain_id": null,
          "height": 4,
          "time": 6,
          "proposer": null
        },
        "commit": {
          "header": {
            "validators": [
              {
                "id": "n4",
                "voting_power": 50,
                "proposer_priority": null
              }
            ],
            "next_validators": [
              {
                "id": "n2",
                "voting_power": 50,
                "proposer_priority": null
              },
              {
                "id": "n4",
                "voting_power": 50,
                "proposer_priority": null
              }
            ],
            "chain_id": null,
            "height": 4,
            "time": 6,
            "proposer": null
          },
          "votes": [
            {
              "validator": {
                "id": "n4",
                "voting_power": 50,
                "proposer_priority": null
              },
              "index": null,
              "header": {
                "validators": [
                  {
                    "id": "n4",
                    "voting_power": 50,
                    "proposer_priority": null
                  }
                ],
                "next_validators": [
                  {
                    "id": "n2",
                    "voting_power": 50,
                    "proposer_priority": null
                  },
                  {
                    "id": "n4",
                    "voting_power": 50,
                    "proposer_priority": null
                  }
                ],
                "chain_id": null,
                "height": 4,
                "time": 6,
                "proposer": null
              },
              "prevote": null,
              "height": null,
              "time": null,
              "round": null
            }
          ],
          "round": null
        },
        "validators": [
          {
            "id": "n4",
            "voting_power": 50,
            "proposer_priority": null
          }
        ],
        "next_validators": [
          {
            "id": "n2",
            "voting_power": 50,
            "proposer_priority": null
          },
          {
            "id": "n4",
            "voting_power": 50,
            "proposer_priority": null
          }
        ],
        "provider": null
      },
      "now": "1970-01-01T00:00:09Z",
      "verdict": "SUCCESS"
    }
  ]
}<|MERGE_RESOLUTION|>--- conflicted
+++ resolved
@@ -100,11 +100,7 @@
       ]
     },
     "trusting_period": "1400000000000",
-<<<<<<< HEAD
-    "now": "2020-10-22T11:26:09.160336596Z"
-=======
     "now": "2020-10-29T12:17:58.160397387Z"
->>>>>>> 729618dd
   },
   "input": [
     {
@@ -117,19 +113,13 @@
             },
             "chain_id": "test-chain",
             "height": "4",
-            "time": "1970-01-01T00:00:07Z",
+            "time": "1970-01-01T00:00:06Z",
             "last_block_id": null,
             "last_commit_hash": null,
             "data_hash": null,
-<<<<<<< HEAD
-            "validators_hash": "F49C3E794533450FEA327755F5962F99C88F5545453E6D517BBDD96EA066B50C",
-            "next_validators_hash": "8F7563A251157673D3222D25CC728CE0C9D049A33D8776DC9A2465DEEEC4F5CD",
-            "consensus_hash": "F49C3E794533450FEA327755F5962F99C88F5545453E6D517BBDD96EA066B50C",
-=======
             "validators_hash": "C8F8530F1A2E69409F2E0B4F86BB568695BC9790BA77EAC1505600D5506E22DA",
             "next_validators_hash": "2B141A0A08B7EF0A65BC5F4D92F00BDEF0279124DEAC497BEF4C4336D0A3CE6F",
             "consensus_hash": "C8F8530F1A2E69409F2E0B4F86BB568695BC9790BA77EAC1505600D5506E22DA",
->>>>>>> 729618dd
             "app_hash": "",
             "last_results_hash": null,
             "evidence_hash": null,
@@ -139,31 +129,18 @@
             "height": "4",
             "round": 1,
             "block_id": {
-<<<<<<< HEAD
-              "hash": "1A64CD99D98722FE7696A2DB6FB7700871F50A4A7CE5CDB6260D9E4FBE70DC85",
-              "part_set_header": {
-                "total": 1,
-                "hash": "1A64CD99D98722FE7696A2DB6FB7700871F50A4A7CE5CDB6260D9E4FBE70DC85"
-=======
               "hash": "D13F1EE11210DFD7715F0448953502E4E9E78CA1F3454FE5324FA52DE7C22C24",
               "part_set_header": {
                 "total": 1,
                 "hash": "D13F1EE11210DFD7715F0448953502E4E9E78CA1F3454FE5324FA52DE7C22C24"
->>>>>>> 729618dd
               }
             },
             "signatures": [
               {
                 "block_id_flag": 2,
-<<<<<<< HEAD
-                "validator_address": "81D85BE9567F7069A4760C663062E66660DADF34",
-                "timestamp": "1970-01-01T00:00:07Z",
-                "signature": "/Ttmssppy/A/3xK1CkRjcHTTi38wXz668aoIasCZA7RdXutIFWmYbpdwYZAViuCyrYYGQyRyu5UgbcQmtZFtAQ=="
-=======
                 "validator_address": "0616A636E7D0579A632EC37ED3C3F2B7E8522A0A",
                 "timestamp": "1970-01-01T00:00:06Z",
                 "signature": "wQMXys0049+Xu7ls2rLbeJDzLnegDczmgB7oGYxkfx1G0UKMyUFUIICo6VSVaqQrz1xgXMPcE2NiovEH9XH/Bw=="
->>>>>>> 729618dd
               }
             ]
           }
@@ -184,20 +161,7 @@
         "next_validator_set": {
           "validators": [
             {
-<<<<<<< HEAD
-              "address": "6AE5C701F508EB5B63343858E068C5843F28105F",
-              "pub_key": {
-                "type": "tendermint/PubKeyEd25519",
-                "value": "GQEC/HB4sDBAVhHtUzyv4yct9ZGnudaP209QQBSTfSQ="
-              },
-              "voting_power": "50",
-              "proposer_priority": null
-            },
-            {
-              "address": "C479DB6F37AB9757035CFBE10B687E27668EE7DF",
-=======
               "address": "0616A636E7D0579A632EC37ED3C3F2B7E8522A0A",
->>>>>>> 729618dd
               "pub_key": {
                 "type": "tendermint/PubKeyEd25519",
                 "value": "kwd8trZ8t5ASwgUbBEAnDq49nRRrrKvt2onhS4JSfQM="
@@ -218,9 +182,6 @@
         },
         "provider": "BADFADAD0BEFEEDC0C0ADEADBEEFC0FFEEFACADE"
       },
-<<<<<<< HEAD
-      "now": "1970-01-01T00:00:10Z",
-=======
       "testgen_block": {
         "header": {
           "validators": [
@@ -336,7 +297,6 @@
         "provider": null
       },
       "now": "1970-01-01T00:00:07Z",
->>>>>>> 729618dd
       "verdict": "NOT_ENOUGH_TRUST"
     },
     {
@@ -349,19 +309,6 @@
             },
             "chain_id": "test-chain",
             "height": "3",
-<<<<<<< HEAD
-            "time": "1970-01-01T00:00:06Z",
-            "last_block_id": null,
-            "last_commit_hash": null,
-            "data_hash": null,
-            "validators_hash": "C8CFFADA9808F685C4111693E1ADFDDBBEE9B9493493BEF805419F143C5B0D0A",
-            "next_validators_hash": "F49C3E794533450FEA327755F5962F99C88F5545453E6D517BBDD96EA066B50C",
-            "consensus_hash": "C8CFFADA9808F685C4111693E1ADFDDBBEE9B9493493BEF805419F143C5B0D0A",
-            "app_hash": "",
-            "last_results_hash": null,
-            "evidence_hash": null,
-            "proposer_address": "C479DB6F37AB9757035CFBE10B687E27668EE7DF"
-=======
             "time": "1970-01-01T00:00:03Z",
             "last_block_id": null,
             "last_commit_hash": null,
@@ -373,37 +320,23 @@
             "last_results_hash": null,
             "evidence_hash": null,
             "proposer_address": "6AE5C701F508EB5B63343858E068C5843F28105F"
->>>>>>> 729618dd
           },
           "commit": {
             "height": "3",
             "round": 1,
             "block_id": {
-<<<<<<< HEAD
-              "hash": "C3F1F20ADE479509807601A92D8EC33462D5D41EFE6E05618EE16F13BF89269A",
-              "part_set_header": {
-                "total": 1,
-                "hash": "C3F1F20ADE479509807601A92D8EC33462D5D41EFE6E05618EE16F13BF89269A"
-=======
               "hash": "BFC7D8766CD7C970A6AF2358FA9A7A04F921CED8F7DA99A46F5ADABEC225CEC6",
               "part_set_header": {
                 "total": 1,
                 "hash": "BFC7D8766CD7C970A6AF2358FA9A7A04F921CED8F7DA99A46F5ADABEC225CEC6"
->>>>>>> 729618dd
               }
             },
             "signatures": [
               {
                 "block_id_flag": 2,
-<<<<<<< HEAD
-                "validator_address": "C479DB6F37AB9757035CFBE10B687E27668EE7DF",
-                "timestamp": "1970-01-01T00:00:06Z",
-                "signature": "Uw+4g0UHbLBb+nm7kcfVUTLwSopLUptTfLgRDrNxMNtKDB715Kf4SpyzO69z4aRetP8hnXrZ5lubYjwHhTneCg=="
-=======
                 "validator_address": "6AE5C701F508EB5B63343858E068C5843F28105F",
                 "timestamp": "1970-01-01T00:00:03Z",
                 "signature": "qrPRKf+wq0xF0AtFxWK45rONLLP1xgNo71+yEoFzOPLLCUAc6M53kwMuv9GwCvNITyEUuoeP3Z2Pu84sfJyuBg=="
->>>>>>> 729618dd
               }
             ]
           }
@@ -411,11 +344,7 @@
         "validator_set": {
           "validators": [
             {
-<<<<<<< HEAD
-              "address": "C479DB6F37AB9757035CFBE10B687E27668EE7DF",
-=======
               "address": "6AE5C701F508EB5B63343858E068C5843F28105F",
->>>>>>> 729618dd
               "pub_key": {
                 "type": "tendermint/PubKeyEd25519",
                 "value": "GQEC/HB4sDBAVhHtUzyv4yct9ZGnudaP209QQBSTfSQ="
@@ -440,9 +369,6 @@
         },
         "provider": "BADFADAD0BEFEEDC0C0ADEADBEEFC0FFEEFACADE"
       },
-<<<<<<< HEAD
-      "now": "1970-01-01T00:00:10Z",
-=======
       "testgen_block": {
         "header": {
           "validators": [
@@ -538,7 +464,6 @@
         "provider": null
       },
       "now": "1970-01-01T00:00:07Z",
->>>>>>> 729618dd
       "verdict": "NOT_ENOUGH_TRUST"
     },
     {
@@ -551,20 +476,12 @@
             },
             "chain_id": "test-chain",
             "height": "2",
-<<<<<<< HEAD
-            "time": "1970-01-01T00:00:05Z",
-=======
             "time": "1970-01-01T00:00:02Z",
->>>>>>> 729618dd
             "last_block_id": null,
             "last_commit_hash": null,
             "data_hash": null,
             "validators_hash": "5A69ACB73672274A2C020C7FAE539B2086D30F3B7E5B168A8031A21931FCA07D",
-<<<<<<< HEAD
-            "next_validators_hash": "C8CFFADA9808F685C4111693E1ADFDDBBEE9B9493493BEF805419F143C5B0D0A",
-=======
             "next_validators_hash": "75E6DD63C2DC2B58FE0ED82792EAB369C4308C7EC16B69446382CC4B41D46068",
->>>>>>> 729618dd
             "consensus_hash": "5A69ACB73672274A2C020C7FAE539B2086D30F3B7E5B168A8031A21931FCA07D",
             "app_hash": "",
             "last_results_hash": null,
@@ -575,33 +492,16 @@
             "height": "2",
             "round": 1,
             "block_id": {
-<<<<<<< HEAD
-              "hash": "9C90F15650D93F6A4B49E40665C3E13140004DC77942D56E021D2796D0578734",
-              "part_set_header": {
-                "total": 1,
-                "hash": "9C90F15650D93F6A4B49E40665C3E13140004DC77942D56E021D2796D0578734"
-=======
               "hash": "92D9A0845B51026D162BCCB6232E4967A2AB3EC777703E55607F83238306AD8B",
               "part_set_header": {
                 "total": 1,
                 "hash": "92D9A0845B51026D162BCCB6232E4967A2AB3EC777703E55607F83238306AD8B"
->>>>>>> 729618dd
               }
             },
             "signatures": [
               {
                 "block_id_flag": 2,
                 "validator_address": "0616A636E7D0579A632EC37ED3C3F2B7E8522A0A",
-<<<<<<< HEAD
-                "timestamp": "1970-01-01T00:00:05Z",
-                "signature": "FvbM+oLqoLq9WftCXaA/IZO3wK3FL5k2dM3gy0JVbKnto8MwpEqoZ7FhxJC3D3BbzkssXwch6jl1RflCMjLsCQ=="
-              },
-              {
-                "block_id_flag": 2,
-                "validator_address": "6AE5C701F508EB5B63343858E068C5843F28105F",
-                "timestamp": "1970-01-01T00:00:05Z",
-                "signature": "fOWQExg/fFpJTqGvZVQCdi+TieWdPZ9HAsiP3GVBfICzzSX63KsUuqeMgRMftRThwNVH2wwsjhP9Mm4ATbRWDw=="
-=======
                 "timestamp": "1970-01-01T00:00:02Z",
                 "signature": "lvfduf21xt+a98iQ+hU0eZG1m/wVMOg2G7P4mu9gEgjUKwAzu6aScpZOWfxYRl3C8PQFbk+X/uszg+6GlYbkBA=="
               },
@@ -610,29 +510,18 @@
                 "validator_address": null,
                 "timestamp": null,
                 "signature": null
->>>>>>> 729618dd
               },
               {
                 "block_id_flag": 2,
                 "validator_address": "81D85BE9567F7069A4760C663062E66660DADF34",
-<<<<<<< HEAD
-                "timestamp": "1970-01-01T00:00:05Z",
-                "signature": "SRvxnKtIuNRiK4bxFk8yOMsisJAg/P0gQQlrXTHSXVhk0XvPhMPSDQFVMy0q4shMBDrI1dVM762EDJehWlN/Bw=="
-=======
                 "timestamp": "1970-01-01T00:00:02Z",
                 "signature": "lWGf4EQLtqIjSSKLuX1vhWp/g6J7mUEMXtMy3KO5zSF/wuZH+DW/ZAs+5c5/trgJvLDOw8s7x2TNbq0nTWBVDw=="
->>>>>>> 729618dd
               },
               {
                 "block_id_flag": 2,
                 "validator_address": "C479DB6F37AB9757035CFBE10B687E27668EE7DF",
-<<<<<<< HEAD
-                "timestamp": "1970-01-01T00:00:05Z",
-                "signature": "QWk8Zkqo4LOSsCbCBm9FSNf9/ztBKwoYk0u0h185FGGmBMDe5K/s4k9Va6xG5CD4CxH3Y+y8+vTmJ0+VCZL2Bg=="
-=======
                 "timestamp": "1970-01-01T00:00:02Z",
                 "signature": "WZxPM09jWFNLoIeo4tr0IbvwK6Rj9D7XO3Ovoc3h7M16EzBJm1eCUPbZP7Zhx51t+eDVnaNjQL6dZKku4AkaBQ=="
->>>>>>> 729618dd
               }
             ]
           }
@@ -692,9 +581,6 @@
         },
         "provider": "BADFADAD0BEFEEDC0C0ADEADBEEFC0FFEEFACADE"
       },
-<<<<<<< HEAD
-      "now": "1970-01-01T00:00:12Z",
-=======
       "testgen_block": {
         "header": {
           "validators": [
@@ -944,7 +830,6 @@
         "provider": null
       },
       "now": "1970-01-01T00:00:08Z",
->>>>>>> 729618dd
       "verdict": "SUCCESS"
     },
     {
@@ -957,19 +842,13 @@
             },
             "chain_id": "test-chain",
             "height": "4",
-            "time": "1970-01-01T00:00:07Z",
+            "time": "1970-01-01T00:00:06Z",
             "last_block_id": null,
             "last_commit_hash": null,
             "data_hash": null,
-<<<<<<< HEAD
-            "validators_hash": "F49C3E794533450FEA327755F5962F99C88F5545453E6D517BBDD96EA066B50C",
-            "next_validators_hash": "8F7563A251157673D3222D25CC728CE0C9D049A33D8776DC9A2465DEEEC4F5CD",
-            "consensus_hash": "F49C3E794533450FEA327755F5962F99C88F5545453E6D517BBDD96EA066B50C",
-=======
             "validators_hash": "C8F8530F1A2E69409F2E0B4F86BB568695BC9790BA77EAC1505600D5506E22DA",
             "next_validators_hash": "2B141A0A08B7EF0A65BC5F4D92F00BDEF0279124DEAC497BEF4C4336D0A3CE6F",
             "consensus_hash": "C8F8530F1A2E69409F2E0B4F86BB568695BC9790BA77EAC1505600D5506E22DA",
->>>>>>> 729618dd
             "app_hash": "",
             "last_results_hash": null,
             "evidence_hash": null,
@@ -979,31 +858,18 @@
             "height": "4",
             "round": 1,
             "block_id": {
-<<<<<<< HEAD
-              "hash": "1A64CD99D98722FE7696A2DB6FB7700871F50A4A7CE5CDB6260D9E4FBE70DC85",
-              "part_set_header": {
-                "total": 1,
-                "hash": "1A64CD99D98722FE7696A2DB6FB7700871F50A4A7CE5CDB6260D9E4FBE70DC85"
-=======
               "hash": "D13F1EE11210DFD7715F0448953502E4E9E78CA1F3454FE5324FA52DE7C22C24",
               "part_set_header": {
                 "total": 1,
                 "hash": "D13F1EE11210DFD7715F0448953502E4E9E78CA1F3454FE5324FA52DE7C22C24"
->>>>>>> 729618dd
               }
             },
             "signatures": [
               {
                 "block_id_flag": 2,
-<<<<<<< HEAD
-                "validator_address": "81D85BE9567F7069A4760C663062E66660DADF34",
-                "timestamp": "1970-01-01T00:00:07Z",
-                "signature": "/Ttmssppy/A/3xK1CkRjcHTTi38wXz668aoIasCZA7RdXutIFWmYbpdwYZAViuCyrYYGQyRyu5UgbcQmtZFtAQ=="
-=======
                 "validator_address": "0616A636E7D0579A632EC37ED3C3F2B7E8522A0A",
                 "timestamp": "1970-01-01T00:00:06Z",
                 "signature": "wQMXys0049+Xu7ls2rLbeJDzLnegDczmgB7oGYxkfx1G0UKMyUFUIICo6VSVaqQrz1xgXMPcE2NiovEH9XH/Bw=="
->>>>>>> 729618dd
               }
             ]
           }
@@ -1024,20 +890,7 @@
         "next_validator_set": {
           "validators": [
             {
-<<<<<<< HEAD
-              "address": "6AE5C701F508EB5B63343858E068C5843F28105F",
-              "pub_key": {
-                "type": "tendermint/PubKeyEd25519",
-                "value": "GQEC/HB4sDBAVhHtUzyv4yct9ZGnudaP209QQBSTfSQ="
-              },
-              "voting_power": "50",
-              "proposer_priority": null
-            },
-            {
-              "address": "C479DB6F37AB9757035CFBE10B687E27668EE7DF",
-=======
               "address": "0616A636E7D0579A632EC37ED3C3F2B7E8522A0A",
->>>>>>> 729618dd
               "pub_key": {
                 "type": "tendermint/PubKeyEd25519",
                 "value": "kwd8trZ8t5ASwgUbBEAnDq49nRRrrKvt2onhS4JSfQM="
@@ -1058,9 +911,6 @@
         },
         "provider": "BADFADAD0BEFEEDC0C0ADEADBEEFC0FFEEFACADE"
       },
-<<<<<<< HEAD
-      "now": "1970-01-01T00:23:24Z",
-=======
       "testgen_block": {
         "header": {
           "validators": [
@@ -1176,7 +1026,6 @@
         "provider": null
       },
       "now": "1970-01-01T00:00:09Z",
->>>>>>> 729618dd
       "verdict": "NOT_ENOUGH_TRUST"
     },
     {
@@ -1189,19 +1038,6 @@
             },
             "chain_id": "test-chain",
             "height": "3",
-<<<<<<< HEAD
-            "time": "1970-01-01T00:00:06Z",
-            "last_block_id": null,
-            "last_commit_hash": null,
-            "data_hash": null,
-            "validators_hash": "C8CFFADA9808F685C4111693E1ADFDDBBEE9B9493493BEF805419F143C5B0D0A",
-            "next_validators_hash": "F49C3E794533450FEA327755F5962F99C88F5545453E6D517BBDD96EA066B50C",
-            "consensus_hash": "C8CFFADA9808F685C4111693E1ADFDDBBEE9B9493493BEF805419F143C5B0D0A",
-            "app_hash": "",
-            "last_results_hash": null,
-            "evidence_hash": null,
-            "proposer_address": "C479DB6F37AB9757035CFBE10B687E27668EE7DF"
-=======
             "time": "1970-01-01T00:00:03Z",
             "last_block_id": null,
             "last_commit_hash": null,
@@ -1213,37 +1049,23 @@
             "last_results_hash": null,
             "evidence_hash": null,
             "proposer_address": "6AE5C701F508EB5B63343858E068C5843F28105F"
->>>>>>> 729618dd
           },
           "commit": {
             "height": "3",
             "round": 1,
             "block_id": {
-<<<<<<< HEAD
-              "hash": "C3F1F20ADE479509807601A92D8EC33462D5D41EFE6E05618EE16F13BF89269A",
-              "part_set_header": {
-                "total": 1,
-                "hash": "C3F1F20ADE479509807601A92D8EC33462D5D41EFE6E05618EE16F13BF89269A"
-=======
               "hash": "BFC7D8766CD7C970A6AF2358FA9A7A04F921CED8F7DA99A46F5ADABEC225CEC6",
               "part_set_header": {
                 "total": 1,
                 "hash": "BFC7D8766CD7C970A6AF2358FA9A7A04F921CED8F7DA99A46F5ADABEC225CEC6"
->>>>>>> 729618dd
               }
             },
             "signatures": [
               {
                 "block_id_flag": 2,
-<<<<<<< HEAD
-                "validator_address": "C479DB6F37AB9757035CFBE10B687E27668EE7DF",
-                "timestamp": "1970-01-01T00:00:06Z",
-                "signature": "Uw+4g0UHbLBb+nm7kcfVUTLwSopLUptTfLgRDrNxMNtKDB715Kf4SpyzO69z4aRetP8hnXrZ5lubYjwHhTneCg=="
-=======
                 "validator_address": "6AE5C701F508EB5B63343858E068C5843F28105F",
                 "timestamp": "1970-01-01T00:00:03Z",
                 "signature": "qrPRKf+wq0xF0AtFxWK45rONLLP1xgNo71+yEoFzOPLLCUAc6M53kwMuv9GwCvNITyEUuoeP3Z2Pu84sfJyuBg=="
->>>>>>> 729618dd
               }
             ]
           }
@@ -1251,11 +1073,7 @@
         "validator_set": {
           "validators": [
             {
-<<<<<<< HEAD
-              "address": "C479DB6F37AB9757035CFBE10B687E27668EE7DF",
-=======
               "address": "6AE5C701F508EB5B63343858E068C5843F28105F",
->>>>>>> 729618dd
               "pub_key": {
                 "type": "tendermint/PubKeyEd25519",
                 "value": "GQEC/HB4sDBAVhHtUzyv4yct9ZGnudaP209QQBSTfSQ="
@@ -1280,9 +1098,6 @@
         },
         "provider": "BADFADAD0BEFEEDC0C0ADEADBEEFC0FFEEFACADE"
       },
-<<<<<<< HEAD
-      "now": "1970-01-01T00:23:24Z",
-=======
       "testgen_block": {
         "header": {
           "validators": [
@@ -1378,7 +1193,6 @@
         "provider": null
       },
       "now": "1970-01-01T00:00:09Z",
->>>>>>> 729618dd
       "verdict": "SUCCESS"
     },
     {
@@ -1391,19 +1205,13 @@
             },
             "chain_id": "test-chain",
             "height": "4",
-            "time": "1970-01-01T00:00:07Z",
+            "time": "1970-01-01T00:00:06Z",
             "last_block_id": null,
             "last_commit_hash": null,
             "data_hash": null,
-<<<<<<< HEAD
-            "validators_hash": "F49C3E794533450FEA327755F5962F99C88F5545453E6D517BBDD96EA066B50C",
-            "next_validators_hash": "8F7563A251157673D3222D25CC728CE0C9D049A33D8776DC9A2465DEEEC4F5CD",
-            "consensus_hash": "F49C3E794533450FEA327755F5962F99C88F5545453E6D517BBDD96EA066B50C",
-=======
             "validators_hash": "C8F8530F1A2E69409F2E0B4F86BB568695BC9790BA77EAC1505600D5506E22DA",
             "next_validators_hash": "2B141A0A08B7EF0A65BC5F4D92F00BDEF0279124DEAC497BEF4C4336D0A3CE6F",
             "consensus_hash": "C8F8530F1A2E69409F2E0B4F86BB568695BC9790BA77EAC1505600D5506E22DA",
->>>>>>> 729618dd
             "app_hash": "",
             "last_results_hash": null,
             "evidence_hash": null,
@@ -1413,31 +1221,18 @@
             "height": "4",
             "round": 1,
             "block_id": {
-<<<<<<< HEAD
-              "hash": "1A64CD99D98722FE7696A2DB6FB7700871F50A4A7CE5CDB6260D9E4FBE70DC85",
-              "part_set_header": {
-                "total": 1,
-                "hash": "1A64CD99D98722FE7696A2DB6FB7700871F50A4A7CE5CDB6260D9E4FBE70DC85"
-=======
               "hash": "D13F1EE11210DFD7715F0448953502E4E9E78CA1F3454FE5324FA52DE7C22C24",
               "part_set_header": {
                 "total": 1,
                 "hash": "D13F1EE11210DFD7715F0448953502E4E9E78CA1F3454FE5324FA52DE7C22C24"
->>>>>>> 729618dd
               }
             },
             "signatures": [
               {
                 "block_id_flag": 2,
-<<<<<<< HEAD
-                "validator_address": "81D85BE9567F7069A4760C663062E66660DADF34",
-                "timestamp": "1970-01-01T00:00:07Z",
-                "signature": "/Ttmssppy/A/3xK1CkRjcHTTi38wXz668aoIasCZA7RdXutIFWmYbpdwYZAViuCyrYYGQyRyu5UgbcQmtZFtAQ=="
-=======
                 "validator_address": "0616A636E7D0579A632EC37ED3C3F2B7E8522A0A",
                 "timestamp": "1970-01-01T00:00:06Z",
                 "signature": "wQMXys0049+Xu7ls2rLbeJDzLnegDczmgB7oGYxkfx1G0UKMyUFUIICo6VSVaqQrz1xgXMPcE2NiovEH9XH/Bw=="
->>>>>>> 729618dd
               }
             ]
           }
@@ -1458,20 +1253,7 @@
         "next_validator_set": {
           "validators": [
             {
-<<<<<<< HEAD
-              "address": "6AE5C701F508EB5B63343858E068C5843F28105F",
-              "pub_key": {
-                "type": "tendermint/PubKeyEd25519",
-                "value": "GQEC/HB4sDBAVhHtUzyv4yct9ZGnudaP209QQBSTfSQ="
-              },
-              "voting_power": "50",
-              "proposer_priority": null
-            },
-            {
-              "address": "C479DB6F37AB9757035CFBE10B687E27668EE7DF",
-=======
               "address": "0616A636E7D0579A632EC37ED3C3F2B7E8522A0A",
->>>>>>> 729618dd
               "pub_key": {
                 "type": "tendermint/PubKeyEd25519",
                 "value": "kwd8trZ8t5ASwgUbBEAnDq49nRRrrKvt2onhS4JSfQM="
