//! Predicates for light block validation and verification.

use crate::{
    ensure,
    light_client::Options,
    operations::{CommitValidator, Hasher, VotingPowerCalculator},
    types::{Header, LightBlock, SignedHeader, Time, TrustThreshold, ValidatorSet},
};

use errors::VerificationError;
use std::time::Duration;

pub mod errors;

/// Production predicates, using the default implementation
/// of the `VerificationPredicates` trait.
#[derive(Clone, Copy, Debug, Default)]
pub struct ProdPredicates;
impl VerificationPredicates for ProdPredicates {}

/// Defines the various predicates used to validate and verify light blocks.
///
/// A default, spec abiding implementation is provided for each method.
///
/// This enables test implementations to only override a single method rather than
/// have to re-define every predicate.
pub trait VerificationPredicates: Send {
    /// Compare the provided validator_set_hash against the hash produced from hashing the validator
    /// set.
    fn validator_sets_match(
        &self,
        light_block: &LightBlock,
        hasher: &dyn Hasher,
    ) -> Result<(), VerificationError> {
        let validators_hash = hasher.hash_validator_set(&light_block.validators);

        ensure!(
            light_block.signed_header.header.validators_hash == validators_hash,
            VerificationError::InvalidValidatorSet {
                header_validators_hash: light_block.signed_header.header.validators_hash,
                validators_hash,
            }
        );

        Ok(())
    }

    /// Check that the hash of the next validator set in the header match the actual one.
    fn next_validators_match(
        &self,
        light_block: &LightBlock,
        hasher: &dyn Hasher,
    ) -> Result<(), VerificationError> {
        let next_validators_hash = hasher.hash_validator_set(&light_block.next_validators);

        ensure!(
            light_block.signed_header.header.next_validators_hash == next_validators_hash,
            VerificationError::InvalidNextValidatorSet {
                header_next_validators_hash: light_block.signed_header.header.next_validators_hash,
                next_validators_hash,
            }
        );

        Ok(())
    }

    /// Check that the hash of the header in the commit matches the actual one.
    fn header_matches_commit(
        &self,
        signed_header: &SignedHeader,
        hasher: &dyn Hasher,
    ) -> Result<(), VerificationError> {
        let header_hash = hasher.hash_header(&signed_header.header);

        ensure!(
            header_hash == signed_header.commit.block_id.hash,
            VerificationError::InvalidCommitValue {
                header_hash,
                commit_hash: signed_header.commit.block_id.hash,
            }
        );

        Ok(())
    }

    /// Validate the commit using the given commit validator.
    fn valid_commit(
        &self,
        signed_header: &SignedHeader,
        validators: &ValidatorSet,
        commit_validator: &dyn CommitValidator,
    ) -> Result<(), VerificationError> {
        commit_validator.validate(signed_header, validators)?;
        commit_validator.validate_full(signed_header, validators)?;

        Ok(())
    }

    /// Check that the trusted header is within the trusting period, adjusting for clock drift.
    fn is_within_trust_period(
        &self,
        trusted_header: &Header,
        trusting_period: Duration,
        now: Time,
    ) -> Result<(), VerificationError> {
        let expires_at = trusted_header.time + trusting_period;
        ensure!(
            expires_at > now,
            VerificationError::NotWithinTrustPeriod { expires_at, now }
        );

        Ok(())
    }

    /// Check that the untrusted header is from past.
    fn is_header_from_past(
        &self,
        untrusted_header: &Header,
        clock_drift: Duration,
        now: Time,
    ) -> Result<(), VerificationError> {
        ensure!(
            untrusted_header.time < now + clock_drift,
            VerificationError::HeaderFromTheFuture {
                header_time: untrusted_header.time,
                now
            }
        );

        Ok(())
    }

    /// Check that time passed monotonically between the trusted header and the untrusted one.
    fn is_monotonic_bft_time(
        &self,
        untrusted_header: &Header,
        trusted_header: &Header,
    ) -> Result<(), VerificationError> {
        ensure!(
            untrusted_header.time > trusted_header.time,
            VerificationError::NonMonotonicBftTime {
                header_bft_time: untrusted_header.time,
                trusted_header_bft_time: trusted_header.time,
            }
        );

        Ok(())
    }

    /// Check that the height increased between the trusted header and the untrusted one.
    fn is_monotonic_height(
        &self,
        untrusted_header: &Header,
        trusted_header: &Header,
    ) -> Result<(), VerificationError> {
        let trusted_height = trusted_header.height;

        ensure!(
            untrusted_header.height > trusted_header.height,
            VerificationError::NonIncreasingHeight {
                got: untrusted_header.height,
                expected: trusted_height.increment(),
            }
        );

        Ok(())
    }

    /// Check that there is enough validators overlap between the trusted validator set
    /// and the untrusted signed header.
    fn has_sufficient_validators_overlap(
        &self,
        untrusted_sh: &SignedHeader,
        trusted_validators: &ValidatorSet,
        trust_threshold: &TrustThreshold,
        calculator: &dyn VotingPowerCalculator,
    ) -> Result<(), VerificationError> {
        calculator.check_enough_trust(untrusted_sh, trusted_validators, *trust_threshold)?;
        Ok(())
    }

    /// Check that there is enough signers overlap between the given, untrusted validator set
    /// and the untrusted signed header.
    fn has_sufficient_signers_overlap(
        &self,
        untrusted_sh: &SignedHeader,
        untrusted_validators: &ValidatorSet,
        calculator: &dyn VotingPowerCalculator,
    ) -> Result<(), VerificationError> {
        calculator.check_signers_overlap(untrusted_sh, untrusted_validators)?;
        Ok(())
    }

    /// Check that the hash of the next validator set in the trusted block matches
    /// the hash of the validator set in the untrusted one.
    fn valid_next_validator_set(
        &self,
        light_block: &LightBlock,
        trusted_state: &LightBlock,
    ) -> Result<(), VerificationError> {
        ensure!(
            light_block.signed_header.header.validators_hash
                == trusted_state.signed_header.header.next_validators_hash,
            VerificationError::InvalidNextValidatorSet {
                header_next_validators_hash: light_block.signed_header.header.validators_hash,
                next_validators_hash: trusted_state.signed_header.header.next_validators_hash,
            }
        );

        Ok(())
    }
}

/// Validate the given light block.
///
/// - Ensure the latest trusted header hasn't expired
/// - Ensure the header validator hashes match the given validators
/// - Ensure the header next validator hashes match the given next validators
/// - Additional implementation specific validation via `commit_validator`
/// - Check that the untrusted block is more recent than the trusted state
/// - If the untrusted block is the very next block after the trusted block,
/// check that their (next) validator sets hashes match.
/// - Otherwise, ensure that the untrusted block has a greater height than
/// the trusted block.
#[allow(clippy::too_many_arguments)]
pub fn verify(
    vp: &dyn VerificationPredicates,
    voting_power_calculator: &dyn VotingPowerCalculator,
    commit_validator: &dyn CommitValidator,
    hasher: &dyn Hasher,
    trusted: &LightBlock,
    untrusted: &LightBlock,
    options: &Options,
    now: Time,
) -> Result<(), VerificationError> {
    // Ensure the latest trusted header hasn't expired
    vp.is_within_trust_period(&trusted.signed_header.header, options.trusting_period, now)?;

    // Ensure the header isn't from a future time
    vp.is_header_from_past(&untrusted.signed_header.header, options.clock_drift, now)?;

    // Ensure the header validator hashes match the given validators
    vp.validator_sets_match(&untrusted, &*hasher)?;

    // Ensure the header next validator hashes match the given next validators
    vp.next_validators_match(&untrusted, &*hasher)?;

    // Ensure the header matches the commit
    vp.header_matches_commit(&untrusted.signed_header, hasher)?;

    // Additional implementation specific validation
    vp.valid_commit(
        &untrusted.signed_header,
        &untrusted.validators,
        commit_validator,
    )?;

    // Check that the untrusted block is more recent than the trusted state
    vp.is_monotonic_bft_time(
        &untrusted.signed_header.header,
        &trusted.signed_header.header,
    )?;

    let trusted_next_height = trusted.height().increment();

    if untrusted.height() == trusted_next_height {
        // If the untrusted block is the very next block after the trusted block,
        // check that their (next) validator sets hashes match.
        vp.valid_next_validator_set(&untrusted, trusted)?;
    } else {
        // Otherwise, ensure that the untrusted block has a greater height than
        // the trusted block.
        vp.is_monotonic_height(
            &untrusted.signed_header.header,
            &trusted.signed_header.header,
        )?;

        // Check there is enough overlap between the validator sets of
        // the trusted and untrusted blocks.
        vp.has_sufficient_validators_overlap(
            &untrusted.signed_header,
            &trusted.next_validators,
            &options.trust_threshold,
            voting_power_calculator,
        )?;
    }

    // Verify that more than 2/3 of the validators correctly committed the block.
    vp.has_sufficient_signers_overlap(
        &untrusted.signed_header,
        &untrusted.validators,
        voting_power_calculator,
    )?;

    Ok(())
}

#[cfg(test)]
mod tests {
<<<<<<< HEAD
    use tendermint_testgen::{Validator, Header, Generator, Commit};
    use crate::predicates::{ProdPredicates, VerificationPredicates};
    use std::time::Duration;
    use tendermint::Time;
    use std::ops::Sub;
    use crate::tests::default_peer_id;
    use tendermint_testgen::validator::{generate_validator_set, generate_validators};
    use crate::operations::{ProdHasher, Hasher, ProdCommitValidator};
    use crate::predicates::errors::VerificationError;
    use crate::types::{PeerId, LightBlock, ValidatorSet, SignedHeader};
    use tendermint::block::{CommitSigs, CommitSig};

    #[test]
    fn test_is_monotonic_bft_time() {
        let test_val = vec![Validator::new("val-1")];
        let trusted_header = Header::new(&test_val)
            .generate();
        let untrusted_header = Header::new(&test_val)
            .generate();

        match (trusted_header, untrusted_header) {
            (Ok(trusted), Ok(untrusted)) => {
                let vp = ProdPredicates::default();
                let case_positive = vp.is_monotonic_bft_time(
                    &untrusted,
                    &trusted);
                assert!(case_positive.is_ok());

                let case_negative = vp.is_monotonic_bft_time(
                    &trusted,
                    &untrusted);
                assert!(case_negative.is_err());

                let error = VerificationError::NonMonotonicBftTime {
                    header_bft_time: trusted.time,
                    trusted_header_bft_time: untrusted.time,
                };
                assert_eq!(case_negative.err().unwrap(), error);

            }
            _ => println!("Error in generating header")
        }

    }

    #[test]
    fn test_is_within_trust_period() {
        let val = vec![Validator::new("val-1")];
        let header = Header::new(&val)
            .generate();

        match header {
            Ok(header) => {
                let vp = ProdPredicates::default();

                let mut trusting_period = Duration::new(1000,0);
                let case_positive = vp.is_within_trust_period(
                    &header.clone(),
                    trusting_period,
                    Time::now(),
                );
                assert!(case_positive.is_ok());

                trusting_period = Duration::new(0,1);
                let now = Time::now();
                let case_negative = vp.is_within_trust_period(
                    &header,
                    trusting_period,
                    now,
                );
                assert!(case_negative.is_err());

                let expires_at = header.time + trusting_period;
                let error = VerificationError::NotWithinTrustPeriod { expires_at, now };
                assert_eq!(case_negative.err().unwrap(), error);

            }
            Err(e) => println!("Error in generating header: {}", e)
        }

    }

    #[test]
    fn test_is_header_from_past() {
        let val = Validator::new("val-1");
        let header = Header::new([val.clone()].as_ref())
            .generate();

        match header {
            Ok(header) => {
                let vp = ProdPredicates::default();

                let one_second = Duration::new(1,0);
                let case_positive = vp.is_header_from_past(
                    &header.clone(),
                    one_second,
                    Time::now());

                assert!(case_positive.is_ok());

                let now = Time::now().sub(one_second * 5);
                let case_negative = vp.is_header_from_past(
                    &header,
                    one_second,
                    now,
                );

                assert!(case_negative.is_err());

                let error = VerificationError::HeaderFromTheFuture {
                    header_time: header.time,
                    now,
                };

                assert_eq!(case_negative.err().unwrap(), error);

            }
            Err(e) => println!("Error in generating header: {}", e)
=======
    use crate::operations::{Hasher, ProdHasher};
    use crate::predicates::errors::VerificationError;
    use crate::predicates::{ProdPredicates, VerificationPredicates};
    use crate::tests::default_peer_id;
    use crate::types::LightBlock;
    use tendermint_testgen::light_block::generate_default_light_block;
    use tendermint_testgen::light_block::LightBlock as TestGenLightBlock;
    use tendermint_testgen::validator::generate_validator_set;

    impl From<TestGenLightBlock> for LightBlock {
        fn from(lb: TestGenLightBlock) -> Self {
            LightBlock {
                signed_header: lb.signed_header,
                validators: lb.validators,
                next_validators: lb.next_validators,
                provider: lb.provider,
            }
>>>>>>> 12e6519c
        }
    }

    #[test]
    fn test_validator_sets_match() {
<<<<<<< HEAD
        let raw_vals = vec![Validator::new("val-1")];
        let light_block = generate_default_light_block(
            raw_vals,
            default_peer_id(),
        );
=======
        let light_block = generate_default_light_block(vec!["val-1"], default_peer_id());
>>>>>>> 12e6519c

        let val_set_result = generate_validator_set(vec!["bad-val"]);

        match (light_block, val_set_result) {
<<<<<<< HEAD
            (
                Ok(mut light_block),
                Ok(bad_validator_set)
            )=> {

                let vp = ProdPredicates::default();
                let hasher = ProdHasher::default();

                // Test positive case
                // 1. For predicate validator_sets_match
                let val_sets_match_ok = vp.validator_sets_match(
                    &light_block,
                    &hasher
                );

                assert!(val_sets_match_ok.is_ok());

                // 2. For predicate next_validator_sets_match
                let next_val_sets_match_ok = vp.next_validators_match(
                    &light_block,
                    &hasher
                );

                assert!(next_val_sets_match_ok.is_ok());

                // Test negative case
                // 1. For predicate validator_sets_match
                light_block.validators = bad_validator_set.0.clone();

                let val_sets_match_err = vp.validator_sets_match(
                    &light_block,
                    &hasher
                );

                let val_set_error = VerificationError::InvalidValidatorSet {
                    header_validators_hash: light_block.signed_header.header.validators_hash,
                    validators_hash: hasher.hash_validator_set(&light_block.validators)
                };
                assert!(val_sets_match_err.is_err());
                assert_eq!(val_sets_match_err.err().unwrap(), val_set_error);

                // 2. For predicate next_validator_sets_match
                light_block.next_validators = bad_validator_set.0;
                let next_val_sets_match_err = vp.next_validators_match(
                    &light_block,
                    &hasher
                );

                let next_val_set_error = VerificationError::InvalidNextValidatorSet {
                    header_next_validators_hash: light_block.signed_header.header.next_validators_hash,
                    next_validators_hash: hasher.hash_validator_set(&light_block.next_validators)
                };

                assert!(next_val_sets_match_err.is_err());
                assert_eq!(next_val_sets_match_err.err().unwrap(), next_val_set_error);

            }
            (Err(e), _) => println!("Error in generating light block: {}", e),
            (_, Err(e)) => println!("Error in generating validator set: {}", e),
        }

    }

    #[test]
    fn test_header_matches_commit() {
        let raw_val = Validator::new("val-1");
        let raw_header = Header::new(&[raw_val]);
        let raw_commit = Commit::new(raw_header.clone(), 1);
        let signed_header = generate_signed_header(
            raw_header,
            raw_commit
        );

        match signed_header {
            Ok(mut signed_header) => {
                let vp = ProdPredicates::default();
                let hasher = ProdHasher::default();

                // We need to do this because the commit generator does not add BlockId to it currently
                // It keeps it "empty" because we don't have a way to make parts of the header
                // TODO: Should be removed once this is fixed in testgen!
                signed_header.commit.block_id.hash = hasher.hash_header(&signed_header.header);

                let result_ok = vp.header_matches_commit(
                    &signed_header,
                    &hasher
                );

                assert!(result_ok.is_ok());

                signed_header.commit.block_id.hash = "15F15EF50BDE2018F4B129A827F90C18222C757770C8295EB8EE7BF50E761BC0".parse().unwrap();
                let result_err = vp.header_matches_commit(
                    &signed_header,
                    &hasher
                );

                assert!(result_err.is_err());

                let header_hash = hasher.hash_header(&signed_header.header);
                let error = VerificationError::InvalidCommitValue {
                    header_hash,
                    commit_hash: signed_header.commit.block_id.hash,
                };

                assert_eq!(result_err.err().unwrap(), error);
            }
            Err(e) => {
                println!("{}", e);
            }
        }
    }

    #[test]
    fn test_valid_commit() {
        let (val_set, raw_val) = generate_validator_set(vec!["val-1","val-2"])
            .expect("Error generating validator set");
        let raw_header = Header::new(&raw_val);
        let raw_commit = Commit::new(raw_header.clone(), 1);
        let signed_header = generate_signed_header(
            raw_header,
            raw_commit
        );

        match signed_header {
            Ok(mut signed_header) => {
                let vp = ProdPredicates::default();
                let hasher = ProdHasher::default();
                let commit_validator = ProdCommitValidator::new(hasher);

                // Test various scenarios -->
                // 1. valid commit - must result "Ok"
                let mut result_ok = vp.valid_commit(
                    &signed_header,
                    &val_set,
                    &commit_validator
                );

                assert!(result_ok.is_ok());

                // 2. no commit signatures - must return error
                let signatures = signed_header.commit.signatures.clone();
                signed_header.commit.signatures = CommitSigs::default();
                let mut result_err = vp.valid_commit(
                    &signed_header,
                    &val_set,
                    &commit_validator
                );
                assert!(result_err.is_err());

                let error = VerificationError::ImplementationSpecific(
                        "no signatures for commit".to_string()
                );

                assert_eq!(result_err.err().unwrap(), error);

                // 3. commit.signatures.len() != validator_set.validators().len()
                // must return error
                let mut bad_sigs = vec![signatures.clone().into_vec().swap_remove(1)];
                signed_header.commit.signatures = CommitSigs::new::<Vec<CommitSig>>(
                    bad_sigs.clone()
                );

                result_err = vp.valid_commit(
                    &signed_header,
                    &val_set,
                    &commit_validator
                );
                assert!(result_err.is_err());

                let error = VerificationError::ImplementationSpecific(format!(
                    "pre-commit length: {} doesn't match validator length: {}",
                    signed_header.commit.signatures.len(),
                    val_set.validators().len()
                ));

                assert_eq!(result_err.err().unwrap(), error);

                // 4. commit.BlockIdFlagAbsent - should be "Ok"
                bad_sigs.push(CommitSig::BlockIDFlagAbsent);
                signed_header.commit.signatures = CommitSigs::new::<Vec<CommitSig>>(
                    bad_sigs
                );
                result_ok = vp.valid_commit(
                    &signed_header,
                    &val_set,
                    &commit_validator
                );
                assert!(result_ok.is_ok());

                // 5. faulty signer - must return error
                let val_set_with_faulty_signer = generate_validator_set(
                    vec!["val-1", "bad-val"]
                ).expect("Failed to generate validator set");

                result_err = vp.valid_commit(
                    &signed_header,
                    &val_set_with_faulty_signer.0,
                    &commit_validator
                );
                assert!(result_err.is_err());

            }
            Err(e) => {
                println!("{}", e);
            }
        }
    }

    /// Helpers ->
    pub fn generate_default_light_block(
        raw_vals: Vec<Validator>,
        peer_id: PeerId,
    ) -> Result<LightBlock, String> {
        let raw_header = Header::new(&raw_vals);
        let raw_commit = Commit::new(raw_header.clone(), 1);

        let light_block = generate_light_block_with(
            raw_header,
            raw_commit,
            raw_vals,
            peer_id,
        );
        match light_block {
            Ok(light_block) => {
                Ok(light_block)
            }
            Err(e) => {
                Err(format!("{}",e))
            }
        }
    }

    pub fn generate_light_block_with(
        raw_header: Header,
        raw_commit: Commit,
        raw_vals: Vec<Validator>,
        peer_id: PeerId,
    ) -> Result<LightBlock, String> {
        let signed_header = generate_signed_header(raw_header, raw_commit);
        let vals = generate_validators(&raw_vals);

        match (signed_header, vals) {
            (Ok(signed_header), Ok(vals)) => {
                let validator_set = ValidatorSet::new(vals);

                let light_block = LightBlock::new(
                    signed_header,
                    validator_set.clone(), validator_set, peer_id);
                Ok(light_block)
            },
            (Err(e), _) => {
                Err(format!("Error: Failed to generate signed header: {} ", e))
            },
            (_, Err(e)) => {
                Err(format!("Error: Failed to generate validators: {} ", e))
            }
        }
    }

    pub fn generate_signed_header(
        raw_header: Header,
        raw_commit: Commit,
    ) -> Result<SignedHeader, String> {
        let header = raw_header.generate();
        let commit = raw_commit.generate();

        match (header, commit) {
            (
                Ok(header),
                Ok(commit)
            ) => {
                Ok(SignedHeader { header, commit })
            }
            _ => {
                Err(format!("Error: Failed to generate signed header!"))
            }
        }


=======
            (Ok(light_block), Ok((bad_validator_set, _validators))) => {
                // Convert the testgen LightBlock to the light client LightBlock
                let mut light_block: LightBlock = light_block.into();

                let vp = ProdPredicates::default();
                let hasher = ProdHasher::default();
                let case_positive = vp.validator_sets_match(&light_block, &hasher);

                assert!(case_positive.is_ok());

                light_block.validators = bad_validator_set;

                let case_negative = vp.validator_sets_match(&light_block, &hasher);
                let error = VerificationError::InvalidValidatorSet {
                    header_validators_hash: light_block.signed_header.header.validators_hash,
                    validators_hash: hasher.hash_validator_set(&light_block.validators),
                };
                assert!(case_negative.is_err());
                assert_eq!(case_negative.err().unwrap(), error);
            }
            _ => println!("Error in generating light block"),
        }
>>>>>>> 12e6519c
    }
}<|MERGE_RESOLUTION|>--- conflicted
+++ resolved
@@ -297,7 +297,6 @@
 
 #[cfg(test)]
 mod tests {
-<<<<<<< HEAD
     use tendermint_testgen::{Validator, Header, Generator, Commit};
     use crate::predicates::{ProdPredicates, VerificationPredicates};
     use std::time::Duration;
@@ -310,6 +309,17 @@
     use crate::types::{PeerId, LightBlock, ValidatorSet, SignedHeader};
     use tendermint::block::{CommitSigs, CommitSig};
 
+    impl From<TestGenLightBlock> for LightBlock {
+        fn from(lb: TestGenLightBlock) -> Self {
+            LightBlock {
+                signed_header: lb.signed_header,
+                validators: lb.validators,
+                next_validators: lb.next_validators,
+                provider: lb.provider,
+            }
+        }
+    }
+
     #[test]
     fn test_is_monotonic_bft_time() {
         let test_val = vec![Validator::new("val-1")];
@@ -416,44 +426,20 @@
 
             }
             Err(e) => println!("Error in generating header: {}", e)
-=======
-    use crate::operations::{Hasher, ProdHasher};
-    use crate::predicates::errors::VerificationError;
-    use crate::predicates::{ProdPredicates, VerificationPredicates};
-    use crate::tests::default_peer_id;
-    use crate::types::LightBlock;
-    use tendermint_testgen::light_block::generate_default_light_block;
-    use tendermint_testgen::light_block::LightBlock as TestGenLightBlock;
-    use tendermint_testgen::validator::generate_validator_set;
-
-    impl From<TestGenLightBlock> for LightBlock {
-        fn from(lb: TestGenLightBlock) -> Self {
-            LightBlock {
-                signed_header: lb.signed_header,
-                validators: lb.validators,
-                next_validators: lb.next_validators,
-                provider: lb.provider,
-            }
->>>>>>> 12e6519c
         }
     }
 
     #[test]
     fn test_validator_sets_match() {
-<<<<<<< HEAD
         let raw_vals = vec![Validator::new("val-1")];
         let light_block = generate_default_light_block(
             raw_vals,
             default_peer_id(),
         );
-=======
-        let light_block = generate_default_light_block(vec!["val-1"], default_peer_id());
->>>>>>> 12e6519c
 
         let val_set_result = generate_validator_set(vec!["bad-val"]);
 
         match (light_block, val_set_result) {
-<<<<<<< HEAD
             (
                 Ok(mut light_block),
                 Ok(bad_validator_set)
@@ -733,7 +719,37 @@
         }
 
 
-=======
+    }
+}
+#[cfg(test)]
+mod tests {
+    use crate::operations::{Hasher, ProdHasher};
+    use crate::predicates::errors::VerificationError;
+    use crate::predicates::{ProdPredicates, VerificationPredicates};
+    use crate::tests::default_peer_id;
+    use crate::types::LightBlock;
+    use tendermint_testgen::light_block::generate_default_light_block;
+    use tendermint_testgen::light_block::LightBlock as TestGenLightBlock;
+    use tendermint_testgen::validator::generate_validator_set;
+
+    impl From<TestGenLightBlock> for LightBlock {
+        fn from(lb: TestGenLightBlock) -> Self {
+            LightBlock {
+                signed_header: lb.signed_header,
+                validators: lb.validators,
+                next_validators: lb.next_validators,
+                provider: lb.provider,
+            }
+        }
+    }
+
+    #[test]
+    fn test_validator_sets_match() {
+        let light_block = generate_default_light_block(vec!["val-1"], default_peer_id());
+
+        let val_set_result = generate_validator_set(vec!["bad-val"]);
+
+        match (light_block, val_set_result) {
             (Ok(light_block), Ok((bad_validator_set, _validators))) => {
                 // Convert the testgen LightBlock to the light client LightBlock
                 let mut light_block: LightBlock = light_block.into();
@@ -756,6 +772,5 @@
             }
             _ => println!("Error in generating light block"),
         }
->>>>>>> 12e6519c
     }
 }