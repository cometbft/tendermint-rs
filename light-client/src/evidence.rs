--- conflicted
+++ resolved
@@ -42,18 +42,12 @@
     impl EvidenceReporter for ProdEvidenceReporter {
         #[pre(self.peer_map.contains_key(&peer))]
         fn report(&self, e: Evidence, peer: PeerId) -> Result<Hash, IoError> {
-<<<<<<< HEAD
             let mut client = self.rpc_client_for(peer)?;
-            let task = async move { client.broadcast_evidence(e).await };
-            let res = block_on(task, peer, None)?;
-=======
-            let client = self.rpc_client_for(peer)?;
 
             let res = block_on(
                 self.timeout,
                 async move { client.broadcast_evidence(e).await },
             )?;
->>>>>>> 7b888b33
 
             match res {
                 Ok(response) => Ok(response.hash),
