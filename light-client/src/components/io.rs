--- conflicted
+++ resolved
@@ -129,27 +129,13 @@
         }
 
         fn fetch_signed_header(&self, height: AtHeight) -> Result<TMSignedHeader, IoError> {
-<<<<<<< HEAD
             let mut client = self.rpc_client.clone();
-            let res = block_on(
-                async move {
-                    match height {
-                        AtHeight::Highest => client.latest_commit().await,
-                        AtHeight::At(height) => client.commit(height).await,
-                    }
-                },
-                self.peer_id,
-                self.timeout,
-            )?;
-=======
-            let client = self.rpc_client.clone();
             let res = block_on(self.timeout, async move {
                 match height {
                     AtHeight::Highest => client.latest_commit().await,
                     AtHeight::At(height) => client.commit(height).await,
                 }
             })?;
->>>>>>> 7b888b33
 
             match res {
                 Ok(response) => Ok(response.signed_header),
@@ -165,14 +151,8 @@
                 AtHeight::At(height) => height,
             };
 
-<<<<<<< HEAD
             let mut client = self.rpc_client.clone();
-            let task = async move { client.validators(height).await };
-            let res = block_on(task, self.peer_id, self.timeout)?;
-=======
-            let client = self.rpc_client.clone();
             let res = block_on(self.timeout, async move { client.validators(height).await })?;
->>>>>>> 7b888b33
 
             match res {
                 Ok(response) => Ok(TMValidatorSet::new(response.validators)),
