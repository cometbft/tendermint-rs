//! Light client implementation as per the [Core Verification specification][1].
//!
//! [1]: https://github.com/informalsystems/tendermint-rs/blob/master/docs/spec/lightclient/verification.md

use contracts::*;
use derive_more::Display;
use serde::{Deserialize, Serialize};
use std::{fmt, time::Duration};

use crate::components::{clock::Clock, io::*, scheduler::*, verifier::*};
use crate::contracts::*;
use crate::{
    bail,
    errors::{Error, ErrorKind},
    state::State,
    types::{Height, LightBlock, PeerId, Status, TrustThreshold},
};

/// Verification parameters
///
/// TODO: Find a better name than `Options`
#[derive(Copy, Clone, Debug, PartialEq, Display, Serialize, Deserialize)]
#[display(fmt = "{:?}", self)]
pub struct Options {
    /// Defines what fraction of the total voting power of a known
    /// and trusted validator set is sufficient for a commit to be
    /// accepted going forward.
    pub trust_threshold: TrustThreshold,

    /// How long a validator set is trusted for (must be shorter than the chain's
    /// unbonding period)
    pub trusting_period: Duration,

    /// Correction parameter dealing with only approximately synchronized clocks.
    /// The local clock should always be ahead of timestamps from the blockchain; this
    /// is the maximum amount that the local clock may drift behind a timestamp from the
    /// blockchain.
    pub clock_drift: Duration,
}

/// The light client implements a read operation of a header from the blockchain,
/// by communicating with full nodes. As full nodes may be faulty, it cannot trust
/// the received information, but the light client has to check whether the header
/// it receives coincides with the one generated by Tendermint consensus.
///
/// In the Tendermint blockchain, the validator set may change with every new block.
/// The staking and unbonding mechanism induces a security model: starting at time
/// of the header, more than two-thirds of the next validators of a new block are
/// correct for the duration of the trusted period.  The fault-tolerant read operation
/// is designed for this security model.
pub struct LightClient {
    pub peer: PeerId,
    pub options: Options,
    clock: Box<dyn Clock>,
    scheduler: Box<dyn Scheduler>,
    verifier: Box<dyn Verifier>,
    io: Box<dyn Io>,
}

impl fmt::Debug for LightClient {
    fn fmt(&self, f: &mut fmt::Formatter<'_>) -> fmt::Result {
        f.debug_struct("LightClient")
            .field("peer", &self.peer)
            .field("options", &self.options)
            .finish()
    }
}

impl LightClient {
    /// Constructs a new light client
    pub fn new(
        peer: PeerId,
        options: Options,
        clock: impl Clock + 'static,
        scheduler: impl Scheduler + 'static,
        verifier: impl Verifier + 'static,
        io: impl Io + 'static,
    ) -> Self {
        Self {
            peer,
            options,
            clock: Box::new(clock),
            scheduler: Box::new(scheduler),
            verifier: Box::new(verifier),
            io: Box::new(io),
        }
    }

    /// Attempt to update the light client to the highest block of the primary node.
    ///
    /// Note: This functin delegates the actual work to `verify_to_target`.
    pub fn verify_to_highest(&mut self, state: &mut State) -> Result<LightBlock, Error> {
        let target_block = match self.io.fetch_light_block(self.peer, AtHeight::Highest) {
            Ok(last_block) => last_block,
            Err(io_error) => bail!(ErrorKind::Io(io_error)),
        };

        self.verify_to_target(target_block.height(), state)
    }

    /// Update the light client to a block of the primary node at the given height.
    ///
    /// This is the main function and uses the following components:
    ///
    /// - The I/O component is called to fetch the next light block.
    ///   It is the only component that communicates with other nodes.
    /// - The Verifier component checks whether a header is valid and checks if a new
    ///   light block should be trusted based on a previously verified light block.
    /// - The Scheduler component decides which height to try to verify next, in case
    ///   the current block pass verification but cannot be trusted yet.
    ///
    /// ## Implements
    /// - [LCV-DIST-SAFE.1]
    /// - [LCV-DIST-LIFE.1]
    /// - [LCV-PRE-TP.1]
    /// - [LCV-POST-LS.1]
    /// - [LCV-INV-TP.1]
    ///
    /// ## Precondition
    /// - The light store contains a light block within the trusting period [LCV-PRE-TP.1]
    ///
    /// ## Postcondition
    /// - The light store contains a light block that corresponds
    ///   to a block of the blockchain of height `target_height` [LCV-POST-LS.1]
    ///
    /// ## Error conditions
    /// - If the precondition is violated [LVC-PRE-TP.1]
    /// - If the core verification loop invariant is violated [LCV-INV-TP.1]
    /// - If verification of a light block fails
    /// - If it cannot fetch a block from the blockchain
    // #[pre(
    //     light_store_contains_block_within_trusting_period(
    //         state.light_store.as_ref(),
    //         self.options.trusting_period,
    //         self.clock.now(),
    //     )
    // )]
    #[post(
        ret.is_ok() ==> trusted_store_contains_block_at_target_height(
            state.light_store.as_ref(),
            target_height,
        )
    )]
    pub fn verify_to_target(
        &self,
        target_height: Height,
        state: &mut State,
    ) -> Result<LightBlock, Error> {
        // Let's first look in the store to see whether we have already successfully verified this block
        if let Some(light_block) = state.light_store.get_trusted_or_verified(target_height) {
            return Ok(light_block);
        }

        let mut current_height = target_height;

        loop {
            let now = self.clock.now();

            // Get the latest trusted state
            let trusted_state = state
                .light_store
                .latest_trusted_or_verified()
                .ok_or_else(|| ErrorKind::NoInitialTrustedState)?;

            if target_height < trusted_state.height() {
                bail!(ErrorKind::TargetLowerThanTrustedState {
                    target_height,
                    trusted_height: trusted_state.height()
                });
            }

            // Check invariant [LCV-INV-TP.1]
            if !is_within_trust_period(&trusted_state, self.options.trusting_period, now) {
                bail!(ErrorKind::TrustedStateOutsideTrustingPeriod {
                    trusted_state: Box::new(trusted_state),
<<<<<<< HEAD
                    options: self.options,
                    status: Status::Verified
=======
                    options,
>>>>>>> 35316241
                });
            }

            // Log the current height as a dependency of the block at the target height
            state.trace_block(target_height, current_height);

            // If the trusted state is now at a height equal to the target height, we are done. [LCV-DIST-LIFE.1]
            if target_height == trusted_state.height() {
                return Ok(trusted_state);
            }

            // Fetch the block at the current height from the light store if already present,
            // or from the primary peer otherwise.
            let (current_block, status) = self.get_or_fetch_block(current_height, state)?;

            // Validate and verify the current block
            let verdict = self
                .verifier
                .verify(&current_block, &trusted_state, &self.options, now);

            match verdict {
                Verdict::Success => {
                    // Verification succeeded, add the block to the light store with
                    // the `Verified` status or higher if already trusted.
                    let new_status = Status::most_trusted(Status::Verified, status);
                    state.light_store.update(&current_block, new_status);
                }
                Verdict::Invalid(e) => {
                    // Verification failed, add the block to the light store with `Failed` status, and abort.
                    state.light_store.update(&current_block, Status::Failed);

                    bail!(ErrorKind::InvalidLightBlock(e))
                }
                Verdict::NotEnoughTrust(_) => {
                    // The current block cannot be trusted because of missing overlap in the validator sets.
                    // Add the block to the light store with `Unverified` status.
                    // This will engage bisection in an attempt to raise the height of the highest
                    // trusted state until there is enough overlap.
                    state.light_store.update(&current_block, Status::Unverified);
                }
            }

            // Compute the next height to fetch and verify
            current_height =
                self.scheduler
                    .schedule(state.light_store.as_ref(), current_height, target_height);
        }
    }

    /// Look in the light store for a block from the given peer at the given height,
    /// which has not previously failed verification (ie. its status is not `Failed`).
    ///
    /// If one cannot be found, fetch the block from the given peer and store
    /// it in the light store with `Unverified` status.
    ///
    /// ## Postcondition
    /// - The provider of block that is returned matches the given peer.
    #[post(ret.as_ref().map(|(lb, _)| lb.provider == self.peer).unwrap_or(true))]
    pub fn get_or_fetch_block(
        &self,
        height: Height,
        state: &mut State,
    ) -> Result<(LightBlock, Status), Error> {
        let block = state.light_store.get_non_failed(height);

        if let Some(block) = block {
            return Ok(block);
        }

        let block = self
            .io
            .fetch_light_block(self.peer, AtHeight::At(height))
            .map_err(ErrorKind::Io)?;

        state.light_store.insert(block.clone(), Status::Unverified);

        Ok((block, Status::Unverified))
    }
}<|MERGE_RESOLUTION|>--- conflicted
+++ resolved
@@ -173,12 +173,7 @@
             if !is_within_trust_period(&trusted_state, self.options.trusting_period, now) {
                 bail!(ErrorKind::TrustedStateOutsideTrustingPeriod {
                     trusted_state: Box::new(trusted_state),
-<<<<<<< HEAD
                     options: self.options,
-                    status: Status::Verified
-=======
-                    options,
->>>>>>> 35316241
                 });
             }
 
