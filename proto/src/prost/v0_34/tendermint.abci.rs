#[allow(clippy::derive_partial_eq_without_eq)]
#[derive(Clone, PartialEq, ::prost::Message)]
pub struct Request {
    #[prost(
        oneof = "request::Value",
        tags = "1, 2, 3, 4, 5, 6, 7, 8, 9, 10, 11, 12, 13, 14, 15"
    )]
    pub value: ::core::option::Option<request::Value>,
}
/// Nested message and enum types in `Request`.
pub mod request {
    #[allow(clippy::derive_partial_eq_without_eq)]
    #[derive(Clone, PartialEq, ::prost::Oneof)]
    pub enum Value {
        #[prost(message, tag = "1")]
        Echo(super::RequestEcho),
        #[prost(message, tag = "2")]
        Flush(super::RequestFlush),
        #[prost(message, tag = "3")]
        Info(super::RequestInfo),
        #[prost(message, tag = "4")]
        SetOption(super::RequestSetOption),
        #[prost(message, tag = "5")]
        InitChain(super::RequestInitChain),
        #[prost(message, tag = "6")]
        Query(super::RequestQuery),
        #[prost(message, tag = "7")]
        BeginBlock(super::RequestBeginBlock),
        #[prost(message, tag = "8")]
        CheckTx(super::RequestCheckTx),
        #[prost(message, tag = "9")]
        DeliverTx(super::RequestDeliverTx),
        #[prost(message, tag = "10")]
        EndBlock(super::RequestEndBlock),
        #[prost(message, tag = "11")]
        Commit(super::RequestCommit),
        #[prost(message, tag = "12")]
        ListSnapshots(super::RequestListSnapshots),
        #[prost(message, tag = "13")]
        OfferSnapshot(super::RequestOfferSnapshot),
        #[prost(message, tag = "14")]
        LoadSnapshotChunk(super::RequestLoadSnapshotChunk),
        #[prost(message, tag = "15")]
        ApplySnapshotChunk(super::RequestApplySnapshotChunk),
    }
}
#[allow(clippy::derive_partial_eq_without_eq)]
#[derive(Clone, PartialEq, ::prost::Message)]
pub struct RequestEcho {
    #[prost(string, tag = "1")]
    pub message: ::prost::alloc::string::String,
}
#[allow(clippy::derive_partial_eq_without_eq)]
#[derive(Clone, PartialEq, ::prost::Message)]
pub struct RequestFlush {}
#[allow(clippy::derive_partial_eq_without_eq)]
#[derive(Clone, PartialEq, ::prost::Message)]
pub struct RequestInfo {
    #[prost(string, tag = "1")]
    pub version: ::prost::alloc::string::String,
    #[prost(uint64, tag = "2")]
    pub block_version: u64,
    #[prost(uint64, tag = "3")]
    pub p2p_version: u64,
}
/// nondeterministic
#[allow(clippy::derive_partial_eq_without_eq)]
#[derive(Clone, PartialEq, ::prost::Message)]
pub struct RequestSetOption {
    #[prost(string, tag = "1")]
    pub key: ::prost::alloc::string::String,
    #[prost(string, tag = "2")]
    pub value: ::prost::alloc::string::String,
}
#[allow(clippy::derive_partial_eq_without_eq)]
#[derive(Clone, PartialEq, ::prost::Message)]
pub struct RequestInitChain {
    #[prost(message, optional, tag = "1")]
    pub time: ::core::option::Option<crate::google::protobuf::Timestamp>,
    #[prost(string, tag = "2")]
    pub chain_id: ::prost::alloc::string::String,
    #[prost(message, optional, tag = "3")]
    pub consensus_params: ::core::option::Option<ConsensusParams>,
    #[prost(message, repeated, tag = "4")]
    pub validators: ::prost::alloc::vec::Vec<ValidatorUpdate>,
    #[prost(bytes = "bytes", tag = "5")]
    pub app_state_bytes: ::prost::bytes::Bytes,
    #[prost(int64, tag = "6")]
    pub initial_height: i64,
}
#[allow(clippy::derive_partial_eq_without_eq)]
#[derive(Clone, PartialEq, ::prost::Message)]
pub struct RequestQuery {
    #[prost(bytes = "bytes", tag = "1")]
    pub data: ::prost::bytes::Bytes,
    #[prost(string, tag = "2")]
    pub path: ::prost::alloc::string::String,
    #[prost(int64, tag = "3")]
    pub height: i64,
    #[prost(bool, tag = "4")]
    pub prove: bool,
}
#[allow(clippy::derive_partial_eq_without_eq)]
#[derive(Clone, PartialEq, ::prost::Message)]
pub struct RequestBeginBlock {
    #[prost(bytes = "bytes", tag = "1")]
    pub hash: ::prost::bytes::Bytes,
    #[prost(message, optional, tag = "2")]
    pub header: ::core::option::Option<super::types::Header>,
    #[prost(message, optional, tag = "3")]
    pub last_commit_info: ::core::option::Option<LastCommitInfo>,
    #[prost(message, repeated, tag = "4")]
    pub byzantine_validators: ::prost::alloc::vec::Vec<Evidence>,
}
#[allow(clippy::derive_partial_eq_without_eq)]
#[derive(Clone, PartialEq, ::prost::Message)]
pub struct RequestCheckTx {
    #[prost(bytes = "bytes", tag = "1")]
    pub tx: ::prost::bytes::Bytes,
    #[prost(enumeration = "CheckTxType", tag = "2")]
    pub r#type: i32,
}
#[allow(clippy::derive_partial_eq_without_eq)]
#[derive(Clone, PartialEq, ::prost::Message)]
pub struct RequestDeliverTx {
    #[prost(bytes = "bytes", tag = "1")]
    pub tx: ::prost::bytes::Bytes,
}
#[allow(clippy::derive_partial_eq_without_eq)]
#[derive(Clone, PartialEq, ::prost::Message)]
pub struct RequestEndBlock {
    #[prost(int64, tag = "1")]
    pub height: i64,
}
#[allow(clippy::derive_partial_eq_without_eq)]
#[derive(Clone, PartialEq, ::prost::Message)]
pub struct RequestCommit {}
/// lists available snapshots
#[allow(clippy::derive_partial_eq_without_eq)]
#[derive(Clone, PartialEq, ::prost::Message)]
pub struct RequestListSnapshots {}
/// offers a snapshot to the application
#[allow(clippy::derive_partial_eq_without_eq)]
#[derive(Clone, PartialEq, ::prost::Message)]
pub struct RequestOfferSnapshot {
    /// snapshot offered by peers
    #[prost(message, optional, tag = "1")]
    pub snapshot: ::core::option::Option<Snapshot>,
    /// light client-verified app hash for snapshot height
    #[prost(bytes = "bytes", tag = "2")]
    pub app_hash: ::prost::bytes::Bytes,
}
/// loads a snapshot chunk
#[allow(clippy::derive_partial_eq_without_eq)]
#[derive(Clone, PartialEq, ::prost::Message)]
pub struct RequestLoadSnapshotChunk {
    #[prost(uint64, tag = "1")]
    pub height: u64,
    #[prost(uint32, tag = "2")]
    pub format: u32,
    #[prost(uint32, tag = "3")]
    pub chunk: u32,
}
/// Applies a snapshot chunk
#[allow(clippy::derive_partial_eq_without_eq)]
#[derive(Clone, PartialEq, ::prost::Message)]
pub struct RequestApplySnapshotChunk {
    #[prost(uint32, tag = "1")]
    pub index: u32,
    #[prost(bytes = "bytes", tag = "2")]
    pub chunk: ::prost::bytes::Bytes,
    #[prost(string, tag = "3")]
    pub sender: ::prost::alloc::string::String,
}
#[allow(clippy::derive_partial_eq_without_eq)]
#[derive(Clone, PartialEq, ::prost::Message)]
pub struct Response {
    #[prost(
        oneof = "response::Value",
        tags = "1, 2, 3, 4, 5, 6, 7, 8, 9, 10, 11, 12, 13, 14, 15, 16"
    )]
    pub value: ::core::option::Option<response::Value>,
}
/// Nested message and enum types in `Response`.
pub mod response {
    #[allow(clippy::derive_partial_eq_without_eq)]
    #[derive(Clone, PartialEq, ::prost::Oneof)]
    pub enum Value {
        #[prost(message, tag = "1")]
        Exception(super::ResponseException),
        #[prost(message, tag = "2")]
        Echo(super::ResponseEcho),
        #[prost(message, tag = "3")]
        Flush(super::ResponseFlush),
        #[prost(message, tag = "4")]
        Info(super::ResponseInfo),
        #[prost(message, tag = "5")]
        SetOption(super::ResponseSetOption),
        #[prost(message, tag = "6")]
        InitChain(super::ResponseInitChain),
        #[prost(message, tag = "7")]
        Query(super::ResponseQuery),
        #[prost(message, tag = "8")]
        BeginBlock(super::ResponseBeginBlock),
        #[prost(message, tag = "9")]
        CheckTx(super::ResponseCheckTx),
        #[prost(message, tag = "10")]
        DeliverTx(super::ResponseDeliverTx),
        #[prost(message, tag = "11")]
        EndBlock(super::ResponseEndBlock),
        #[prost(message, tag = "12")]
        Commit(super::ResponseCommit),
        #[prost(message, tag = "13")]
        ListSnapshots(super::ResponseListSnapshots),
        #[prost(message, tag = "14")]
        OfferSnapshot(super::ResponseOfferSnapshot),
        #[prost(message, tag = "15")]
        LoadSnapshotChunk(super::ResponseLoadSnapshotChunk),
        #[prost(message, tag = "16")]
        ApplySnapshotChunk(super::ResponseApplySnapshotChunk),
    }
}
/// nondeterministic
#[allow(clippy::derive_partial_eq_without_eq)]
#[derive(Clone, PartialEq, ::prost::Message)]
pub struct ResponseException {
    #[prost(string, tag = "1")]
    pub error: ::prost::alloc::string::String,
}
#[allow(clippy::derive_partial_eq_without_eq)]
#[derive(Clone, PartialEq, ::prost::Message)]
pub struct ResponseEcho {
    #[prost(string, tag = "1")]
    pub message: ::prost::alloc::string::String,
}
#[allow(clippy::derive_partial_eq_without_eq)]
#[derive(Clone, PartialEq, ::prost::Message)]
pub struct ResponseFlush {}
#[derive(::serde::Deserialize, ::serde::Serialize)]
#[allow(clippy::derive_partial_eq_without_eq)]
#[derive(Clone, PartialEq, ::prost::Message)]
pub struct ResponseInfo {
    #[prost(string, tag = "1")]
    #[serde(default)]
    pub data: ::prost::alloc::string::String,
    #[prost(string, tag = "2")]
    #[serde(default)]
    pub version: ::prost::alloc::string::String,
    #[prost(uint64, tag = "3")]
    #[serde(with = "crate::serializers::from_str", default)]
    pub app_version: u64,
    #[prost(int64, tag = "4")]
    #[serde(with = "crate::serializers::from_str", default)]
    pub last_block_height: i64,
    #[prost(bytes = "bytes", tag = "5")]
    #[serde(default)]
    #[serde(skip_serializing_if = "bytes::Bytes::is_empty")]
    pub last_block_app_hash: ::prost::bytes::Bytes,
}
/// nondeterministic
#[allow(clippy::derive_partial_eq_without_eq)]
#[derive(Clone, PartialEq, ::prost::Message)]
pub struct ResponseSetOption {
    #[prost(uint32, tag = "1")]
    pub code: u32,
    /// bytes data = 2;
    #[prost(string, tag = "3")]
    pub log: ::prost::alloc::string::String,
    #[prost(string, tag = "4")]
    pub info: ::prost::alloc::string::String,
}
#[allow(clippy::derive_partial_eq_without_eq)]
#[derive(Clone, PartialEq, ::prost::Message)]
pub struct ResponseInitChain {
    #[prost(message, optional, tag = "1")]
    pub consensus_params: ::core::option::Option<ConsensusParams>,
    #[prost(message, repeated, tag = "2")]
    pub validators: ::prost::alloc::vec::Vec<ValidatorUpdate>,
    #[prost(bytes = "bytes", tag = "3")]
    pub app_hash: ::prost::bytes::Bytes,
}
#[allow(clippy::derive_partial_eq_without_eq)]
#[derive(Clone, PartialEq, ::prost::Message)]
pub struct ResponseQuery {
    #[prost(uint32, tag = "1")]
    pub code: u32,
    /// bytes data = 2; // use "value" instead.
    ///
    /// nondeterministic
    #[prost(string, tag = "3")]
    pub log: ::prost::alloc::string::String,
    /// nondeterministic
    #[prost(string, tag = "4")]
    pub info: ::prost::alloc::string::String,
    #[prost(int64, tag = "5")]
    pub index: i64,
    #[prost(bytes = "bytes", tag = "6")]
    pub key: ::prost::bytes::Bytes,
    #[prost(bytes = "bytes", tag = "7")]
    pub value: ::prost::bytes::Bytes,
    #[prost(message, optional, tag = "8")]
    pub proof_ops: ::core::option::Option<super::crypto::ProofOps>,
    #[prost(int64, tag = "9")]
    pub height: i64,
    #[prost(string, tag = "10")]
    pub codespace: ::prost::alloc::string::String,
}
#[allow(clippy::derive_partial_eq_without_eq)]
#[derive(Clone, PartialEq, ::prost::Message)]
pub struct ResponseBeginBlock {
    #[prost(message, repeated, tag = "1")]
    pub events: ::prost::alloc::vec::Vec<Event>,
}
#[allow(clippy::derive_partial_eq_without_eq)]
#[derive(Clone, PartialEq, ::prost::Message)]
pub struct ResponseCheckTx {
    #[prost(uint32, tag = "1")]
    pub code: u32,
    #[prost(bytes = "bytes", tag = "2")]
    pub data: ::prost::bytes::Bytes,
    /// nondeterministic
    #[prost(string, tag = "3")]
    pub log: ::prost::alloc::string::String,
    /// nondeterministic
    #[prost(string, tag = "4")]
    pub info: ::prost::alloc::string::String,
    #[prost(int64, tag = "5")]
    pub gas_wanted: i64,
    #[prost(int64, tag = "6")]
    pub gas_used: i64,
    #[prost(message, repeated, tag = "7")]
    pub events: ::prost::alloc::vec::Vec<Event>,
    #[prost(string, tag = "8")]
    pub codespace: ::prost::alloc::string::String,
    #[prost(string, tag = "9")]
    pub sender: ::prost::alloc::string::String,
    #[prost(int64, tag = "10")]
    pub priority: i64,
<<<<<<< HEAD
    /// mempool_error is set by Tendermint.
=======
    /// mempool_error is set by CometBFT.
>>>>>>> 20671030
    /// ABCI applictions creating a ResponseCheckTX should not set mempool_error.
    #[prost(string, tag = "11")]
    pub mempool_error: ::prost::alloc::string::String,
}
#[allow(clippy::derive_partial_eq_without_eq)]
#[derive(Clone, PartialEq, ::prost::Message)]
pub struct ResponseDeliverTx {
    #[prost(uint32, tag = "1")]
    pub code: u32,
    #[prost(bytes = "bytes", tag = "2")]
    pub data: ::prost::bytes::Bytes,
    /// nondeterministic
    #[prost(string, tag = "3")]
    pub log: ::prost::alloc::string::String,
    /// nondeterministic
    #[prost(string, tag = "4")]
    pub info: ::prost::alloc::string::String,
    #[prost(int64, tag = "5")]
    pub gas_wanted: i64,
    #[prost(int64, tag = "6")]
    pub gas_used: i64,
    /// nondeterministic
    #[prost(message, repeated, tag = "7")]
    pub events: ::prost::alloc::vec::Vec<Event>,
    #[prost(string, tag = "8")]
    pub codespace: ::prost::alloc::string::String,
}
#[allow(clippy::derive_partial_eq_without_eq)]
#[derive(Clone, PartialEq, ::prost::Message)]
pub struct ResponseEndBlock {
    #[prost(message, repeated, tag = "1")]
    pub validator_updates: ::prost::alloc::vec::Vec<ValidatorUpdate>,
    #[prost(message, optional, tag = "2")]
    pub consensus_param_updates: ::core::option::Option<ConsensusParams>,
    #[prost(message, repeated, tag = "3")]
    pub events: ::prost::alloc::vec::Vec<Event>,
}
#[allow(clippy::derive_partial_eq_without_eq)]
#[derive(Clone, PartialEq, ::prost::Message)]
pub struct ResponseCommit {
    /// reserve 1
    #[prost(bytes = "bytes", tag = "2")]
    pub data: ::prost::bytes::Bytes,
    #[prost(int64, tag = "3")]
    pub retain_height: i64,
}
#[allow(clippy::derive_partial_eq_without_eq)]
#[derive(Clone, PartialEq, ::prost::Message)]
pub struct ResponseListSnapshots {
    #[prost(message, repeated, tag = "1")]
    pub snapshots: ::prost::alloc::vec::Vec<Snapshot>,
}
#[allow(clippy::derive_partial_eq_without_eq)]
#[derive(Clone, PartialEq, ::prost::Message)]
pub struct ResponseOfferSnapshot {
    #[prost(enumeration = "response_offer_snapshot::Result", tag = "1")]
    pub result: i32,
}
/// Nested message and enum types in `ResponseOfferSnapshot`.
pub mod response_offer_snapshot {
    #[derive(
        Clone,
        Copy,
        Debug,
        PartialEq,
        Eq,
        Hash,
        PartialOrd,
        Ord,
        ::prost::Enumeration
    )]
    #[repr(i32)]
    pub enum Result {
        /// Unknown result, abort all snapshot restoration
        Unknown = 0,
        /// Snapshot accepted, apply chunks
        Accept = 1,
        /// Abort all snapshot restoration
        Abort = 2,
        /// Reject this specific snapshot, try others
        Reject = 3,
        /// Reject all snapshots of this format, try others
        RejectFormat = 4,
        /// Reject all snapshots from the sender(s), try others
        RejectSender = 5,
    }
    impl Result {
        /// String value of the enum field names used in the ProtoBuf definition.
        ///
        /// The values are not transformed in any way and thus are considered stable
        /// (if the ProtoBuf definition does not change) and safe for programmatic use.
        pub fn as_str_name(&self) -> &'static str {
            match self {
                Result::Unknown => "UNKNOWN",
                Result::Accept => "ACCEPT",
                Result::Abort => "ABORT",
                Result::Reject => "REJECT",
                Result::RejectFormat => "REJECT_FORMAT",
                Result::RejectSender => "REJECT_SENDER",
            }
        }
        /// Creates an enum from field names used in the ProtoBuf definition.
        pub fn from_str_name(value: &str) -> ::core::option::Option<Self> {
            match value {
                "UNKNOWN" => Some(Self::Unknown),
                "ACCEPT" => Some(Self::Accept),
                "ABORT" => Some(Self::Abort),
                "REJECT" => Some(Self::Reject),
                "REJECT_FORMAT" => Some(Self::RejectFormat),
                "REJECT_SENDER" => Some(Self::RejectSender),
                _ => None,
            }
        }
    }
}
#[allow(clippy::derive_partial_eq_without_eq)]
#[derive(Clone, PartialEq, ::prost::Message)]
pub struct ResponseLoadSnapshotChunk {
    #[prost(bytes = "bytes", tag = "1")]
    pub chunk: ::prost::bytes::Bytes,
}
#[allow(clippy::derive_partial_eq_without_eq)]
#[derive(Clone, PartialEq, ::prost::Message)]
pub struct ResponseApplySnapshotChunk {
    #[prost(enumeration = "response_apply_snapshot_chunk::Result", tag = "1")]
    pub result: i32,
    /// Chunks to refetch and reapply
    #[prost(uint32, repeated, tag = "2")]
    pub refetch_chunks: ::prost::alloc::vec::Vec<u32>,
    /// Chunk senders to reject and ban
    #[prost(string, repeated, tag = "3")]
    pub reject_senders: ::prost::alloc::vec::Vec<::prost::alloc::string::String>,
}
/// Nested message and enum types in `ResponseApplySnapshotChunk`.
pub mod response_apply_snapshot_chunk {
    #[derive(
        Clone,
        Copy,
        Debug,
        PartialEq,
        Eq,
        Hash,
        PartialOrd,
        Ord,
        ::prost::Enumeration
    )]
    #[repr(i32)]
    pub enum Result {
        /// Unknown result, abort all snapshot restoration
        Unknown = 0,
        /// Chunk successfully accepted
        Accept = 1,
        /// Abort all snapshot restoration
        Abort = 2,
        /// Retry chunk (combine with refetch and reject)
        Retry = 3,
        /// Retry snapshot (combine with refetch and reject)
        RetrySnapshot = 4,
        /// Reject this snapshot, try others
        RejectSnapshot = 5,
    }
    impl Result {
        /// String value of the enum field names used in the ProtoBuf definition.
        ///
        /// The values are not transformed in any way and thus are considered stable
        /// (if the ProtoBuf definition does not change) and safe for programmatic use.
        pub fn as_str_name(&self) -> &'static str {
            match self {
                Result::Unknown => "UNKNOWN",
                Result::Accept => "ACCEPT",
                Result::Abort => "ABORT",
                Result::Retry => "RETRY",
                Result::RetrySnapshot => "RETRY_SNAPSHOT",
                Result::RejectSnapshot => "REJECT_SNAPSHOT",
            }
        }
        /// Creates an enum from field names used in the ProtoBuf definition.
        pub fn from_str_name(value: &str) -> ::core::option::Option<Self> {
            match value {
                "UNKNOWN" => Some(Self::Unknown),
                "ACCEPT" => Some(Self::Accept),
                "ABORT" => Some(Self::Abort),
                "RETRY" => Some(Self::Retry),
                "RETRY_SNAPSHOT" => Some(Self::RetrySnapshot),
                "REJECT_SNAPSHOT" => Some(Self::RejectSnapshot),
                _ => None,
            }
        }
    }
}
/// ConsensusParams contains all consensus-relevant parameters
/// that can be adjusted by the abci app
#[allow(clippy::derive_partial_eq_without_eq)]
#[derive(Clone, PartialEq, ::prost::Message)]
pub struct ConsensusParams {
    #[prost(message, optional, tag = "1")]
    pub block: ::core::option::Option<BlockParams>,
    #[prost(message, optional, tag = "2")]
    pub evidence: ::core::option::Option<super::types::EvidenceParams>,
    #[prost(message, optional, tag = "3")]
    pub validator: ::core::option::Option<super::types::ValidatorParams>,
    #[prost(message, optional, tag = "4")]
    pub version: ::core::option::Option<super::types::VersionParams>,
}
/// BlockParams contains limits on the block size.
#[allow(clippy::derive_partial_eq_without_eq)]
#[derive(Clone, PartialEq, ::prost::Message)]
pub struct BlockParams {
    /// Note: must be greater than 0
    #[prost(int64, tag = "1")]
    pub max_bytes: i64,
    /// Note: must be greater or equal to -1
    #[prost(int64, tag = "2")]
    pub max_gas: i64,
}
#[allow(clippy::derive_partial_eq_without_eq)]
#[derive(Clone, PartialEq, ::prost::Message)]
pub struct LastCommitInfo {
    #[prost(int32, tag = "1")]
    pub round: i32,
    #[prost(message, repeated, tag = "2")]
    pub votes: ::prost::alloc::vec::Vec<VoteInfo>,
}
/// Event allows application developers to attach additional information to
/// ResponseBeginBlock, ResponseEndBlock, ResponseCheckTx and ResponseDeliverTx.
/// Later, transactions may be queried using these events.
#[allow(clippy::derive_partial_eq_without_eq)]
#[derive(Clone, PartialEq, ::prost::Message)]
pub struct Event {
    #[prost(string, tag = "1")]
    pub r#type: ::prost::alloc::string::String,
    #[prost(message, repeated, tag = "2")]
    pub attributes: ::prost::alloc::vec::Vec<EventAttribute>,
}
/// EventAttribute is a single key-value pair, associated with an event.
#[allow(clippy::derive_partial_eq_without_eq)]
#[derive(Clone, PartialEq, ::prost::Message)]
pub struct EventAttribute {
    #[prost(bytes = "bytes", tag = "1")]
    pub key: ::prost::bytes::Bytes,
    #[prost(bytes = "bytes", tag = "2")]
    pub value: ::prost::bytes::Bytes,
    /// nondeterministic
    #[prost(bool, tag = "3")]
    pub index: bool,
}
/// TxResult contains results of executing the transaction.
///
/// One usage is indexing transaction results.
#[allow(clippy::derive_partial_eq_without_eq)]
#[derive(Clone, PartialEq, ::prost::Message)]
pub struct TxResult {
    #[prost(int64, tag = "1")]
    pub height: i64,
    #[prost(uint32, tag = "2")]
    pub index: u32,
    #[prost(bytes = "bytes", tag = "3")]
    pub tx: ::prost::bytes::Bytes,
    #[prost(message, optional, tag = "4")]
    pub result: ::core::option::Option<ResponseDeliverTx>,
}
/// Validator
#[allow(clippy::derive_partial_eq_without_eq)]
#[derive(Clone, PartialEq, ::prost::Message)]
pub struct Validator {
    /// The first 20 bytes of SHA256(public key)
    #[prost(bytes = "bytes", tag = "1")]
    pub address: ::prost::bytes::Bytes,
    /// PubKey pub_key = 2 \[(gogoproto.nullable)=false\];
    ///
    /// The voting power
    #[prost(int64, tag = "3")]
    pub power: i64,
}
/// ValidatorUpdate
#[allow(clippy::derive_partial_eq_without_eq)]
#[derive(Clone, PartialEq, ::prost::Message)]
pub struct ValidatorUpdate {
    #[prost(message, optional, tag = "1")]
    pub pub_key: ::core::option::Option<super::crypto::PublicKey>,
    #[prost(int64, tag = "2")]
    pub power: i64,
}
/// VoteInfo
#[allow(clippy::derive_partial_eq_without_eq)]
#[derive(Clone, PartialEq, ::prost::Message)]
pub struct VoteInfo {
    #[prost(message, optional, tag = "1")]
    pub validator: ::core::option::Option<Validator>,
    #[prost(bool, tag = "2")]
    pub signed_last_block: bool,
}
#[allow(clippy::derive_partial_eq_without_eq)]
#[derive(Clone, PartialEq, ::prost::Message)]
pub struct Evidence {
    #[prost(enumeration = "EvidenceType", tag = "1")]
    pub r#type: i32,
    /// The offending validator
    #[prost(message, optional, tag = "2")]
    pub validator: ::core::option::Option<Validator>,
    /// The height when the offense occurred
    #[prost(int64, tag = "3")]
    pub height: i64,
    /// The corresponding time where the offense occurred
    #[prost(message, optional, tag = "4")]
    pub time: ::core::option::Option<crate::google::protobuf::Timestamp>,
    /// Total voting power of the validator set in case the ABCI application does
    /// not store historical validators.
    /// <https://github.com/tendermint/tendermint/issues/4581>
    #[prost(int64, tag = "5")]
    pub total_voting_power: i64,
}
#[allow(clippy::derive_partial_eq_without_eq)]
#[derive(Clone, PartialEq, ::prost::Message)]
pub struct Snapshot {
    /// The height at which the snapshot was taken
    #[prost(uint64, tag = "1")]
    pub height: u64,
    /// The application-specific snapshot format
    #[prost(uint32, tag = "2")]
    pub format: u32,
    /// Number of chunks in the snapshot
    #[prost(uint32, tag = "3")]
    pub chunks: u32,
    /// Arbitrary snapshot hash, equal only if identical
    #[prost(bytes = "bytes", tag = "4")]
    pub hash: ::prost::bytes::Bytes,
    /// Arbitrary application metadata
    #[prost(bytes = "bytes", tag = "5")]
    pub metadata: ::prost::bytes::Bytes,
}
#[derive(Clone, Copy, Debug, PartialEq, Eq, Hash, PartialOrd, Ord, ::prost::Enumeration)]
#[repr(i32)]
pub enum CheckTxType {
    New = 0,
    Recheck = 1,
}
impl CheckTxType {
    /// String value of the enum field names used in the ProtoBuf definition.
    ///
    /// The values are not transformed in any way and thus are considered stable
    /// (if the ProtoBuf definition does not change) and safe for programmatic use.
    pub fn as_str_name(&self) -> &'static str {
        match self {
            CheckTxType::New => "NEW",
            CheckTxType::Recheck => "RECHECK",
        }
    }
    /// Creates an enum from field names used in the ProtoBuf definition.
    pub fn from_str_name(value: &str) -> ::core::option::Option<Self> {
        match value {
            "NEW" => Some(Self::New),
            "RECHECK" => Some(Self::Recheck),
            _ => None,
        }
    }
}
#[derive(Clone, Copy, Debug, PartialEq, Eq, Hash, PartialOrd, Ord, ::prost::Enumeration)]
#[repr(i32)]
pub enum EvidenceType {
    Unknown = 0,
    DuplicateVote = 1,
    LightClientAttack = 2,
}
impl EvidenceType {
    /// String value of the enum field names used in the ProtoBuf definition.
    ///
    /// The values are not transformed in any way and thus are considered stable
    /// (if the ProtoBuf definition does not change) and safe for programmatic use.
    pub fn as_str_name(&self) -> &'static str {
        match self {
            EvidenceType::Unknown => "UNKNOWN",
            EvidenceType::DuplicateVote => "DUPLICATE_VOTE",
            EvidenceType::LightClientAttack => "LIGHT_CLIENT_ATTACK",
        }
    }
    /// Creates an enum from field names used in the ProtoBuf definition.
    pub fn from_str_name(value: &str) -> ::core::option::Option<Self> {
        match value {
            "UNKNOWN" => Some(Self::Unknown),
            "DUPLICATE_VOTE" => Some(Self::DuplicateVote),
            "LIGHT_CLIENT_ATTACK" => Some(Self::LightClientAttack),
            _ => None,
        }
    }
}<|MERGE_RESOLUTION|>--- conflicted
+++ resolved
@@ -336,11 +336,7 @@
     pub sender: ::prost::alloc::string::String,
     #[prost(int64, tag = "10")]
     pub priority: i64,
-<<<<<<< HEAD
-    /// mempool_error is set by Tendermint.
-=======
     /// mempool_error is set by CometBFT.
->>>>>>> 20671030
     /// ABCI applictions creating a ResponseCheckTX should not set mempool_error.
     #[prost(string, tag = "11")]
     pub mempool_error: ::prost::alloc::string::String,
@@ -401,17 +397,7 @@
 }
 /// Nested message and enum types in `ResponseOfferSnapshot`.
 pub mod response_offer_snapshot {
-    #[derive(
-        Clone,
-        Copy,
-        Debug,
-        PartialEq,
-        Eq,
-        Hash,
-        PartialOrd,
-        Ord,
-        ::prost::Enumeration
-    )]
+    #[derive(Clone, Copy, Debug, PartialEq, Eq, Hash, PartialOrd, Ord, ::prost::Enumeration)]
     #[repr(i32)]
     pub enum Result {
         /// Unknown result, abort all snapshot restoration
@@ -476,17 +462,7 @@
 }
 /// Nested message and enum types in `ResponseApplySnapshotChunk`.
 pub mod response_apply_snapshot_chunk {
-    #[derive(
-        Clone,
-        Copy,
-        Debug,
-        PartialEq,
-        Eq,
-        Hash,
-        PartialOrd,
-        Ord,
-        ::prost::Enumeration
-    )]
+    #[derive(Clone, Copy, Debug, PartialEq, Eq, Hash, PartialOrd, Ord, ::prost::Enumeration)]
     #[repr(i32)]
     pub enum Result {
         /// Unknown result, abort all snapshot restoration
