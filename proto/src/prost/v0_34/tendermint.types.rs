#[derive(::serde::Deserialize, ::serde::Serialize)]
#[allow(clippy::derive_partial_eq_without_eq)]
#[derive(Clone, PartialEq, ::prost::Message)]
pub struct ValidatorSet {
    #[prost(message, repeated, tag = "1")]
    pub validators: ::prost::alloc::vec::Vec<Validator>,
    #[prost(message, optional, tag = "2")]
    pub proposer: ::core::option::Option<Validator>,
    #[prost(int64, tag = "3")]
    #[serde(skip)]
    pub total_voting_power: i64,
}
#[derive(::serde::Deserialize, ::serde::Serialize)]
#[allow(clippy::derive_partial_eq_without_eq)]
#[derive(Clone, PartialEq, ::prost::Message)]
pub struct Validator {
    #[prost(bytes = "vec", tag = "1")]
    #[serde(with = "crate::serializers::bytes::hexstring")]
    pub address: ::prost::alloc::vec::Vec<u8>,
    #[prost(message, optional, tag = "2")]
    pub pub_key: ::core::option::Option<super::crypto::PublicKey>,
    #[prost(int64, tag = "3")]
    #[serde(alias = "power", with = "crate::serializers::from_str")]
    pub voting_power: i64,
    #[prost(int64, tag = "4")]
    #[serde(with = "crate::serializers::from_str", default)]
    pub proposer_priority: i64,
}
#[allow(clippy::derive_partial_eq_without_eq)]
#[derive(Clone, PartialEq, ::prost::Message)]
pub struct SimpleValidator {
    #[prost(message, optional, tag = "1")]
    pub pub_key: ::core::option::Option<super::crypto::PublicKey>,
    #[prost(int64, tag = "2")]
    pub voting_power: i64,
}
/// PartsetHeader
#[derive(::serde::Deserialize, ::serde::Serialize)]
#[allow(clippy::derive_partial_eq_without_eq)]
#[derive(Clone, PartialEq, ::prost::Message)]
pub struct PartSetHeader {
    #[prost(uint32, tag = "1")]
    #[serde(with = "crate::serializers::part_set_header_total")]
    pub total: u32,
    #[prost(bytes = "vec", tag = "2")]
    #[serde(with = "crate::serializers::bytes::hexstring")]
    pub hash: ::prost::alloc::vec::Vec<u8>,
}
#[allow(clippy::derive_partial_eq_without_eq)]
#[derive(Clone, PartialEq, ::prost::Message)]
pub struct Part {
    #[prost(uint32, tag = "1")]
    pub index: u32,
    #[prost(bytes = "vec", tag = "2")]
    pub bytes: ::prost::alloc::vec::Vec<u8>,
    #[prost(message, optional, tag = "3")]
    pub proof: ::core::option::Option<super::crypto::Proof>,
}
/// BlockID
#[derive(::serde::Deserialize, ::serde::Serialize)]
#[allow(clippy::derive_partial_eq_without_eq)]
#[derive(Clone, PartialEq, ::prost::Message)]
pub struct BlockId {
    #[prost(bytes = "vec", tag = "1")]
    #[serde(with = "crate::serializers::bytes::hexstring")]
    pub hash: ::prost::alloc::vec::Vec<u8>,
    #[prost(message, optional, tag = "2")]
    #[serde(rename = "parts", alias = "part_set_header")]
    pub part_set_header: ::core::option::Option<PartSetHeader>,
}
/// Header defines the structure of a block header.
#[derive(::serde::Deserialize, ::serde::Serialize)]
#[allow(clippy::derive_partial_eq_without_eq)]
#[derive(Clone, PartialEq, ::prost::Message)]
pub struct Header {
    /// basic block info
    #[prost(message, optional, tag = "1")]
    pub version: ::core::option::Option<super::version::Consensus>,
    #[prost(string, tag = "2")]
    pub chain_id: ::prost::alloc::string::String,
    #[prost(int64, tag = "3")]
    #[serde(with = "crate::serializers::from_str")]
    pub height: i64,
    #[prost(message, optional, tag = "4")]
    #[serde(with = "crate::serializers::optional")]
    pub time: ::core::option::Option<crate::google::protobuf::Timestamp>,
    /// prev block info
    #[prost(message, optional, tag = "5")]
    pub last_block_id: ::core::option::Option<BlockId>,
    /// hashes of block data
    ///
    /// commit from validators from the last block
    #[prost(bytes = "vec", tag = "6")]
    #[serde(with = "crate::serializers::bytes::hexstring")]
    pub last_commit_hash: ::prost::alloc::vec::Vec<u8>,
    /// transactions
    #[prost(bytes = "vec", tag = "7")]
    #[serde(with = "crate::serializers::bytes::hexstring")]
    pub data_hash: ::prost::alloc::vec::Vec<u8>,
    /// hashes from the app output from the prev block
    ///
    /// validators for the current block
    #[prost(bytes = "vec", tag = "8")]
    #[serde(with = "crate::serializers::bytes::hexstring")]
    pub validators_hash: ::prost::alloc::vec::Vec<u8>,
    /// validators for the next block
    #[prost(bytes = "vec", tag = "9")]
    #[serde(with = "crate::serializers::bytes::hexstring")]
    pub next_validators_hash: ::prost::alloc::vec::Vec<u8>,
    /// consensus params for current block
    #[prost(bytes = "vec", tag = "10")]
    #[serde(with = "crate::serializers::bytes::hexstring")]
    pub consensus_hash: ::prost::alloc::vec::Vec<u8>,
    /// state after txs from the previous block
    #[prost(bytes = "vec", tag = "11")]
    #[serde(with = "crate::serializers::bytes::hexstring")]
    pub app_hash: ::prost::alloc::vec::Vec<u8>,
    /// root hash of all results from the txs from the previous block
    #[prost(bytes = "vec", tag = "12")]
    #[serde(with = "crate::serializers::bytes::hexstring")]
    pub last_results_hash: ::prost::alloc::vec::Vec<u8>,
    /// consensus info
    ///
    /// evidence included in the block
    #[prost(bytes = "vec", tag = "13")]
    #[serde(with = "crate::serializers::bytes::hexstring")]
    pub evidence_hash: ::prost::alloc::vec::Vec<u8>,
    /// original proposer of the block
    #[prost(bytes = "vec", tag = "14")]
    #[serde(with = "crate::serializers::bytes::hexstring")]
    pub proposer_address: ::prost::alloc::vec::Vec<u8>,
}
/// Data contains the set of transactions included in the block
#[derive(::serde::Deserialize, ::serde::Serialize)]
#[allow(clippy::derive_partial_eq_without_eq)]
#[derive(Clone, PartialEq, ::prost::Message)]
pub struct Data {
    /// Txs that will be applied by state @ block.Height+1.
    /// NOTE: not all txs here are valid.  We're just agreeing on the order first.
    /// This means that block.AppHash does not include these txs.
    #[prost(bytes = "vec", repeated, tag = "1")]
    #[serde(with = "crate::serializers::txs")]
    pub txs: ::prost::alloc::vec::Vec<::prost::alloc::vec::Vec<u8>>,
}
/// Vote represents a prevote, precommit, or commit vote from validators for
/// consensus.
#[derive(::serde::Deserialize, ::serde::Serialize)]
#[allow(clippy::derive_partial_eq_without_eq)]
#[derive(Clone, PartialEq, ::prost::Message)]
pub struct Vote {
    #[prost(enumeration = "SignedMsgType", tag = "1")]
    pub r#type: i32,
    #[prost(int64, tag = "2")]
    #[serde(with = "crate::serializers::from_str")]
    pub height: i64,
    #[prost(int32, tag = "3")]
    pub round: i32,
    /// zero if vote is nil.
    #[prost(message, optional, tag = "4")]
    pub block_id: ::core::option::Option<BlockId>,
    #[prost(message, optional, tag = "5")]
    #[serde(with = "crate::serializers::optional")]
    pub timestamp: ::core::option::Option<crate::google::protobuf::Timestamp>,
    #[prost(bytes = "vec", tag = "6")]
    #[serde(with = "crate::serializers::bytes::hexstring")]
    pub validator_address: ::prost::alloc::vec::Vec<u8>,
    #[prost(int32, tag = "7")]
    pub validator_index: i32,
    #[prost(bytes = "vec", tag = "8")]
    #[serde(with = "crate::serializers::bytes::base64string")]
    pub signature: ::prost::alloc::vec::Vec<u8>,
}
/// Commit contains the evidence that a block was committed by a set of validators.
#[derive(::serde::Deserialize, ::serde::Serialize)]
#[allow(clippy::derive_partial_eq_without_eq)]
#[derive(Clone, PartialEq, ::prost::Message)]
pub struct Commit {
    #[prost(int64, tag = "1")]
    #[serde(with = "crate::serializers::from_str")]
    pub height: i64,
    #[prost(int32, tag = "2")]
    pub round: i32,
    #[prost(message, optional, tag = "3")]
    pub block_id: ::core::option::Option<BlockId>,
    #[prost(message, repeated, tag = "4")]
    #[serde(with = "crate::serializers::nullable")]
    pub signatures: ::prost::alloc::vec::Vec<CommitSig>,
}
/// CommitSig is a part of the Vote included in a Commit.
#[derive(::serde::Deserialize, ::serde::Serialize)]
#[allow(clippy::derive_partial_eq_without_eq)]
#[derive(Clone, PartialEq, ::prost::Message)]
pub struct CommitSig {
    #[prost(enumeration = "BlockIdFlag", tag = "1")]
    pub block_id_flag: i32,
    #[prost(bytes = "vec", tag = "2")]
    #[serde(with = "crate::serializers::bytes::hexstring")]
    pub validator_address: ::prost::alloc::vec::Vec<u8>,
    #[prost(message, optional, tag = "3")]
    #[serde(with = "crate::serializers::optional")]
    pub timestamp: ::core::option::Option<crate::google::protobuf::Timestamp>,
    #[prost(bytes = "vec", tag = "4")]
    #[serde(with = "crate::serializers::bytes::base64string")]
    pub signature: ::prost::alloc::vec::Vec<u8>,
}
#[allow(clippy::derive_partial_eq_without_eq)]
#[derive(Clone, PartialEq, ::prost::Message)]
pub struct Proposal {
    #[prost(enumeration = "SignedMsgType", tag = "1")]
    pub r#type: i32,
    #[prost(int64, tag = "2")]
    pub height: i64,
    #[prost(int32, tag = "3")]
    pub round: i32,
    #[prost(int32, tag = "4")]
    pub pol_round: i32,
    #[prost(message, optional, tag = "5")]
    pub block_id: ::core::option::Option<BlockId>,
    #[prost(message, optional, tag = "6")]
    pub timestamp: ::core::option::Option<crate::google::protobuf::Timestamp>,
    #[prost(bytes = "vec", tag = "7")]
    pub signature: ::prost::alloc::vec::Vec<u8>,
}
#[derive(::serde::Deserialize, ::serde::Serialize)]
#[allow(clippy::derive_partial_eq_without_eq)]
#[derive(Clone, PartialEq, ::prost::Message)]
pub struct SignedHeader {
    #[prost(message, optional, tag = "1")]
    pub header: ::core::option::Option<Header>,
    #[prost(message, optional, tag = "2")]
    pub commit: ::core::option::Option<Commit>,
}
#[derive(::serde::Deserialize, ::serde::Serialize)]
#[allow(clippy::derive_partial_eq_without_eq)]
#[derive(Clone, PartialEq, ::prost::Message)]
pub struct LightBlock {
    #[prost(message, optional, tag = "1")]
    pub signed_header: ::core::option::Option<SignedHeader>,
    #[prost(message, optional, tag = "2")]
    pub validator_set: ::core::option::Option<ValidatorSet>,
}
#[derive(::serde::Deserialize, ::serde::Serialize)]
#[allow(clippy::derive_partial_eq_without_eq)]
#[derive(Clone, PartialEq, ::prost::Message)]
pub struct BlockMeta {
    #[prost(message, optional, tag = "1")]
    pub block_id: ::core::option::Option<BlockId>,
    #[prost(int64, tag = "2")]
    #[serde(with = "crate::serializers::from_str")]
    pub block_size: i64,
    #[prost(message, optional, tag = "3")]
    pub header: ::core::option::Option<Header>,
    #[prost(int64, tag = "4")]
    #[serde(with = "crate::serializers::from_str")]
    pub num_txs: i64,
}
/// TxProof represents a Merkle proof of the presence of a transaction in the Merkle tree.
#[derive(::serde::Deserialize, ::serde::Serialize)]
#[allow(clippy::derive_partial_eq_without_eq)]
#[derive(Clone, PartialEq, ::prost::Message)]
pub struct TxProof {
    #[prost(bytes = "vec", tag = "1")]
    #[serde(with = "crate::serializers::bytes::hexstring")]
    pub root_hash: ::prost::alloc::vec::Vec<u8>,
    #[prost(bytes = "vec", tag = "2")]
    #[serde(with = "crate::serializers::bytes::base64string")]
    pub data: ::prost::alloc::vec::Vec<u8>,
    #[prost(message, optional, tag = "3")]
    pub proof: ::core::option::Option<super::crypto::Proof>,
}
/// BlockIdFlag indicates which BlcokID the signature is for
#[derive(::num_derive::FromPrimitive, ::num_derive::ToPrimitive)]
#[derive(Clone, Copy, Debug, PartialEq, Eq, Hash, PartialOrd, Ord, ::prost::Enumeration)]
#[repr(i32)]
pub enum BlockIdFlag {
    Unknown = 0,
    Absent = 1,
    Commit = 2,
    Nil = 3,
}
impl BlockIdFlag {
    /// String value of the enum field names used in the ProtoBuf definition.
    ///
    /// The values are not transformed in any way and thus are considered stable
    /// (if the ProtoBuf definition does not change) and safe for programmatic use.
    pub fn as_str_name(&self) -> &'static str {
        match self {
            BlockIdFlag::Unknown => "BLOCK_ID_FLAG_UNKNOWN",
            BlockIdFlag::Absent => "BLOCK_ID_FLAG_ABSENT",
            BlockIdFlag::Commit => "BLOCK_ID_FLAG_COMMIT",
            BlockIdFlag::Nil => "BLOCK_ID_FLAG_NIL",
        }
    }
    /// Creates an enum from field names used in the ProtoBuf definition.
    pub fn from_str_name(value: &str) -> ::core::option::Option<Self> {
        match value {
            "BLOCK_ID_FLAG_UNKNOWN" => Some(Self::Unknown),
            "BLOCK_ID_FLAG_ABSENT" => Some(Self::Absent),
            "BLOCK_ID_FLAG_COMMIT" => Some(Self::Commit),
            "BLOCK_ID_FLAG_NIL" => Some(Self::Nil),
            _ => None,
        }
    }
}
/// SignedMsgType is a type of signed message in the consensus.
#[derive(Clone, Copy, Debug, PartialEq, Eq, Hash, PartialOrd, Ord, ::prost::Enumeration)]
#[repr(i32)]
pub enum SignedMsgType {
    Unknown = 0,
    /// Votes
    Prevote = 1,
    Precommit = 2,
    /// Proposals
    Proposal = 32,
}
impl SignedMsgType {
    /// String value of the enum field names used in the ProtoBuf definition.
    ///
    /// The values are not transformed in any way and thus are considered stable
    /// (if the ProtoBuf definition does not change) and safe for programmatic use.
    pub fn as_str_name(&self) -> &'static str {
        match self {
            SignedMsgType::Unknown => "SIGNED_MSG_TYPE_UNKNOWN",
            SignedMsgType::Prevote => "SIGNED_MSG_TYPE_PREVOTE",
            SignedMsgType::Precommit => "SIGNED_MSG_TYPE_PRECOMMIT",
            SignedMsgType::Proposal => "SIGNED_MSG_TYPE_PROPOSAL",
        }
    }
    /// Creates an enum from field names used in the ProtoBuf definition.
    pub fn from_str_name(value: &str) -> ::core::option::Option<Self> {
        match value {
            "SIGNED_MSG_TYPE_UNKNOWN" => Some(Self::Unknown),
            "SIGNED_MSG_TYPE_PREVOTE" => Some(Self::Prevote),
            "SIGNED_MSG_TYPE_PRECOMMIT" => Some(Self::Precommit),
            "SIGNED_MSG_TYPE_PROPOSAL" => Some(Self::Proposal),
            _ => None,
        }
    }
<<<<<<< HEAD
}
#[allow(clippy::derive_partial_eq_without_eq)]
#[derive(Clone, PartialEq, ::prost::Message)]
pub struct EventDataRoundState {
    #[prost(int64, tag = "1")]
    pub height: i64,
    #[prost(int32, tag = "2")]
    pub round: i32,
    #[prost(string, tag = "3")]
    pub step: ::prost::alloc::string::String,
=======
>>>>>>> 20671030
}
/// ConsensusParams contains consensus critical parameters that determine the
/// validity of blocks.
#[allow(clippy::derive_partial_eq_without_eq)]
#[derive(Clone, PartialEq, ::prost::Message)]
pub struct ConsensusParams {
    #[prost(message, optional, tag = "1")]
    pub block: ::core::option::Option<BlockParams>,
    #[prost(message, optional, tag = "2")]
    pub evidence: ::core::option::Option<EvidenceParams>,
    #[prost(message, optional, tag = "3")]
    pub validator: ::core::option::Option<ValidatorParams>,
    #[prost(message, optional, tag = "4")]
    pub version: ::core::option::Option<VersionParams>,
}
/// BlockParams contains limits on the block size.
#[allow(clippy::derive_partial_eq_without_eq)]
#[derive(Clone, PartialEq, ::prost::Message)]
pub struct BlockParams {
    /// Max block size, in bytes.
    /// Note: must be greater than 0
    #[prost(int64, tag = "1")]
    pub max_bytes: i64,
    /// Max gas per block.
    /// Note: must be greater or equal to -1
    #[prost(int64, tag = "2")]
    pub max_gas: i64,
    /// Minimum time increment between consecutive blocks (in milliseconds) If the
    /// block header timestamp is ahead of the system clock, decrease this value.
    ///
    /// Not exposed to the application.
    #[prost(int64, tag = "3")]
    pub time_iota_ms: i64,
}
/// EvidenceParams determine how we handle evidence of malfeasance.
#[derive(::serde::Deserialize, ::serde::Serialize)]
#[allow(clippy::derive_partial_eq_without_eq)]
#[derive(Clone, PartialEq, ::prost::Message)]
pub struct EvidenceParams {
    /// Max age of evidence, in blocks.
    ///
    /// The basic formula for calculating this is: MaxAgeDuration / {average block
    /// time}.
    #[prost(int64, tag = "1")]
    #[serde(with = "crate::serializers::from_str", default)]
    pub max_age_num_blocks: i64,
    /// Max age of evidence, in time.
    ///
    /// It should correspond with an app's "unbonding period" or other similar
    /// mechanism for handling [Nothing-At-Stake
    /// attacks](<https://github.com/ethereum/wiki/wiki/Proof-of-Stake-FAQ#what-is-the-nothing-at-stake-problem-and-how-can-it-be-fixed>).
    #[prost(message, optional, tag = "2")]
    pub max_age_duration: ::core::option::Option<crate::google::protobuf::Duration>,
    /// This sets the maximum size of total evidence in bytes that can be committed in a single block.
    /// and should fall comfortably under the max block bytes.
    /// Default is 1048576 or 1MB
    #[prost(int64, tag = "3")]
    #[serde(with = "crate::serializers::from_str", default)]
    pub max_bytes: i64,
}
/// ValidatorParams restrict the public key types validators can use.
/// NOTE: uses ABCI pubkey naming, not Amino names.
#[allow(clippy::derive_partial_eq_without_eq)]
#[derive(Clone, PartialEq, ::prost::Message)]
pub struct ValidatorParams {
    #[prost(string, repeated, tag = "1")]
    pub pub_key_types: ::prost::alloc::vec::Vec<::prost::alloc::string::String>,
}
/// VersionParams contains the ABCI application version.
#[allow(clippy::derive_partial_eq_without_eq)]
#[derive(Clone, PartialEq, ::prost::Message)]
pub struct VersionParams {
    #[prost(uint64, tag = "1")]
    pub app_version: u64,
}
/// HashedParams is a subset of ConsensusParams.
///
/// It is hashed into the Header.ConsensusHash.
#[allow(clippy::derive_partial_eq_without_eq)]
#[derive(Clone, PartialEq, ::prost::Message)]
pub struct HashedParams {
    #[prost(int64, tag = "1")]
    pub block_max_bytes: i64,
    #[prost(int64, tag = "2")]
    pub block_max_gas: i64,
}
#[allow(clippy::derive_partial_eq_without_eq)]
#[derive(Clone, PartialEq, ::prost::Message)]
pub struct Evidence {
    #[prost(oneof = "evidence::Sum", tags = "1, 2")]
    pub sum: ::core::option::Option<evidence::Sum>,
}
/// Nested message and enum types in `Evidence`.
pub mod evidence {
    #[derive(::serde::Deserialize, ::serde::Serialize)]
    #[serde(tag = "type", content = "value")]
    #[allow(clippy::derive_partial_eq_without_eq)]
    #[derive(Clone, PartialEq, ::prost::Oneof)]
    pub enum Sum {
        #[prost(message, tag = "1")]
        #[serde(rename = "tendermint/DuplicateVoteEvidence")]
        DuplicateVoteEvidence(super::DuplicateVoteEvidence),
        #[prost(message, tag = "2")]
        #[serde(rename = "tendermint/LightClientAttackEvidence")]
        LightClientAttackEvidence(super::LightClientAttackEvidence),
    }
}
/// DuplicateVoteEvidence contains evidence of a validator signed two conflicting votes.
#[derive(::serde::Deserialize, ::serde::Serialize)]
#[allow(clippy::derive_partial_eq_without_eq)]
#[derive(Clone, PartialEq, ::prost::Message)]
pub struct DuplicateVoteEvidence {
    #[prost(message, optional, tag = "1")]
    pub vote_a: ::core::option::Option<Vote>,
    #[prost(message, optional, tag = "2")]
    pub vote_b: ::core::option::Option<Vote>,
    #[prost(int64, tag = "3")]
    #[serde(rename = "TotalVotingPower", with = "crate::serializers::from_str")]
    pub total_voting_power: i64,
    #[prost(int64, tag = "4")]
    #[serde(rename = "ValidatorPower", with = "crate::serializers::from_str")]
    pub validator_power: i64,
    #[prost(message, optional, tag = "5")]
    #[serde(rename = "Timestamp")]
    pub timestamp: ::core::option::Option<crate::google::protobuf::Timestamp>,
}
/// LightClientAttackEvidence contains evidence of a set of validators attempting to mislead a light client.
#[derive(::serde::Deserialize, ::serde::Serialize)]
#[serde(rename_all = "PascalCase")]
#[allow(clippy::derive_partial_eq_without_eq)]
#[derive(Clone, PartialEq, ::prost::Message)]
pub struct LightClientAttackEvidence {
    #[prost(message, optional, tag = "1")]
    pub conflicting_block: ::core::option::Option<LightBlock>,
    #[prost(int64, tag = "2")]
    #[serde(with = "crate::serializers::from_str")]
    pub common_height: i64,
    #[prost(message, repeated, tag = "3")]
    pub byzantine_validators: ::prost::alloc::vec::Vec<Validator>,
    #[prost(int64, tag = "4")]
    #[serde(with = "crate::serializers::from_str")]
    pub total_voting_power: i64,
    #[prost(message, optional, tag = "5")]
    pub timestamp: ::core::option::Option<crate::google::protobuf::Timestamp>,
}
#[derive(::serde::Deserialize, ::serde::Serialize)]
#[allow(clippy::derive_partial_eq_without_eq)]
#[derive(Clone, PartialEq, ::prost::Message)]
pub struct EvidenceList {
    #[prost(message, repeated, tag = "1")]
    #[serde(with = "crate::serializers::nullable")]
    pub evidence: ::prost::alloc::vec::Vec<Evidence>,
}
#[derive(::serde::Deserialize, ::serde::Serialize)]
#[allow(clippy::derive_partial_eq_without_eq)]
#[derive(Clone, PartialEq, ::prost::Message)]
pub struct CanonicalBlockId {
    #[prost(bytes = "vec", tag = "1")]
    pub hash: ::prost::alloc::vec::Vec<u8>,
    #[prost(message, optional, tag = "2")]
    pub part_set_header: ::core::option::Option<CanonicalPartSetHeader>,
}
#[derive(::serde::Deserialize, ::serde::Serialize)]
#[allow(clippy::derive_partial_eq_without_eq)]
#[derive(Clone, PartialEq, ::prost::Message)]
pub struct CanonicalPartSetHeader {
    #[prost(uint32, tag = "1")]
    pub total: u32,
    #[prost(bytes = "vec", tag = "2")]
    pub hash: ::prost::alloc::vec::Vec<u8>,
}
#[allow(clippy::derive_partial_eq_without_eq)]
#[derive(Clone, PartialEq, ::prost::Message)]
pub struct CanonicalProposal {
    /// type alias for byte
    #[prost(enumeration = "SignedMsgType", tag = "1")]
    pub r#type: i32,
    /// canonicalization requires fixed size encoding here
    #[prost(sfixed64, tag = "2")]
    pub height: i64,
    /// canonicalization requires fixed size encoding here
    #[prost(sfixed64, tag = "3")]
    pub round: i64,
    #[prost(int64, tag = "4")]
    pub pol_round: i64,
    #[prost(message, optional, tag = "5")]
    pub block_id: ::core::option::Option<CanonicalBlockId>,
    #[prost(message, optional, tag = "6")]
    pub timestamp: ::core::option::Option<crate::google::protobuf::Timestamp>,
    #[prost(string, tag = "7")]
    pub chain_id: ::prost::alloc::string::String,
}
#[derive(::serde::Deserialize, ::serde::Serialize)]
#[allow(clippy::derive_partial_eq_without_eq)]
#[derive(Clone, PartialEq, ::prost::Message)]
pub struct CanonicalVote {
    /// type alias for byte
    #[prost(enumeration = "SignedMsgType", tag = "1")]
    pub r#type: i32,
    /// canonicalization requires fixed size encoding here
    #[prost(sfixed64, tag = "2")]
    pub height: i64,
    /// canonicalization requires fixed size encoding here
    #[prost(sfixed64, tag = "3")]
    pub round: i64,
    #[prost(message, optional, tag = "4")]
    pub block_id: ::core::option::Option<CanonicalBlockId>,
    #[prost(message, optional, tag = "5")]
    pub timestamp: ::core::option::Option<crate::google::protobuf::Timestamp>,
    #[prost(string, tag = "6")]
    pub chain_id: ::prost::alloc::string::String,
}
#[derive(::serde::Deserialize, ::serde::Serialize)]
#[allow(clippy::derive_partial_eq_without_eq)]
#[derive(Clone, PartialEq, ::prost::Message)]
pub struct Block {
    #[prost(message, optional, tag = "1")]
    pub header: ::core::option::Option<Header>,
    #[prost(message, optional, tag = "2")]
    pub data: ::core::option::Option<Data>,
    #[prost(message, optional, tag = "3")]
    pub evidence: ::core::option::Option<EvidenceList>,
    #[prost(message, optional, tag = "4")]
    pub last_commit: ::core::option::Option<Commit>,
}<|MERGE_RESOLUTION|>--- conflicted
+++ resolved
@@ -269,8 +269,19 @@
     pub proof: ::core::option::Option<super::crypto::Proof>,
 }
 /// BlockIdFlag indicates which BlcokID the signature is for
-#[derive(::num_derive::FromPrimitive, ::num_derive::ToPrimitive)]
-#[derive(Clone, Copy, Debug, PartialEq, Eq, Hash, PartialOrd, Ord, ::prost::Enumeration)]
+#[derive(
+    ::num_derive::FromPrimitive,
+    ::num_derive::ToPrimitive,
+    Clone,
+    Copy,
+    Debug,
+    PartialEq,
+    Eq,
+    Hash,
+    PartialOrd,
+    Ord,
+    ::prost::Enumeration,
+)]
 #[repr(i32)]
 pub enum BlockIdFlag {
     Unknown = 0,
@@ -336,7 +347,6 @@
             _ => None,
         }
     }
-<<<<<<< HEAD
 }
 #[allow(clippy::derive_partial_eq_without_eq)]
 #[derive(Clone, PartialEq, ::prost::Message)]
@@ -347,8 +357,6 @@
     pub round: i32,
     #[prost(string, tag = "3")]
     pub step: ::prost::alloc::string::String,
-=======
->>>>>>> 20671030
 }
 /// ConsensusParams contains consensus critical parameters that determine the
 /// validity of blocks.
