use std::{fs, path::PathBuf};

// TODO: generate fixtures and test with v0_37::dialect as well
use tendermint_rpc::v0_34::dialect::{Dialect as RpcDialect, Event as RpcEvent};
use tendermint_rpc::{endpoint, event::Event, Request, Response};

use walkdir::WalkDir;

fn find_fixtures(in_out_folder_name: &str) -> Vec<PathBuf> {
    WalkDir::new(
        PathBuf::from(env!("CARGO_MANIFEST_DIR"))
            .join("tests")
            .join("gaia_fixtures")
            .join(in_out_folder_name),
    )
    .into_iter()
    .filter_map(|e| e.ok())
    .filter(|e| {
        e.file_type().is_file()
            && e.path().extension().is_some()
            && e.path().extension().unwrap() == "json"
    })
    .map(|e| e.into_path())
    .collect::<Vec<PathBuf>>()
}

#[test]
fn incoming_fixtures() {
    for json_file in find_fixtures("incoming") {
        let file_name = json_file
            .file_name()
            .unwrap()
            .to_str()
            .unwrap()
            .strip_suffix(".json")
            .unwrap();
        let content = fs::read_to_string(&json_file).unwrap();
        match file_name {
            "abci_info_0" | "abci_info_1" | "abci_info_2" => {
                let r = endpoint::abci_info::Response::from_string(content);
                assert!(r.is_ok(), "{r:?}")
            },
            "block_at_height_0" => {
                assert!(endpoint::block::Response::from_string(content).is_err())
            },
            "block_at_height_1" => {
                assert!(endpoint::block::Response::from_string(content).is_ok())
            },
            "block_at_height_10" => {
                assert!(endpoint::block::Response::from_string(content).is_ok())
            },
            "block_at_height_4555980" => {
                let r = endpoint::block::Response::from_string(content);
                assert!(r.is_ok(), "{r:?}");
            },
            "block_results_at_height_10" => {
<<<<<<< HEAD
                let r = endpoint::block_results::Response::<RpcEvent>::from_string(content);
                assert!(r.is_ok(), "block_results_at_height_10: {:?}", r);
            },
            "block_results_at_height_4555980" => {
                let r = endpoint::block_results::Response::<RpcEvent>::from_string(content);
                assert!(r.is_ok(), "block_results_at_height_4555980: {:?}", r);
=======
                let r = endpoint::block_results::Response::from_string(content);
                assert!(r.is_ok(), "block_results_at_height_10: {r:?}");
            },
            "block_results_at_height_4555980" => {
                let r = endpoint::block_results::Response::from_string(content);
                assert!(r.is_ok(), "block_results_at_height_4555980: {r:?}");
>>>>>>> 3c79d142
            },
            "blockchain_from_1_to_10" => {
                assert!(endpoint::blockchain::Response::from_string(content).is_ok())
            },
            "commit_at_height_10" => {
                assert!(endpoint::commit::Response::from_string(content).is_ok())
            },
            "consensus_params" => {
                assert!(endpoint::consensus_params::Response::from_string(content).is_ok())
            },
            "consensus_state" => {
                assert!(endpoint::consensus_state::Response::from_string(content).is_ok())
            },
            "genesis" => {
                assert!(
                    endpoint::genesis::Response::<serde_json::Value>::from_string(content).is_ok()
                )
            },
            "net_info" => {
                assert!(endpoint::net_info::Response::from_string(content).is_ok())
            },
            "status" => {
                assert!(endpoint::status::Response::from_string(content).is_ok())
            },
            "subscribe_newblock" => {
                let r = endpoint::subscribe::Response::from_string(content);
                assert!(r.is_err(), "{r:?}");
            },
            _ => {
                if file_name.starts_with("subscribe_newblock_") {
<<<<<<< HEAD
                    let r = Event::<RpcEvent>::from_string(content);
                    assert!(r.is_ok(), "failed to parse event {}: {:?}", file_name, r);
=======
                    let r = Event::from_string(content);
                    assert!(r.is_ok(), "failed to parse event {file_name}: {r:?}");
>>>>>>> 3c79d142
                } else {
                    panic!("unhandled incoming fixture: {file_name}");
                }
            },
        }
    }
}

#[test]
fn outgoing_fixtures() {
    for json_file in find_fixtures("outgoing") {
        let file_name = json_file
            .file_name()
            .unwrap()
            .to_str()
            .unwrap()
            .strip_suffix(".json")
            .unwrap();
        let content = fs::read_to_string(&json_file).unwrap();
        match file_name {
            "abci_info" => {
                let r = endpoint::abci_info::Request::from_string(content);
                assert!(r.is_ok(), "{r:?}")
            },
            "block_at_height_0" => {
                assert!(endpoint::block::Request::from_string(content).is_ok())
            },
            "block_at_height_1" => {
                assert!(endpoint::block::Request::from_string(content).is_ok())
            },
            "block_at_height_10" => {
                assert!(endpoint::block::Request::from_string(content).is_ok())
            },
            "block_at_height_4555980" => {
                assert!(endpoint::block::Request::from_string(content).is_ok())
            },
            "block_results_at_height_10" => {
<<<<<<< HEAD
                let r =
                    <endpoint::block_results::Request as Request<RpcDialect>>::from_string(content);
                assert!(r.is_ok(), "block_results_at_height_10: {:?}", r);
            },
            "block_results_at_height_4555980" => {
                let r =
                    <endpoint::block_results::Request as Request<RpcDialect>>::from_string(content);
                assert!(r.is_ok(), "block_results_at_height_4555980: {:?}", r);
=======
                let r = endpoint::block_results::Request::from_string(content);
                assert!(r.is_ok(), "block_results_at_height_10: {r:?}");
            },
            "block_results_at_height_4555980" => {
                let r = endpoint::block_results::Request::from_string(content);
                assert!(r.is_ok(), "block_results_at_height_4555980: {r:?}");
>>>>>>> 3c79d142
            },
            "blockchain_from_1_to_10" => {
                assert!(endpoint::blockchain::Request::from_string(content).is_ok())
            },
            "commit_at_height_10" => {
                assert!(endpoint::commit::Request::from_string(content).is_ok())
            },
            "consensus_params" => {
                assert!(endpoint::consensus_params::Request::from_string(content).is_ok())
            },
            "consensus_state" => {
                assert!(endpoint::consensus_state::Request::from_string(content).is_ok())
            },
            "genesis" => {
                assert!(
                    endpoint::genesis::Request::<Option<serde_json::Value>>::from_string(content)
                        .is_ok()
                )
            },
            "net_info" => {
                assert!(endpoint::net_info::Request::from_string(content).is_ok())
            },
            "status" => {
                assert!(endpoint::status::Request::from_string(content).is_ok())
            },
            "subscribe_newblock" => {
                let r = endpoint::subscribe::Request::from_string(content);
                assert!(r.is_ok(), "{r:?}");
            },
            _ => panic!("unhandled outgoing fixture: {file_name}"),
        }
    }
}<|MERGE_RESOLUTION|>--- conflicted
+++ resolved
@@ -54,21 +54,12 @@
                 assert!(r.is_ok(), "{r:?}");
             },
             "block_results_at_height_10" => {
-<<<<<<< HEAD
                 let r = endpoint::block_results::Response::<RpcEvent>::from_string(content);
-                assert!(r.is_ok(), "block_results_at_height_10: {:?}", r);
+                assert!(r.is_ok(), "block_results_at_height_10: {r:?}");
             },
             "block_results_at_height_4555980" => {
                 let r = endpoint::block_results::Response::<RpcEvent>::from_string(content);
-                assert!(r.is_ok(), "block_results_at_height_4555980: {:?}", r);
-=======
-                let r = endpoint::block_results::Response::from_string(content);
-                assert!(r.is_ok(), "block_results_at_height_10: {r:?}");
-            },
-            "block_results_at_height_4555980" => {
-                let r = endpoint::block_results::Response::from_string(content);
                 assert!(r.is_ok(), "block_results_at_height_4555980: {r:?}");
->>>>>>> 3c79d142
             },
             "blockchain_from_1_to_10" => {
                 assert!(endpoint::blockchain::Response::from_string(content).is_ok())
@@ -99,13 +90,8 @@
             },
             _ => {
                 if file_name.starts_with("subscribe_newblock_") {
-<<<<<<< HEAD
                     let r = Event::<RpcEvent>::from_string(content);
-                    assert!(r.is_ok(), "failed to parse event {}: {:?}", file_name, r);
-=======
-                    let r = Event::from_string(content);
                     assert!(r.is_ok(), "failed to parse event {file_name}: {r:?}");
->>>>>>> 3c79d142
                 } else {
                     panic!("unhandled incoming fixture: {file_name}");
                 }
@@ -143,23 +129,14 @@
                 assert!(endpoint::block::Request::from_string(content).is_ok())
             },
             "block_results_at_height_10" => {
-<<<<<<< HEAD
                 let r =
                     <endpoint::block_results::Request as Request<RpcDialect>>::from_string(content);
-                assert!(r.is_ok(), "block_results_at_height_10: {:?}", r);
+                assert!(r.is_ok(), "block_results_at_height_10: {r:?}");
             },
             "block_results_at_height_4555980" => {
                 let r =
                     <endpoint::block_results::Request as Request<RpcDialect>>::from_string(content);
-                assert!(r.is_ok(), "block_results_at_height_4555980: {:?}", r);
-=======
-                let r = endpoint::block_results::Request::from_string(content);
-                assert!(r.is_ok(), "block_results_at_height_10: {r:?}");
-            },
-            "block_results_at_height_4555980" => {
-                let r = endpoint::block_results::Request::from_string(content);
                 assert!(r.is_ok(), "block_results_at_height_4555980: {r:?}");
->>>>>>> 3c79d142
             },
             "blockchain_from_1_to_10" => {
                 assert!(endpoint::blockchain::Request::from_string(content).is_ok())
