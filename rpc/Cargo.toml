[package]
name       = "tendermint-rpc"
<<<<<<< HEAD
version    = "0.32.1"
=======
version    = "0.32.2"
>>>>>>> cf2d004e
edition    = "2021"
license    = "Apache-2.0"
homepage   = "https://www.tendermint.com/"
repository = "https://github.com/informalsystems/tendermint-rs"
readme     = "README.md"
keywords   = ["blockchain", "cosmos", "tendermint"]
categories = ["cryptography::cryptocurrencies", "network-programming"]
authors    = [
  "Informal Systems <hello@informal.systems>",
  "Ismail Khoffi <Ismail.Khoffi@gmail.com>",
  "Alexander Simmerl <a.simmerl@gmail.com>",
]

description = """
    tendermint-rpc contains the core types returned by a Tendermint node's RPC endpoint.
    All networking related features are feature guarded to keep the dependencies small in
    cases where only the core types are needed.
    """

[package.metadata.docs.rs]
all-features = true

[[bin]]
name = "tendermint-rpc"
path = "src/client/bin/main.rs"
required-features = [ "cli" ]

[features]
default = ["flex-error/std", "flex-error/eyre_tracer"]
cli = [
  "http-client",
  "structopt",
  "tracing-subscriber",
  "websocket-client"
]
http-client = [
  "futures",
  "http",
  "hyper",
  "hyper-proxy",
  "hyper-rustls",
  "tokio/fs",
  "tokio/macros",
  "tracing"
]
secp256k1 = [ "tendermint/secp256k1" ]
websocket-client = [
  "async-tungstenite",
  "futures",
  "http",
  "tokio/rt-multi-thread",
  "tokio/fs",
  "tokio/macros",
  "tokio/sync",
  "tokio/time",
  "tracing"
]

[dependencies]
<<<<<<< HEAD
tendermint = { version = "0.32.1", default-features = false, path = "../tendermint" }
tendermint-config = { version = "0.32.1", path = "../config", default-features = false }
tendermint-proto = { version = "0.32.1", path = "../proto", default-features = false }
=======
tendermint = { version = "0.32.2", default-features = false, path = "../tendermint" }
tendermint-config = { version = "0.32.2", path = "../config", default-features = false }
tendermint-proto = { version = "0.32.2", path = "../proto", default-features = false }
>>>>>>> cf2d004e

async-trait = { version = "0.1", default-features = false }
bytes = { version = "1.0", default-features = false }
getrandom = { version = "0.2", default-features = false, features = ["js"] }
peg = { version = "0.7.0", default-features = false }
pin-project = { version = "1.0.1", default-features = false }
serde = { version = "1", default-features = false, features = [ "derive" ] }
serde_bytes = { version = "0.11", default-features = false }
serde_json = { version = "1", default-features = false, features = ["std"] }
thiserror = { version = "1", default-features = false }
time = { version = "0.3", default-features = false, features = ["macros", "parsing"] }
uuid = { version = "0.8", default-features = false }
subtle-encoding = { version = "0.5", default-features = false, features = ["bech32-preview"] }
url = { version = "2.2", default-features = false }
walkdir = { version = "2.3", default-features = false }
flex-error = { version = "0.4.4", default-features = false }
subtle = { version = "2", default-features = false }
semver = { version = "1.0", default-features = false }

# Optional dependencies
async-tungstenite = { version = "0.20", default-features = false, features = ["tokio-runtime", "tokio-rustls-native-certs"], optional = true }
futures = { version = "0.3", optional = true, default-features = false }
http = { version = "0.2", optional = true, default-features = false }
hyper = { version = "0.14", optional = true, default-features = false, features = ["client", "http1", "http2"] }
hyper-proxy = { version = "0.9.1", optional = true, default-features = false, features = ["rustls"] }
hyper-rustls = { version = "0.22.1", optional = true, default-features = false, features = ["rustls-native-certs", "webpki-roots", "tokio-runtime"] }
structopt = { version = "0.3", optional = true, default-features = false }
tokio = { version = "1.0", optional = true, default-features = false, features = ["rt-multi-thread"] }
tracing = { version = "0.1", optional = true, default-features = false }
tracing-subscriber = { version = "0.2", optional = true, default-features = false, features = ["fmt"] }

[dev-dependencies]
lazy_static = { version = "1.4.0", default-features = false }
tokio-test = { version = "0.4", default-features = false }<|MERGE_RESOLUTION|>--- conflicted
+++ resolved
@@ -1,10 +1,6 @@
 [package]
 name       = "tendermint-rpc"
-<<<<<<< HEAD
-version    = "0.32.1"
-=======
 version    = "0.32.2"
->>>>>>> cf2d004e
 edition    = "2021"
 license    = "Apache-2.0"
 homepage   = "https://www.tendermint.com/"
@@ -64,15 +60,9 @@
 ]
 
 [dependencies]
-<<<<<<< HEAD
-tendermint = { version = "0.32.1", default-features = false, path = "../tendermint" }
-tendermint-config = { version = "0.32.1", path = "../config", default-features = false }
-tendermint-proto = { version = "0.32.1", path = "../proto", default-features = false }
-=======
 tendermint = { version = "0.32.2", default-features = false, path = "../tendermint" }
 tendermint-config = { version = "0.32.2", path = "../config", default-features = false }
 tendermint-proto = { version = "0.32.2", path = "../proto", default-features = false }
->>>>>>> cf2d004e
 
 async-trait = { version = "0.1", default-features = false }
 bytes = { version = "1.0", default-features = false }
