//! HTTP-based transport for Tendermint RPC Client.

use core::str::FromStr;

use async_trait::async_trait;
use reqwest::{header, Proxy};
use std::time::Duration;

use tendermint::{block::Height, evidence::Evidence, Hash};
use tendermint_config::net;

use super::auth;
use crate::prelude::*;
use crate::{
    client::{Client, CompatMode},
    dialect::{v0_34, Dialect, LatestDialect},
    endpoint,
    query::Query,
    request::RequestMessage,
    response::Response,
    Error, Order, Scheme, SimpleRequest, Url,
};

const USER_AGENT: &str = concat!("tendermint.rs/", env!("CARGO_PKG_VERSION"));

/// A JSON-RPC/HTTP Tendermint RPC client (implements [`crate::Client`]).
///
/// Supports both HTTP and HTTPS connections to Tendermint RPC endpoints, and
/// allows for the use of HTTP proxies (see [`HttpClient::new_with_proxy`] for
/// details).
///
/// Does not provide [`crate::event::Event`] subscription facilities (see
/// [`crate::WebSocketClient`] for a client that does).
///
/// ## Examples
///
/// ```rust,ignore
/// use tendermint_rpc::{HttpClient, Client};
///
/// #[tokio::main]
/// async fn main() {
///     let client = HttpClient::new("http://127.0.0.1:26657")
///         .unwrap();
///
///     let abci_info = client.abci_info()
///         .await
///         .unwrap();
///
///     println!("Got ABCI info: {:?}", abci_info);
/// }
/// ```
#[derive(Debug, Clone)]
pub struct HttpClient {
    inner: reqwest::Client,
    url: reqwest::Url,
    compat: CompatMode,
}

/// The builder pattern constructor for [`HttpClient`].
pub struct Builder {
    url: HttpClientUrl,
    compat: CompatMode,
    proxy_url: Option<HttpClientUrl>,
    user_agent: Option<String>,
    timeout: Duration,
    client: Option<reqwest::Client>,
}

impl Builder {
    /// Use the specified compatibility mode for the Tendermint RPC protocol.
    ///
    /// The default is the latest protocol version supported by this crate.
    pub fn compat_mode(mut self, mode: CompatMode) -> Self {
        self.compat = mode;
        self
    }

    /// Specify the URL of a proxy server for the client to connect through.
    ///
    /// If the RPC endpoint is secured (HTTPS), the proxy will automatically
    /// attempt to connect using the [HTTP CONNECT] method.
    ///
    /// [HTTP CONNECT]: https://en.wikipedia.org/wiki/HTTP_tunnel
    pub fn proxy_url(mut self, url: HttpClientUrl) -> Self {
        self.proxy_url = Some(url);
        self
    }

    /// The timeout is applied from when the request starts connecting until
    /// the response body has finished.
    ///
    /// The default is 30 seconds.
    pub fn timeout(mut self, duration: Duration) -> Self {
        self.timeout = duration;
        self
    }

<<<<<<< HEAD
    /// Use the provided client instead of building one internally.
    pub fn client(mut self, client: reqwest::Client) -> Self {
        self.client = Some(client);
=======
    /// Specify the custom User-Agent header the client.
    pub fn user_agent(mut self, agent: String) -> Self {
        self.user_agent = Some(agent);
>>>>>>> 21351963
        self
    }

    /// Try to create a client with the options specified for this builder.
    pub fn build(self) -> Result<HttpClient, Error> {
<<<<<<< HEAD
        let inner = if let Some(inner) = self.client {
            inner
        } else {
            let builder = reqwest::ClientBuilder::new()
                .user_agent(USER_AGENT)
                .timeout(self.timeout);
            match self.proxy_url {
                None => builder.build().map_err(Error::http)?,
                Some(proxy_url) => {
                    let proxy = if self.url.0.is_secure() {
                        Proxy::https(reqwest::Url::from(proxy_url.0))
                            .map_err(Error::invalid_proxy)?
                    } else {
                        Proxy::http(reqwest::Url::from(proxy_url.0))
                            .map_err(Error::invalid_proxy)?
                    };
                    builder.proxy(proxy).build().map_err(Error::http)?
                },
            }
=======
        let builder = reqwest::ClientBuilder::new()
            .user_agent(self.user_agent.unwrap_or(USER_AGENT.to_string()))
            .timeout(self.timeout);
        let inner = match self.proxy_url {
            None => builder.build().map_err(Error::http)?,
            Some(proxy_url) => {
                let proxy = if self.url.0.is_secure() {
                    Proxy::https(reqwest::Url::from(proxy_url.0)).map_err(Error::invalid_proxy)?
                } else {
                    Proxy::http(reqwest::Url::from(proxy_url.0)).map_err(Error::invalid_proxy)?
                };
                builder.proxy(proxy).build().map_err(Error::http)?
            },
>>>>>>> 21351963
        };

        Ok(HttpClient {
            inner,
            url: self.url.into(),
            compat: self.compat,
        })
    }
}

impl HttpClient {
    /// Construct a new Tendermint RPC HTTP/S client connecting to the given
    /// URL. This avoids using the `Builder` and thus does not perform any
    /// validation of the configuration.
    pub fn new_from_parts(inner: reqwest::Client, url: reqwest::Url, compat: CompatMode) -> Self {
        Self { inner, url, compat }
    }

    /// Construct a new Tendermint RPC HTTP/S client connecting to the given
    /// URL.
    pub fn new<U>(url: U) -> Result<Self, Error>
    where
        U: TryInto<HttpClientUrl, Error = Error>,
    {
        let url = url.try_into()?;
        Self::builder(url).build()
    }

    /// Construct a new Tendermint RPC HTTP/S client connecting to the given
    /// URL, but via the specified proxy's URL.
    ///
    /// If the RPC endpoint is secured (HTTPS), the proxy will automatically
    /// attempt to connect using the [HTTP CONNECT] method.
    ///
    /// [HTTP CONNECT]: https://en.wikipedia.org/wiki/HTTP_tunnel
    pub fn new_with_proxy<U, P>(url: U, proxy_url: P) -> Result<Self, Error>
    where
        U: TryInto<HttpClientUrl, Error = Error>,
        P: TryInto<HttpClientUrl, Error = Error>,
    {
        let url = url.try_into()?;
        Self::builder(url).proxy_url(proxy_url.try_into()?).build()
    }

    /// Initiate a builder for a Tendermint RPC HTTP/S client connecting
    /// to the given URL, so that more configuration options can be specified
    /// with the builder.
    pub fn builder(url: HttpClientUrl) -> Builder {
        Builder {
            url,
            compat: Default::default(),
            proxy_url: None,
            user_agent: None,
            timeout: Duration::from_secs(30),
            client: None,
        }
    }

    /// Set compatibility mode on the instantiated client.
    ///
    /// As the HTTP client is stateless and does not support subscriptions,
    /// the protocol version it uses can be changed at will, for example,
    /// as a result of version discovery over the `/status` endpoint.
    pub fn set_compat_mode(&mut self, compat: CompatMode) {
        self.compat = compat;
    }

    fn build_request<R>(&self, request: R) -> Result<reqwest::Request, Error>
    where
        R: RequestMessage,
    {
        let request_body = request.into_json();

        tracing::debug!(url = %self.url, body = %request_body, "outgoing request");

        let mut builder = self
            .inner
            .post(self.url.clone())
            .header(header::CONTENT_TYPE, "application/json")
            .body(request_body.into_bytes());

        if let Some(auth) = auth::authorize(&self.url) {
            builder = builder.header(header::AUTHORIZATION, auth.to_string());
        }

        builder.build().map_err(Error::http)
    }

    async fn perform_with_dialect<R, S>(&self, request: R, _dialect: S) -> Result<R::Output, Error>
    where
        R: SimpleRequest<S>,
        S: Dialect,
    {
        let request = self.build_request(request)?;
        let response = self.inner.execute(request).await.map_err(Error::http)?;
        let response_status = response.status();
        let response_body = response.bytes().await.map_err(Error::http)?;

        tracing::debug!(
            status = %response_status,
            body = %String::from_utf8_lossy(&response_body),
            "incoming response"
        );

        // Successful JSON-RPC requests are expected to return a 200 OK HTTP status.
        // Otherwise, this means that the HTTP request failed as a whole,
        // as opposed to the JSON-RPC request returning an error,
        // and we cannot expect the response body to be a valid JSON-RPC response.
        if response_status != reqwest::StatusCode::OK {
            return Err(Error::http_request_failed(response_status));
        }

        R::Response::from_string(&response_body).map(Into::into)
    }
}

#[async_trait]
impl Client for HttpClient {
    async fn perform<R>(&self, request: R) -> Result<R::Output, Error>
    where
        R: SimpleRequest,
    {
        self.perform_with_dialect(request, LatestDialect).await
    }

    async fn block_results<H>(&self, height: H) -> Result<endpoint::block_results::Response, Error>
    where
        H: Into<Height> + Send,
    {
        perform_with_compat!(self, endpoint::block_results::Request::new(height.into()))
    }

    async fn latest_block_results(&self) -> Result<endpoint::block_results::Response, Error> {
        perform_with_compat!(self, endpoint::block_results::Request::default())
    }

    async fn header<H>(&self, height: H) -> Result<endpoint::header::Response, Error>
    where
        H: Into<Height> + Send,
    {
        let height = height.into();
        match self.compat {
            CompatMode::V0_37 => self.perform(endpoint::header::Request::new(height)).await,
            CompatMode::V0_34 => {
                // Back-fill with a request to /block endpoint and
                // taking just the header from the response.
                let resp = self
                    .perform_with_dialect(endpoint::block::Request::new(height), v0_34::Dialect)
                    .await?;
                Ok(resp.into())
            },
        }
    }

    async fn header_by_hash(
        &self,
        hash: Hash,
    ) -> Result<endpoint::header_by_hash::Response, Error> {
        match self.compat {
            CompatMode::V0_37 => {
                self.perform(endpoint::header_by_hash::Request::new(hash))
                    .await
            },
            CompatMode::V0_34 => {
                // Back-fill with a request to /block_by_hash endpoint and
                // taking just the header from the response.
                let resp = self
                    .perform_with_dialect(
                        endpoint::block_by_hash::Request::new(hash),
                        v0_34::Dialect,
                    )
                    .await?;
                Ok(resp.into())
            },
        }
    }

    /// `/broadcast_evidence`: broadcast an evidence.
    async fn broadcast_evidence(&self, e: Evidence) -> Result<endpoint::evidence::Response, Error> {
        match self.compat {
            CompatMode::V0_37 => self.perform(endpoint::evidence::Request::new(e)).await,
            CompatMode::V0_34 => {
                self.perform_with_dialect(endpoint::evidence::Request::new(e), v0_34::Dialect)
                    .await
            },
        }
    }

    async fn tx(&self, hash: Hash, prove: bool) -> Result<endpoint::tx::Response, Error> {
        perform_with_compat!(self, endpoint::tx::Request::new(hash, prove))
    }

    async fn tx_search(
        &self,
        query: Query,
        prove: bool,
        page: u32,
        per_page: u8,
        order: Order,
    ) -> Result<endpoint::tx_search::Response, Error> {
        perform_with_compat!(
            self,
            endpoint::tx_search::Request::new(query, prove, page, per_page, order)
        )
    }

    async fn broadcast_tx_commit<T>(
        &self,
        tx: T,
    ) -> Result<endpoint::broadcast::tx_commit::Response, Error>
    where
        T: Into<Vec<u8>> + Send,
    {
        perform_with_compat!(self, endpoint::broadcast::tx_commit::Request::new(tx))
    }
}

/// A URL limited to use with HTTP clients.
///
/// Facilitates useful type conversions and inferences.
#[derive(Debug, Clone, PartialEq, Eq, PartialOrd, Ord, Hash)]
pub struct HttpClientUrl(Url);

impl TryFrom<Url> for HttpClientUrl {
    type Error = Error;

    fn try_from(value: Url) -> Result<Self, Error> {
        match value.scheme() {
            Scheme::Http | Scheme::Https => Ok(Self(value)),
            _ => Err(Error::invalid_url(value)),
        }
    }
}

impl FromStr for HttpClientUrl {
    type Err = Error;

    fn from_str(s: &str) -> Result<Self, Error> {
        let url: Url = s.parse()?;
        url.try_into()
    }
}

impl TryFrom<&str> for HttpClientUrl {
    type Error = Error;

    fn try_from(value: &str) -> Result<Self, Error> {
        value.parse()
    }
}

impl TryFrom<net::Address> for HttpClientUrl {
    type Error = Error;

    fn try_from(value: net::Address) -> Result<Self, Error> {
        match value {
            net::Address::Tcp {
                peer_id: _,
                host,
                port,
            } => format!("http://{host}:{port}").parse(),
            net::Address::Unix { .. } => Err(Error::invalid_network_address()),
        }
    }
}

impl From<HttpClientUrl> for Url {
    fn from(url: HttpClientUrl) -> Self {
        url.0
    }
}

impl From<HttpClientUrl> for url::Url {
    fn from(url: HttpClientUrl) -> Self {
        url.0.into()
    }
}

#[cfg(test)]
mod tests {
    use core::str::FromStr;

    use reqwest::{header::AUTHORIZATION, Request};

    use super::HttpClient;
    use crate::endpoint::abci_info;
    use crate::Url;

    fn authorization(req: &Request) -> Option<&str> {
        req.headers()
            .get(AUTHORIZATION)
            .map(|h| h.to_str().unwrap())
    }

    #[test]
    fn without_basic_auth() {
        let url = Url::from_str("http://example.com").unwrap();
        let client = HttpClient::new(url).unwrap();
        let req = HttpClient::build_request(&client, abci_info::Request).unwrap();

        assert_eq!(authorization(&req), None);
    }

    #[test]
    fn with_basic_auth() {
        let url = Url::from_str("http://toto:tata@example.com").unwrap();
        let client = HttpClient::new(url).unwrap();
        let req = HttpClient::build_request(&client, abci_info::Request).unwrap();

        assert_eq!(authorization(&req), Some("Basic dG90bzp0YXRh"));
    }
}<|MERGE_RESOLUTION|>--- conflicted
+++ resolved
@@ -95,27 +95,31 @@
         self
     }
 
-<<<<<<< HEAD
+    /// Specify the custom User-Agent header used by the client.
+    pub fn user_agent(mut self, agent: String) -> Self {
+        self.user_agent = Some(agent);
+        self
+    }
+
     /// Use the provided client instead of building one internally.
+    ///
+    /// ## Warning
+    /// This will override the following options set on the builder:
+    /// `timeout`, `user_agent`, and `proxy_url`.
     pub fn client(mut self, client: reqwest::Client) -> Self {
         self.client = Some(client);
-=======
-    /// Specify the custom User-Agent header the client.
-    pub fn user_agent(mut self, agent: String) -> Self {
-        self.user_agent = Some(agent);
->>>>>>> 21351963
         self
     }
 
     /// Try to create a client with the options specified for this builder.
     pub fn build(self) -> Result<HttpClient, Error> {
-<<<<<<< HEAD
         let inner = if let Some(inner) = self.client {
             inner
         } else {
             let builder = reqwest::ClientBuilder::new()
-                .user_agent(USER_AGENT)
+                .user_agent(self.user_agent.unwrap_or_else(|| USER_AGENT.to_string()))
                 .timeout(self.timeout);
+
             match self.proxy_url {
                 None => builder.build().map_err(Error::http)?,
                 Some(proxy_url) => {
@@ -129,21 +133,6 @@
                     builder.proxy(proxy).build().map_err(Error::http)?
                 },
             }
-=======
-        let builder = reqwest::ClientBuilder::new()
-            .user_agent(self.user_agent.unwrap_or(USER_AGENT.to_string()))
-            .timeout(self.timeout);
-        let inner = match self.proxy_url {
-            None => builder.build().map_err(Error::http)?,
-            Some(proxy_url) => {
-                let proxy = if self.url.0.is_secure() {
-                    Proxy::https(reqwest::Url::from(proxy_url.0)).map_err(Error::invalid_proxy)?
-                } else {
-                    Proxy::http(reqwest::Url::from(proxy_url.0)).map_err(Error::invalid_proxy)?
-                };
-                builder.proxy(proxy).build().map_err(Error::http)?
-            },
->>>>>>> 21351963
         };
 
         Ok(HttpClient {
