//! CLI for performing simple interactions against a Tendermint node's RPC.

use futures::StreamExt;
use std::convert::TryInto;
use std::str::FromStr;
use std::time::Duration;
use structopt::StructOpt;
use tendermint::abci::{Path, Transaction};
use tendermint_rpc::query::Query;
use tendermint_rpc::{
    Client, Error, HttpClient, Order, Paging, Result, Scheme, Subscription, SubscriptionClient,
    Url, WebSocketClient,
};
use tracing::level_filters::LevelFilter;
use tracing::{error, info, warn};

/// CLI for performing simple interactions against a Tendermint node's RPC.
///
/// Supports HTTP, HTTPS, WebSocket and secure WebSocket (wss://) URLs.
#[derive(Debug, StructOpt)]
struct Opt {
    /// The URL of the Tendermint node's RPC endpoint.
    #[structopt(
        short,
        long,
        default_value = "http://127.0.0.1:26657",
        env = "TENDERMINT_RPC_URL"
    )]
    url: Url,

    /// An optional HTTP/S proxy through which to submit requests to the
    /// Tendermint node's RPC endpoint. Only available for HTTP/HTTPS endpoints
    /// (i.e. WebSocket proxies are not supported).
    #[structopt(long)]
    proxy_url: Option<Url>,

    /// Increase output logging verbosity to DEBUG level.
    #[structopt(short, long)]
    verbose: bool,

    #[structopt(subcommand)]
    req: Request,
}

#[derive(Debug, StructOpt)]
enum Request {
    #[structopt(flatten)]
    ClientRequest(ClientRequest),
    /// Subscribe to receive events produced by a specific query.
    Subscribe {
        /// The query against which events will be matched.
        query: Query,
        /// The maximum number of events to receive before terminating.
        #[structopt(long)]
        max_events: Option<u32>,
        /// The maximum amount of time (in seconds) to listen for events before
        /// terminating.
        #[structopt(long)]
        max_time: Option<u32>,
    },
}

#[derive(Debug, StructOpt)]
enum ClientRequest {
    /// Request information about the ABCI application.
    AbciInfo,
    /// Query the ABCI application.
    AbciQuery {
        /// The path for which you want to query, if any.
        #[structopt(long)]
        path: Option<String>,
        /// The data for which you want to query.
        data: String,
        /// The block height at which to query.
        #[structopt(long)]
        height: Option<u32>,
        #[structopt(long)]
        prove: bool,
    },
    /// Get a block at a given height.
    Block { height: u32 },
    /// Get block headers between two heights (min <= height <= max).
    Blockchain {
        /// The minimum height
        min: u32,
        /// The maximum height.
        max: u32,
    },
    /// Request the block results at a given height.
    BlockResults {
        /// The height of the block you want.
        height: u32,
    },
    // TODO(thane): Implement evidence broadcast
    /// Broadcast a transaction asynchronously (without waiting for the ABCI
    /// app to check it or for it to be committed).
    BroadcastTxAsync {
        /// The transaction to broadcast.
        tx: String,
    },
    /// Broadcast a transaction, waiting for it to be fully committed before
    /// returning.
    BroadcastTxCommit {
        /// The transaction to broadcast.
        tx: String,
    },
    /// Broadcast a transaction synchronously (waiting for the ABCI app to
    /// check it, but not for it to be committed).
    BroadcastTxSync {
        /// The transaction to broadcast.
        tx: String,
    },
    /// Get the commit for the given height.
    Commit { height: u32 },
    /// Get the current consensus state.
    ConsensusState,
    /// Get the node's genesis data.
    Genesis,
    /// Get the node's health.
    Health,
    /// Request the latest block.
    LatestBlock,
    /// Request the results for the latest block.
    LatestBlockResults,
    /// Request the latest commit.
    LatestCommit,
    /// Obtain information about the P2P stack and other network connections.
    NetInfo,
    /// Get Tendermint status (node info, public key, latest block hash, etc.).
    Status,
    /// Search for transactions with their results.
    TxSearch {
        /// The query against which transactions should be matched.
        query: Query,
        #[structopt(long, default_value = "1")]
        page: u32,
        #[structopt(long, default_value = "10")]
        per_page: u8,
        #[structopt(long, default_value = "asc")]
        order: Order,
        #[structopt(long)]
        prove: bool,
    },
    /// Get the validators at the given height.
    Validators {
        /// The height at which to query the validators.
        height: u32,
        /// Fetch all validators.
        #[structopt(long)]
        all: bool,
        /// The page of validators to retrieve.
        #[structopt(long)]
        page: Option<usize>,
        /// The number of validators to retrieve per page.
        #[structopt(long)]
        per_page: Option<u8>,
    },
}

#[tokio::main]
async fn main() {
    let opt: Opt = Opt::from_args();
    let log_level = if opt.verbose {
        LevelFilter::DEBUG
    } else {
        LevelFilter::INFO
    };
    // All our logging goes to stderr, so our output can go to stdout
    tracing_subscriber::fmt()
        .with_max_level(log_level)
        .with_writer(std::io::stderr)
        .init();

    let proxy_url = match get_http_proxy_url(opt.url.scheme(), opt.proxy_url.clone()) {
        Ok(u) => u,
        Err(e) => {
            error!("Failed to obtain proxy URL: {}", e);
            std::process::exit(-1);
        }
    };
    let result = match opt.url.scheme() {
        Scheme::Http | Scheme::Https => http_request(opt.url, proxy_url, opt.req).await,
        Scheme::WebSocket | Scheme::SecureWebSocket => match opt.proxy_url {
            Some(_) => Err(Error::invalid_params(
                "proxies are only supported for use with HTTP clients at present",
            )),
            None => websocket_request(opt.url, opt.req).await,
        },
    };
    if let Err(e) = result {
        error!("Failed: {}", e);
        std::process::exit(-1);
    }
}

// Retrieve the proxy URL with precedence:
// 1. If supplied, that's the proxy URL used.
// 2. If not supplied, but environment variable HTTP_PROXY or HTTPS_PROXY are
//    supplied, then use the appropriate variable for the URL in question.
fn get_http_proxy_url(url_scheme: Scheme, proxy_url: Option<Url>) -> Result<Option<Url>> {
    match proxy_url {
        Some(u) => Ok(Some(u)),
        None => match url_scheme {
            Scheme::Http => std::env::var("HTTP_PROXY").ok(),
            Scheme::Https => std::env::var("HTTPS_PROXY")
                .ok()
                .or_else(|| std::env::var("HTTP_PROXY").ok()),
            _ => {
                if std::env::var("HTTP_PROXY").is_ok() || std::env::var("HTTPS_PROXY").is_ok() {
                    warn!(
                        "Ignoring HTTP proxy environment variables for non-HTTP client connection"
                    );
                }
                None
            }
        }
        .map(|u| u.parse())
        .transpose(),
    }
}

async fn http_request(url: Url, proxy_url: Option<Url>, req: Request) -> Result<()> {
    let client = match proxy_url {
        Some(proxy_url) => {
            info!(
                "Using HTTP client with proxy {} to submit request to {}",
                proxy_url, url
            );
            HttpClient::new_with_proxy(url, proxy_url)
        }
        None => {
            info!("Using HTTP client to submit request to: {}", url);
            HttpClient::new(url)
        }
    }?;

    match req {
        Request::ClientRequest(r) => client_request(&client, r).await,
        _ => Err(Error::invalid_params("HTTP/S clients do not support subscription capabilities (please use the WebSocket client instead)"))
    }
}

async fn websocket_request(url: Url, req: Request) -> Result<()> {
    info!("Using WebSocket client to submit request to: {}", url);
    let (client, driver) = WebSocketClient::new(url).await?;
    let driver_hdl = tokio::spawn(async move { driver.run().await });

    let result = match req {
        Request::ClientRequest(r) => client_request(&client, r).await,
        Request::Subscribe {
            query,
            max_events,
            max_time,
        } => subscription_client_request(&client, query, max_events, max_time).await,
    };

    client.close()?;
    driver_hdl
        .await
        .map_err(|e| Error::client_internal_error(e.to_string()))??;
    result
}

async fn client_request<C>(client: &C, req: ClientRequest) -> Result<()>
where
    C: Client + Sync,
{
    let result = match req {
        ClientRequest::AbciInfo => serde_json::to_string_pretty(&client.abci_info().await?)?,
        ClientRequest::AbciQuery {
            path,
            data,
            height,
            prove,
        } => serde_json::to_string_pretty(
            &client
                .abci_query(
                    path.map(|s| Path::from_str(&s)).transpose()?,
                    data,
                    height.map(Into::into),
                    prove,
                )
                .await?,
        )?,
        ClientRequest::Block { height } => {
            serde_json::to_string_pretty(&client.block(height).await?)?
        }
        ClientRequest::Blockchain { min, max } => {
            serde_json::to_string_pretty(&client.blockchain(min, max).await?)?
        }
        ClientRequest::BlockResults { height } => {
            serde_json::to_string_pretty(&client.block_results(height).await?)?
        }
        ClientRequest::BroadcastTxAsync { tx } => serde_json::to_string_pretty(
            &client
                .broadcast_tx_async(Transaction::from(tx.into_bytes()))
                .await?,
        )?,
        ClientRequest::BroadcastTxCommit { tx } => serde_json::to_string_pretty(
            &client
                .broadcast_tx_commit(Transaction::from(tx.into_bytes()))
                .await?,
        )?,
        ClientRequest::BroadcastTxSync { tx } => serde_json::to_string_pretty(
            &client
                .broadcast_tx_sync(Transaction::from(tx.into_bytes()))
                .await?,
        )?,
        ClientRequest::Commit { height } => {
            serde_json::to_string_pretty(&client.commit(height).await?)?
        }
        ClientRequest::LatestBlock => serde_json::to_string_pretty(&client.latest_block().await?)?,
        ClientRequest::LatestBlockResults => {
            serde_json::to_string_pretty(&client.latest_block_results().await?)?
        }
        ClientRequest::LatestCommit => {
            serde_json::to_string_pretty(&client.latest_commit().await?)?
        }
        ClientRequest::ConsensusState => {
            serde_json::to_string_pretty(&client.consensus_state().await?)?
        }
        ClientRequest::Genesis => serde_json::to_string_pretty(&client.genesis().await?)?,
        ClientRequest::Health => serde_json::to_string_pretty(&client.health().await?)?,
        ClientRequest::NetInfo => serde_json::to_string_pretty(&client.net_info().await?)?,
        ClientRequest::Status => serde_json::to_string_pretty(&client.status().await?)?,
        ClientRequest::TxSearch {
            query,
            page,
            per_page,
            order,
            prove,
        } => serde_json::to_string_pretty(
            &client
                .tx_search(query, prove, page, per_page, order)
                .await?,
        )?,
        ClientRequest::Validators {
            height,
            all,
            page,
            per_page,
        } => {
            let paging = if all {
                Paging::All
            } else {
<<<<<<< HEAD
                match page {
                    Some(page) => match per_page {
                        Some(per_page) => Paging::Specific {
                            page_number: page.try_into()?,
                            per_page: per_page.try_into()?,
                        },
                        None => Paging::Default,
=======
                match page.zip(per_page) {
                    Some((page, per_page)) => Paging::Specific {
                        page_number: page.into(),
                        per_page: per_page.into(),
>>>>>>> 3c2d0d19
                    },
                    None => Paging::Default,
                }
            };
            serde_json::to_string_pretty(&client.validators(height, paging).await?)?
        }
    };
    println!("{}", result);
    Ok(())
}

async fn subscription_client_request<C>(
    client: &C,
    query: Query,
    max_events: Option<u32>,
    max_time: Option<u32>,
) -> Result<()>
where
    C: SubscriptionClient,
{
    info!("Creating subscription for query: {}", query);
    let subs = client.subscribe(query).await?;
    match max_time {
        Some(secs) => recv_events_with_timeout(subs, max_events, secs).await,
        None => recv_events(subs, max_events).await,
    }
}

async fn recv_events_with_timeout(
    mut subs: Subscription,
    max_events: Option<u32>,
    timeout_secs: u32,
) -> Result<()> {
    let timeout = tokio::time::sleep(Duration::from_secs(timeout_secs as u64));
    let mut event_count = 0u64;
    tokio::pin!(timeout);
    loop {
        tokio::select! {
            result_opt = subs.next() => {
                let result = match result_opt {
                    Some(r) => r,
                    None => {
                        info!("The server terminated the subscription");
                        return Ok(());
                    }
                };
                let event = result?;
                println!("{}", serde_json::to_string_pretty(&event)?);
                event_count += 1;
                if let Some(me) = max_events {
                    if event_count >= (me as u64) {
                        info!("Reached maximum number of events: {}", me);
                        return Ok(());
                    }
                }
            }
            _ = &mut timeout => {
                info!("Reached event receive timeout of {} seconds", timeout_secs);
                return Ok(())
            }
        }
    }
}

async fn recv_events(mut subs: Subscription, max_events: Option<u32>) -> Result<()> {
    let mut event_count = 0u64;
    while let Some(result) = subs.next().await {
        let event = result?;
        println!("{}", serde_json::to_string_pretty(&event)?);
        event_count += 1;
        if let Some(me) = max_events {
            if event_count >= (me as u64) {
                info!("Reached maximum number of events: {}", me);
                return Ok(());
            }
        }
    }
    info!("The server terminated the subscription");
    Ok(())
}<|MERGE_RESOLUTION|>--- conflicted
+++ resolved
@@ -1,7 +1,6 @@
 //! CLI for performing simple interactions against a Tendermint node's RPC.
 
 use futures::StreamExt;
-use std::convert::TryInto;
 use std::str::FromStr;
 use std::time::Duration;
 use structopt::StructOpt;
@@ -343,20 +342,10 @@
             let paging = if all {
                 Paging::All
             } else {
-<<<<<<< HEAD
-                match page {
-                    Some(page) => match per_page {
-                        Some(per_page) => Paging::Specific {
-                            page_number: page.try_into()?,
-                            per_page: per_page.try_into()?,
-                        },
-                        None => Paging::Default,
-=======
                 match page.zip(per_page) {
                     Some((page, per_page)) => Paging::Specific {
                         page_number: page.into(),
                         per_page: per_page.into(),
->>>>>>> 3c2d0d19
                     },
                     None => Paging::Default,
                 }
