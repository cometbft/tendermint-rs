--- conflicted
+++ resolved
@@ -106,52 +106,6 @@
             crypto_provider: Default::default(),
         }
     }
-<<<<<<< HEAD
-}
-
-impl<P, C, V, H> Verifier for PredicateVerifier<P, C, V, H>
-where
-    P: VerificationPredicates<H>,
-    C: VotingPowerCalculator,
-    V: CommitValidator,
-    H: CryptoProvider,
-{
-    /// Validate the given light block state.
-    ///
-    /// - Ensure the latest trusted header hasn't expired
-    /// - Ensure the header validator hashes match the given validators
-    /// - Ensure the header next validator hashes match the given next validators
-    /// - Additional implementation specific validation via `commit_validator`
-    /// - Check that the untrusted block is more recent than the trusted state
-    /// - If the untrusted block is the very next block after the trusted block, check that their
-    ///   (next) validator sets hashes match.
-    /// - Otherwise, ensure that the untrusted block has a greater height than the trusted block.
-    ///
-    /// **NOTE**: If the untrusted state's `next_validators` field is `None`,
-    /// this will not (and will not be able to) check whether the untrusted
-    /// state's `next_validators_hash` field is valid.
-    fn verify(
-        &self,
-        untrusted: UntrustedBlockState<'_>,
-        trusted: TrustedBlockState<'_>,
-        options: &Options,
-        now: Time,
-    ) -> Verdict {
-        // Ensure the latest trusted header hasn't expired
-        verdict!(self.predicates.is_within_trust_period(
-            trusted.header_time,
-            options.trusting_period,
-            now,
-        ));
-
-        // Ensure the header isn't from a future time
-        verdict!(self.predicates.is_header_from_past(
-            untrusted.signed_header.header.time,
-            options.clock_drift,
-            now,
-        ));
-=======
->>>>>>> e1468e2e
 
     /// Validates an `UntrustedBlockState`.
     pub fn verify_validator_sets(&self, untrusted: &UntrustedBlockState<'_>) -> Verdict {
@@ -271,10 +225,10 @@
 
 impl<P, C, V, H> Verifier for PredicateVerifier<P, C, V, H>
 where
-    P: VerificationPredicates,
+    P: VerificationPredicates<H>,
     C: VotingPowerCalculator,
     V: CommitValidator,
-    H: Hasher,
+    H: CryptoProvider,
 {
     /// Validate the given light block state by performing the following checks ->
     ///
