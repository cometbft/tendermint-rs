//! Provides an interface and default implementation of the `Verifier` component

use serde::{Deserialize, Serialize};

use crate::{
    errors::{ErrorExt, VerificationError, VerificationErrorDetail},
    operations::{voting_power::VotingPowerTally, CommitValidator, VotingPowerCalculator},
    options::Options,
    predicates::VerificationPredicates,
    types::{Time, TrustedBlockState, UntrustedBlockState},
};

#[cfg(feature = "rust-crypto")]
use crate::{
    operations::{ProdCommitValidator, ProdVotingPowerCalculator},
    predicates::ProdPredicates,
};

/// Represents the result of the verification performed by the
/// verifier component.
#[derive(Debug, Serialize, Deserialize, PartialEq, Eq)]
pub enum Verdict {
    /// Verification succeeded, the block is valid.
    Success,
    /// The minimum voting power threshold is not reached,
    /// the block cannot be trusted yet.
    NotEnoughTrust(VotingPowerTally),
    /// Verification failed, the block is invalid.
    Invalid(VerificationErrorDetail),
}

impl From<Result<(), VerificationError>> for Verdict {
    fn from(result: Result<(), VerificationError>) -> Self {
        match result {
            Ok(()) => Self::Success,
            Err(VerificationError(e, _)) => match e.not_enough_trust() {
                Some(tally) => Self::NotEnoughTrust(tally),
                _ => Self::Invalid(e),
            },
        }
    }
}

/// The verifier checks:
///
/// a) whether a given untrusted light block is valid, and
/// b) whether a given untrusted light block should be trusted
///    based on a previously verified block.
///
/// ## Implements
/// - [TMBC-VAL-CONTAINS-CORR.1]
/// - [TMBC-VAL-COMMIT.1]
pub trait Verifier: Send + Sync {
    /// Perform the verification.
    fn verify(
        &self,
        untrusted: UntrustedBlockState<'_>,
        trusted: TrustedBlockState<'_>,
        options: &Options,
        now: Time,
    ) -> Verdict;
}

macro_rules! verdict {
    ($e:expr) => {
        let result = $e;
        if result.is_err() {
            return result.into();
        }
    };
}

macro_rules! ensure_verdict_success {
    ($e:expr) => {
        let verdict = $e;
        if !matches!(verdict, Verdict::Success) {
            return verdict;
        }
    };
}

/// Predicate verifier encapsulating components necessary to facilitate
/// verification.
#[derive(Debug, Clone, Default, PartialEq, Eq)]
pub struct PredicateVerifier<P, C, V> {
    predicates: P,
    voting_power_calculator: C,
    commit_validator: V,
}

impl<P, C, V> PredicateVerifier<P, C, V>
where
    P: VerificationPredicates,
    C: VotingPowerCalculator,
    V: CommitValidator,
{
    /// Constructor.
    pub fn new(predicates: P, voting_power_calculator: C, commit_validator: V) -> Self {
        Self {
            predicates,
            voting_power_calculator,
            commit_validator,
        }
    }

    /// Validates an `UntrustedBlockState`.
    pub fn verify_validator_sets(&self, untrusted: &UntrustedBlockState<'_>) -> Verdict {
        // Ensure the header validator hashes match the given validators
        verdict!(self.predicates.validator_sets_match(
            untrusted.validators,
            untrusted.signed_header.header.validators_hash,
        ));

        // Ensure the header next validator hashes match the given next validators
        if let Some(untrusted_next_validators) = untrusted.next_validators {
            verdict!(self.predicates.next_validators_match(
                untrusted_next_validators,
                untrusted.signed_header.header.next_validators_hash,
            ));
        }

        // Ensure the header matches the commit
        verdict!(self.predicates.header_matches_commit(
            &untrusted.signed_header.header,
            untrusted.signed_header.commit.block_id.hash,
        ));

        // Additional implementation specific validation
        verdict!(self.predicates.valid_commit(
            untrusted.signed_header,
            untrusted.validators,
            &self.commit_validator,
        ));

        Verdict::Success
    }

    /// Verify that more than 2/3 of the validators correctly committed the block.
    pub fn verify_commit(&self, untrusted: &UntrustedBlockState<'_>) -> Verdict {
        verdict!(self.predicates.has_sufficient_signers_overlap(
            untrusted.signed_header,
            untrusted.validators,
            &self.voting_power_calculator,
        ));

        Verdict::Success
    }

    /// Validate an `UntrustedBlockState`, based on the given `TrustedBlockState`, `Options` and
    /// current time.
    pub fn validate_against_trusted(
        &self,
        untrusted: &UntrustedBlockState<'_>,
        trusted: &TrustedBlockState<'_>,
        options: &Options,
        now: Time,
    ) -> Verdict {
        // Ensure the latest trusted header hasn't expired
        verdict!(self.predicates.is_within_trust_period(
            trusted.header_time,
            options.trusting_period,
            now,
        ));

        // Ensure the header isn't from a future time
        verdict!(self.predicates.is_header_from_past(
            untrusted.signed_header.header.time,
            options.clock_drift,
            now,
        ));

        // Check that the untrusted block is more recent than the trusted state
        verdict!(self
            .predicates
            .is_monotonic_bft_time(untrusted.signed_header.header.time, trusted.header_time));

        // Check that the chain-id of the untrusted block matches that of the trusted state
        verdict!(self
            .predicates
            .is_matching_chain_id(&untrusted.signed_header.header.chain_id, trusted.chain_id));

        let trusted_next_height = trusted.height.increment();

        if untrusted.height() == trusted_next_height {
            // If the untrusted block is the very next block after the trusted block,
            // check that their (next) validator sets hashes match.
            verdict!(self.predicates.valid_next_validator_set(
                untrusted.signed_header.header.validators_hash,
                trusted.next_validators_hash,
            ));
        } else {
            // Otherwise, ensure that the untrusted block has a greater height than
            // the trusted block.
            verdict!(self
                .predicates
                .is_monotonic_height(untrusted.signed_header.header.height, trusted.height));
        }

        Verdict::Success
    }

    /// Check there is enough overlap between the validator sets of the trusted and untrusted
    /// blocks.
    pub fn verify_commit_against_trusted(
        &self,
        untrusted: &UntrustedBlockState<'_>,
        trusted: &TrustedBlockState<'_>,
        options: &Options,
    ) -> Verdict {
        let trusted_next_height = trusted.height.increment();

        if untrusted.height() != trusted_next_height {
            // Check there is enough overlap between the validator sets of
            // the trusted and untrusted blocks.
            verdict!(self.predicates.has_sufficient_validators_overlap(
                untrusted.signed_header,
                trusted.next_validators,
                &options.trust_threshold,
                &self.voting_power_calculator,
            ));
        }

        Verdict::Success
    }
}

impl<P, C, V> Verifier for PredicateVerifier<P, C, V>
where
    P: VerificationPredicates,
    C: VotingPowerCalculator,
    V: CommitValidator,
{
    /// Validate the given light block state by performing the following checks ->
    ///
    /// - Validate the untrusted header
    ///     - Ensure the header validator hashes match the given validators
    ///     - Ensure the header next validator hashes match the given next validators
    ///     - Ensure the header matches the commit
    ///     - Ensure commit is valid
    /// - Validate the untrusted header against the trusted header
    ///     - Ensure the latest trusted header hasn't expired
    ///     - Ensure the header isn't from a future time
    ///     - Check that the untrusted block is more recent than the trusted state
    ///     - If the untrusted block is the very next block after the trusted block, check that
    ///       their (next) validator sets hashes match.
    ///     - Otherwise, ensure that the untrusted block has a greater height than the trusted
    ///       block.
    /// - Check there is enough overlap between the validator sets of the trusted and untrusted
    ///   blocks.
    /// - Verify that more than 2/3 of the validators correctly committed the block.
    ///
    /// **NOTE**: If the untrusted state's `next_validators` field is `None`,
    /// this will not (and will not be able to) check whether the untrusted
    /// state's `next_validators_hash` field is valid.
    fn verify(
        &self,
        untrusted: UntrustedBlockState<'_>,
        trusted: TrustedBlockState<'_>,
        options: &Options,
        now: Time,
    ) -> Verdict {
        ensure_verdict_success!(self.verify_validator_sets(&untrusted));
        ensure_verdict_success!(self.validate_against_trusted(&untrusted, &trusted, options, now));
        ensure_verdict_success!(self.verify_commit_against_trusted(&untrusted, &trusted, options));
        ensure_verdict_success!(self.verify_commit(&untrusted));
        Verdict::Success
    }
}

#[cfg(feature = "rust-crypto")]
/// The default production implementation of the [`PredicateVerifier`].
pub type ProdVerifier =
<<<<<<< HEAD
    PredicateVerifier<ProdPredicates, ProdVotingPowerCalculator, ProdCommitValidator>;
=======
    PredicateVerifier<ProdPredicates, ProdVotingPowerCalculator, ProdCommitValidator, ProdHasher>;

#[cfg(test)]
mod tests {
    use alloc::{borrow::ToOwned, string::ToString};
    use core::{ops::Sub, time::Duration};

    use tendermint::Time;
    use tendermint_testgen::{light_block::LightBlock as TestgenLightBlock, Generator};

    use crate::{
        errors::VerificationErrorDetail, options::Options, types::LightBlock, ProdVerifier,
        Verdict, Verifier,
    };

    #[test]
    fn test_verification_failure_on_chain_id_mismatch() {
        let now = Time::now();

        // Create a default light block with a valid chain-id for height `1` with a timestamp 20
        // secs before now (to be treated as trusted state)
        let light_block_1: LightBlock = TestgenLightBlock::new_default_with_time_and_chain_id(
            "chain-1".to_owned(),
            now.sub(Duration::from_secs(20)).unwrap(),
            1u64,
        )
        .generate()
        .unwrap()
        .into();

        // Create another default block with a different chain-id for height `2` with a timestamp 10
        // secs before now (to be treated as untrusted state)
        let light_block_2: LightBlock = TestgenLightBlock::new_default_with_time_and_chain_id(
            "forged-chain".to_owned(),
            now.sub(Duration::from_secs(10)).unwrap(),
            2u64,
        )
        .generate()
        .unwrap()
        .into();

        let vp = ProdVerifier::default();
        let opt = Options {
            trust_threshold: Default::default(),
            trusting_period: Duration::from_secs(60),
            clock_drift: Default::default(),
        };

        let verdict = vp.verify(
            light_block_2.as_untrusted_state(),
            light_block_1.as_trusted_state(),
            &opt,
            Time::now(),
        );

        match verdict {
            Verdict::Invalid(VerificationErrorDetail::ChainIdMismatch(e)) => {
                let chain_id_1 = light_block_1.signed_header.header.chain_id;
                let chain_id_2 = light_block_2.signed_header.header.chain_id;
                assert_eq!(e.got, chain_id_2.to_string());
                assert_eq!(e.expected, chain_id_1.to_string());
            },
            v => panic!("expected ChainIdMismatch error, got: {:?}", v),
        }
    }
}
>>>>>>> 560c8528
<|MERGE_RESOLUTION|>--- conflicted
+++ resolved
@@ -270,10 +270,7 @@
 #[cfg(feature = "rust-crypto")]
 /// The default production implementation of the [`PredicateVerifier`].
 pub type ProdVerifier =
-<<<<<<< HEAD
     PredicateVerifier<ProdPredicates, ProdVotingPowerCalculator, ProdCommitValidator>;
-=======
-    PredicateVerifier<ProdPredicates, ProdVotingPowerCalculator, ProdCommitValidator, ProdHasher>;
 
 #[cfg(test)]
 mod tests {
@@ -338,5 +335,4 @@
             v => panic!("expected ChainIdMismatch error, got: {:?}", v),
         }
     }
-}
->>>>>>> 560c8528
+}