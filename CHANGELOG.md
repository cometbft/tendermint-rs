## Unreleased

<<<<<<< HEAD
### Light Client

- Add missing documentation to all items ([#472])
- Add major contributors as authors of the `light-client`, `light-node`, and `rpc` crate ([#472])
- Remove and consolidate deprecated [lite] and [lite_impl] modules from the `tendermint` crate ([#500])

[#472]: https://github.com/informalsystems/tendermint-rs/pull/472
[lite_impl]: https://github.com/informalsystems/tendermint-rs/tree/master/tendermint/src/lite_impl

### Proto crate

- Created Rust structs from Tendermint Proto files ([#504])

### RPC Client (`tendermint-rpc` crate)

#### Changed
- **BREAKING**: The entire RPC client interface has been refactored. The
  `Client` struct has now been replaced by an `HttpClient` struct, which
  implements all of the RPC methods except those relating to event
  subscription. To access this struct, you now need to enable both the
  `client` and `transport_http` features when using the `tendermint-rpc`
  crate.
  ([#516](https://github.com/informalsystems/tendermint-rs/pull/516))

#### Added
- A `WebSocketSubscriptionClient` is now provided to facilitate event
  subscription for a limited range of RPC events over a WebSocket connection.
  See the [Tendermint `/subscribe` endpoint's](https://docs.tendermint.com/master/rpc/#/Websocket/subscribe)
  and the `tendermint-rpc` crate's docs for more details.
  To access this struct you need to enable both the `client`, `subscription`
  and `transport_websocket` features when using the `tendermint-rpc` crate.
  ([#516](https://github.com/informalsystems/tendermint-rs/pull/516))
- A `MockClient` and `MockSubscriptionClient` struct are available for use in
  instances where you may want to interact with the Tendermint RPC from your
  tests without integrating with an actual node. To access these structs you
  need to enable the `client`, `subscription` and `transport_mock` features
  when using the `tendermint-rpc` crate. If you only want to use the
  `MockClient` struct, just enable features `client` and `transport_mock`.
  See the crate docs for more details.
  ([#516](https://github.com/informalsystems/tendermint-rs/pull/516))

## [0.15.0] (2020-07-17)

This release is mostly about the revamped [light-client] library and the [light-node] command-line interface.
Note that both crates are to be considered experimental software that will still undergo a lot of improvements and iterations.
The goal of releasing an early version of our Light Client is to make it accessible, to get people use it, and to receive feedback.

 ⚠️ ️Deprecation warning ⚠️ : This might be the last release containing the [lite] module. Please take a look at the [light-client] crate.

### Light Client:

- Introduce a `Supervisor` to tie the `LightClient` and the `ForkDetector` together ([#302])
- Add evidence reporting to the supervisor ([#336])
- Move `ValidatorSet::hash` method over the `HeaderHasher` trait ([#360])
- Simplify basic bisecting scheduler logic ([#364])
- Fix exit condition in `verify_to_target` ([#365])
- Multi-peer conformance tests ([#371])
- Introduce a `Trusted` status for light blocks which passed fork detection ([#375])
- Add JSON-based unit tests for VotingPowerCalculator ([#383])
- Expose `latest_trusted` from supervisor `Handle` ([#394])
- Rework the `PeerList`, improve its API, and fix a bug in `swap_primary` ([#397])
- Turn `Handle` into a trait for ease of integration and testability ([#401])
- Improve `Supervisor` ergonomics according to [ADR-007] ([#403])
- Correctly handle blocks marked `Trusted` in accordance with the specification ([#407])
- Treat `Trusted` status as a special case of `Verified` as per the spec ([#419])
- Add integration test ([#431])
- Rework light-node CLI to use `Supervisor` / `Handle` ([#430])
- Add `latest_status` to the supervisor `Handle` ([#449])
- Add JSONRPC endpoints to query the light-node ([#363], [#449])

[0.15.0]: https://github.com/informalsystems/tendermint-rs/pull/454

[#302]: https://github.com/informalsystems/tendermint-rs/pull/302
[#336]: https://github.com/informalsystems/tendermint-rs/pull/336
[#360]: https://github.com/informalsystems/tendermint-rs/pull/360
[#363]: https://github.com/informalsystems/tendermint-rs/pull/363
[#364]: https://github.com/informalsystems/tendermint-rs/pull/364
[#365]: https://github.com/informalsystems/tendermint-rs/pull/365
[#371]: https://github.com/informalsystems/tendermint-rs/pull/371
[#375]: https://github.com/informalsystems/tendermint-rs/pull/375
[#383]: https://github.com/informalsystems/tendermint-rs/pull/383
[#394]: https://github.com/informalsystems/tendermint-rs/pull/394
[#397]: https://github.com/informalsystems/tendermint-rs/pull/397
[#401]: https://github.com/informalsystems/tendermint-rs/pull/401
[#403]: https://github.com/informalsystems/tendermint-rs/pull/403
[#407]: https://github.com/informalsystems/tendermint-rs/pull/407
[#419]: https://github.com/informalsystems/tendermint-rs/pull/419
[#430]: https://github.com/informalsystems/tendermint-rs/pull/430
[#431]: https://github.com/informalsystems/tendermint-rs/pull/431
[#449]: https://github.com/informalsystems/tendermint-rs/pull/449
=======
- Add testgen tester to factor out test execution from integration tests ([#524])
- Add spec for the light client attack evidence handling ([#526])
- Return RFC6962 hash for empty merkle tree ([#498])
- The `tendermint`, `tendermint-rpc`, and `tendermint-light-client` crates now compile to WASM on the `wasm32-unknown-unknown` and `wasm32-wasi` targets ([#463])
- Implement protobuf encoding/decoding of Tendermint Proto types ([#504])
- Separate protobuf types from Rust domain types using the DomainType trait ([#535])
- Changed validator sorting order to sort by voting power. ([#506])
>>>>>>> 6e7b3fce

[#524]: https://github.com/informalsystems/tendermint-rs/issues/524
[#526]: https://github.com/informalsystems/tendermint-rs/issues/526
[#498]: https://github.com/informalsystems/tendermint-rs/issues/498
[#463]: https://github.com/informalsystems/tendermint-rs/issues/463
[#504]: https://github.com/informalsystems/tendermint-rs/issues/504
[#535]: https://github.com/informalsystems/tendermint-rs/issues/535
[#506]: https://github.com/informalsystems/tendermint-rs/issues/506

## v0.16.0

*Aug 31, 2020*

This release is the first release of the [testgen][testgen-dir] utility, 
a generator for Tendermint types for unit and integration tests and for model-based testing. 
It is a utility for producing tendermint datastructures from minimal input, targeted for testing.

The release also contains various Rust API-breaking changes. It remains compatible with v0.33 of Tendermint Core.

 ⚠️ ️Deprecation warning ⚠️ : The `lite` module was removed. Please take a look at the [light-client][light-client-dir] crate.

### BREAKING CHANGES:

- [repo] CHANGES.md renamed to CHANGELOG.md
- [tendermint] Eliminate use of `signatory` wrapper crate in favour of underlying `ed25519-dalek` and `k256` crates. `ed25519-dalek` is now v1.0 and `k256` provides a pure Rust implementation of secp256k1 rather than wrapping the C library ([#522])
- [tendermint] Remove `lite` and `lite_impl` modules. See the new `light-client`
  crate ([#500])

### FEATURES:

- [tendermint/proto] A tendermint-proto crate was created that contains the Rust structs for protobuf,
preparing for compatibility with Tendermint Core v0.34 ([#508])
- [tendermint/proto-compiler] A tendermint-proto-compiler crate was created that generates the tendermint-proto structs from the Tendermint Core Protobuf definitions.
- [testgen] Introduce the `testgen` crate for generating Tendermint types from
  minimal input ([#468])

### IMPROVEMENTS:

- [light-client] Use the `testgen` for generating tests
- [light-client] Use primary error as context of `NoWitnessLeft` error ([#477])
- [repo] Various improvements to documentation and crate structure
- [repo] Add CONTRIBUTING.md document ([#470])
- [specs] Updates to fork detection English spec for evidence handling in
  Tendermint and IBC ([#479])
- [specs] Model checking results and updates for the fast sync TLA+ spec ([#466])

### BUG FIXES:

- [light-client] Fix to reject headers from the future ([#474])

[light-client-dir]: https://github.com/informalsystems/tendermint-rs/tree/master/light-client
[testgen-dir]: https://github.com/informalsystems/tendermint-rs/tree/master/testgen

[#466]: https://github.com/informalsystems/tendermint-rs/pull/466
[#468]: https://github.com/informalsystems/tendermint-rs/pull/468
[#470]: https://github.com/informalsystems/tendermint-rs/pull/470
[#474]: https://github.com/informalsystems/tendermint-rs/pull/474
[#477]: https://github.com/informalsystems/tendermint-rs/pull/477
[#479]: https://github.com/informalsystems/tendermint-rs/pull/479
[#500]: https://github.com/informalsystems/tendermint-rs/pull/500
[#508]: https://github.com/informalsystems/tendermint-rs/pull/508
[#522]: https://github.com/informalsystems/tendermint-rs/pull/522

## v0.15.0

*July 17, 2020*

This release is the first official release of the revamped [light-client][light-client-dir] library and the [light-node][light-node-dir] command-line interface.
Together they provide a complete Tendermint light client implementation that performs squential and skipping verification
and attempts to detect forks across its peers. Complete TLA+ specifications for light client verification are included,
along with work-in-progress specs for fork detection. The implementation is compatible with v0.33 of Tendermint Core.

Note that both the [light-client][light-client-dir]  and [light-node][light-node-dir] crates are to be considered experimental software that will still undergo a 
lot of improvements and iterations. The goal of releasing an early version of our Light Client is to make it accessible, to get people use it, and to receive feedback.

An overview of the current design of the light client is provided in [ADR-006]
and [ADR-007].


 ⚠️ ️Deprecation warning ⚠️ : This might be the last release containing the [lite][lite-dir] module. Please take a look at the [light-client][light-client-dir] crate.

### BREAKING CHANGES:

- [repo] make secp256k1 dependency optional ([#441])

### FEATURES:

- [light-client] Rewrite and expansion of `lite`, the prior light client
  verification module, into a new fully-featured `light-client` crate. The crate provides a db, 
  functions for complete light client verification, peer management, fork detection, and evidence reporting,
  along with extensive testing. Components are composed via a `Supervisor`, which is run in its own thread, 
  and exposes a Handle trait to broker access to underlying state and
  functionality. See the [light-client][light-client-dir] crate for details.
- [light-node] New binary crate with CLI for running the light client as a daemon,
  complete with an rpc server for querying the latest state of the light node
  while it syncs with the blockchain. See the [light-node][light-node-dir] crate
  for details.

### BUG FIXES:

- [tendermint/validator] Sort validators by address on deserialization ([#410])
- [tendermint/validator] Fix deserializing Update struct when power field is 0
  ([#451])
- [tendermint/abci] Fix DeliverTx response deserialization issues with
  gasWanted, gasUsed, and data fields ([#432])
- [tendermint/lite_impl] Fix header.hash for height 1 ([#438])

[#410]: https://github.com/informalsystems/tendermint-rs/pull/410
[#432]: https://github.com/informalsystems/tendermint-rs/pull/432
[#438]: https://github.com/informalsystems/tendermint-rs/pull/438
[#441]: https://github.com/informalsystems/tendermint-rs/pull/441
[#451]: https://github.com/informalsystems/tendermint-rs/pull/451

[ADR-006]: https://github.com/informalsystems/tendermint-rs/blob/master/docs/architecture/adr-006-light-client-refactor.md
[ADR-007]: https://github.com/informalsystems/tendermint-rs/blob/master/docs/architecture/adr-007-light-client-supervisor-ergonomics.md

[lite-dir]: ./tendermint/src/lite
[light-client-dir]: ./light-client
[light-node-dir]: ./light-node/

## [0.14.1] (2020-06-23)

- Update `prost-amino`/`prost-amino-derive` to v0.6 ([#367])

[#367]: https://github.com/informalsystems/tendermint-rs/issues/367
[0.14.1]: https://github.com/informalsystems/tendermint-rs/pull/368

## [0.14.0] (2020-06-19)

This release mainly targets compatibility with Tendermint [v0.33.x] but contains a lot of smaller improvements regarding testing and (de)serialization.
Also noteworthy is that the rpc module was broken out into a separate crate ([tendermint-rpc]).

⚠️ ️Deprecation warning ⚠️ : This might be that last release containing the [lite] module.
It will be replaced with the [light-client][light-client-dir] crate (soon).

CommitSig:
- Refactored CommitSig into a more Rust-friendly enum. ([#247])
- Added CommitSig compatibility code to Absent vote ([#260])
- Added CommitSig timestamp zero-check compatibility code ([#259])

Testing:
- Configure integration test against latest tendermint-go to continue on error ([#304])
- Add integration test to track tendermint-go v0.33.5 ([#304])
- Remove test for hard-coded version in `abci_info` ([#304])

Serialization:
- Refactor serializers library to use modules, give a nicer annotation to structs and separated into its own folder. ([#247])
- Added nullable Vec<u8> serialization ([#247])
- Moved/created tests for serialization in the same library and locked library to local crate ([#263])
- Made serialization tests symmetric ([#261])

RPC:
- Tendermint-Go v0.33 compatibility ([#184])
  - `abci_info`, `abci_query`, `block_results`, `genesis` structs
  - serialization/deserialization fixes
  - Updated/fixed integration tests
- Move into its own crate ([#338])
  - Feature guard `rpc::client` (makes networking an optional dependency) ([#343])

CI:
- Moved to GitHub Actions ([#120])
- Updated crates.io badges ([#120])
- Enabled integration tests in CI with Tendermint-Go node service ([#120])
- Exclude changes in docs folder to trigger CI execution ([#309])

[#120]: https://github.com/informalsystems/tendermint-rs/issues/120
[#184]: https://github.com/informalsystems/tendermint-rs/issues/184
[#247]: https://github.com/informalsystems/tendermint-rs/issues/247
[#259]: https://github.com/informalsystems/tendermint-rs/issues/259
[#260]: https://github.com/informalsystems/tendermint-rs/issues/260
[#261]: https://github.com/informalsystems/tendermint-rs/issues/261
[#263]: https://github.com/informalsystems/tendermint-rs/issues/263
[#304]: https://github.com/informalsystems/tendermint-rs/issues/304
[#309]: https://github.com/informalsystems/tendermint-rs/issues/309
[#338]: https://github.com/informalsystems/tendermint-rs/pull/338
[#343]: https://github.com/informalsystems/tendermint-rs/pull/343

[0.14.0]: https://github.com/informalsystems/tendermint-rs/pull/347
[v0.33.x]: https://github.com/tendermint/tendermint/blob/v0.33.5/CHANGELOG.md#v0335
[tendermint-rpc]: https://github.com/informalsystems/tendermint-rs/tree/master/rpc#tendermint-rpc
[lite]: https://github.com/informalsystems/tendermint-rs/tree/master/tendermint/src/lite
[light-client-dir]: https://github.com/informalsystems/tendermint-rs/tree/master/light-client

## [0.13.0] (2020-04-20)

Dependencies:

- Update `signatory` requirement to v0.19 ([#227])

[0.13.0]: https://github.com/informalsystems/tendermint-rs/pull/228
[#227]: https://github.com/informalsystems/tendermint-rs/pull/227

## [0.12.0] (2020-04-17)

Dependencies
- Update to bytes `0.5` and amino_rs `0.5`.
- Tokens for amino_rs are now fully non-conflicting with prost. Allowing both to be used together
- Made RPC type values optional for full compatibility with tendermint-go@v0.32: `abci_info`, `abci_query` [#120]
- JSON ID is JSON specification compatible and accepts int, string or null - [#88]

## [0.11.0] (2019-12-11)

This is the first release since this repository was split off
from the [KMS](https://github.com/tendermint/kms) repo a few months
ago and contains more than the usual number of changes.
As the new repository matures we will be working towards a more robust
release cycle.

This release also contains a first draft of the Tendermint Light Client :).

The changes are organized in sections for better readability.

Organizational Changes:

- Reorganized the crate into a workspace with a `tendermint` crate ([#30])
- Remove all optional compilation ([#16])
- Started using CircleCI for continuous integration ([#15])
- Fix clippy lints ([#40], [#55])

RPC Changes:

- Fix `/commit` endpoint to actually include the commit data ([#42])
- Use async/await for the rpc client ([#85])

Type Changes:

- Add `Default` trait impls and some other utilities to data types ([#64])
- Fix transaction hash length to be 32-bytes ([#14])
- Rename `LastCommit` to `Commit` ([#42])
- Fix genesis file to include `validators` field ([#65])
- Change `max_gas` from `u64` to `i64` ([#61])
- Allow `Height` to be `0` ([#77])

ABCI Changes:

- Include `AbciQuery` in the `Method` enum ([#AbciQueryMethodEnum])
- Fix deserializing ABCI Code field ([#13])
- Fix ABCI data field to allow lower case hex encodings ([#17])
- Fix `/abci_query` endpoint to take input `data` as hex and return `key`
  and `value` in the response as base64 ([#77])

Light Client:

- Introduce validator `Set` type and compute Merkle root ([#6])
- First draft implementation of logic for the light client ([#31, #36])

- Dependency Changes:

- Remove `secret_connection` and `ring` as dependencies (moved to KMS repo)
  ([#60])
- `tai64` from `2` to `3` ([#22])
- `zeroize` from `0.9` to `1.1` ([#74, #89])
- `hyper` from `0.10` to `0.13` ([#85])
- `signatory` from `0.12` to `0.17` ([#89])
- `subtle-encoding` from `0.3` to `0.5` ([#47])
- `uuid` from `0.7` to `0.8` ([#91])
- replace `rand_os` with `getrandom` ([#90])

## [0.10.0] (2019-07-30)

This release is tested against [tendermint v0.31] and known to be compatible
with [tendermint v0.32] aside from one known issue impacting RPC ([#286]).

- Fix inclusive range incompatibility affecting Rust nightly ([#326])
- Derive Eq/Ord for (transitive) status types ([#324])
- Add `TendermintConfig::load_node_key` ([#315])
- Add `TendermintConfig::load_genesis_file` ([#312])
- Add `TendermintConfig` and `Error(Kind)` types ([#298])
- Support `/abci_query` RPC endpoint ([#296])
- Implement the Tendermint (RFC6962) Merkle tree ([#292])
- Support `account::Id` generation from ed25519 pubkeys ([#291])

## [0.9.0] (2019-06-24)

This release is compatible with [tendermint v0.31]

- Reject low order points in Secret Connection handshake ([#279])
- Add `RemoteErrorCode` enum ([#272])
- Add `msg_type()` accessor for signature types ([#271])

## [0.8.0] (2019-06-20)

This release is compatible with [tendermint v0.31]

- `/block_results` RPC endpoint and related types ([#267], [#268])
- Upgrade to Signatory v0.12 ([#259])

## [0.7.0] (2019-04-24)

This release is compatible with [tendermint v0.31]

- Initial JSONRPC over HTTP client + `/broadcast_tx_*` endpoints ([#243])
- Initial RPC support ([#235])
- Disallow a block height of 0 ([#234])

## [0.6.0] (2019-04-16)

This release is compatible with [tendermint v0.31]

- Add `tendermint::Address`, `tendermint::account::Id`, `tendermint::Moniker`,
  and improve `serde` serializer support ([#228]).

## [0.5.0] (2019-03-13)

This release is compatible with [tendermint v0.30]

- Rename `SecretConnectionKey` to `secret_connection::PublicKey`, add
  `secret_connection::PeerId` ([#219])
- Move `ConsensusState` under `chain::state` ([#205])

## 0.4.0 (N/A)

- Skipped to synchronize versions with `tmkms`

## 0.3.0 (2019-03-05)

- Support for secp256k1 keys ([#181])

## 0.2.0 (2019-01-23)

This release is compatible with [tendermint v0.29]

- Update to x25519-dalek v0.4.4 (#158)
- Consistent ordering of `BlockID` and `Timestamps` in vote and proposal messages (#159)
- Remove `PoisonPillMsg` previously used to shut-down the kms (#162)

## 0.1.5 (2019-01-18)

This release is compatible with [tendermint v0.28]

- Split `PubKeyMsg` into `PubKeyRequest` and `PubKeyResponse` (#141)
- Migrate to Rust 2018 edition (#138)

## 0.1.4 (2018-12-02)

- Allow empty BlockIds in validation method (#131)

## 0.1.3 (2018-12-01)

- Prefix bech32 encoding of consensus keys with amino prefix (#128)

## 0.1.2 (2018-11-27)

- Update to subtle-encoding v0.3 (#124)
- Introduce same validation logic as Tendermint (#110)
- Remove heartbeat (#105)

## 0.1.1 (2018-11-20)

- Minor clarifications/fixes (#103)

## 0.1.0 (2018-11-13)

- Initial release

[0.10.0]: https://github.com/tendermint/kms/pull/328
[tendermint v0.32]: https://github.com/tendermint/tendermint/blob/master/CHANGELOG.md#v0320
[#326]: https://github.com/tendermint/kms/pull/326
[#324]: https://github.com/tendermint/kms/pull/324
[#315]: https://github.com/tendermint/kms/pull/315
[#312]: https://github.com/tendermint/kms/pull/312
[#298]: https://github.com/tendermint/kms/pull/298
[#296]: https://github.com/tendermint/kms/pull/296
[#292]: https://github.com/tendermint/kms/pull/292
[#291]: https://github.com/tendermint/kms/pull/291
[#286]: https://github.com/tendermint/kms/pull/286
[0.9.0]: https://github.com/tendermint/kms/pull/280
[#279]: https://github.com/tendermint/kms/pull/279
[#272]: https://github.com/tendermint/kms/pull/272
[#271]: https://github.com/tendermint/kms/pull/271
[0.8.0]: https://github.com/tendermint/kms/pull/269
[#268]: https://github.com/tendermint/kms/pull/268
[#267]: https://github.com/tendermint/kms/pull/267
[#259]: https://github.com/tendermint/kms/pull/259
[0.7.0]: https://github.com/tendermint/kms/pull/247
[#243]: https://github.com/tendermint/kms/pull/243
[#235]: https://github.com/tendermint/kms/pull/235
[#234]: https://github.com/tendermint/kms/pull/234
[0.6.0]: https://github.com/tendermint/kms/pull/229
[tendermint v0.31]: https://github.com/tendermint/tendermint/blob/master/CHANGELOG.md#v0310
[#228]: https://github.com/tendermint/kms/pull/228
[0.5.0]: https://github.com/tendermint/kms/pull/220
[tendermint v0.30]: https://github.com/tendermint/tendermint/blob/master/CHANGELOG.md#v0300
[#219]: https://github.com/tendermint/kms/pull/219
[#205]: https://github.com/tendermint/kms/pull/219
[#181]: https://github.com/tendermint/kms/pull/181
[tendermint v0.29]: https://github.com/tendermint/tendermint/blob/master/CHANGELOG.md#v0290
[tendermint v0.28]: https://github.com/tendermint/tendermint/blob/master/CHANGELOG.md#v0280
[#30]: https://github.com/interchainio/tendermint-rs/pull/30
[#16]: https://github.com/interchainio/tendermint-rs/pull/16
[#15]: https://github.com/interchainio/tendermint-rs/pull/15
[#40]: https://github.com/interchainio/tendermint-rs/pull/40
[#55]: https://github.com/interchainio/tendermint-rs/pull/55
[#85]: https://github.com/interchainio/tendermint-rs/pull/85
[#64]: https://github.com/interchainio/tendermint-rs/pull/64
[#14]: https://github.com/interchainio/tendermint-rs/pull/14
[#42]: https://github.com/interchainio/tendermint-rs/pull/42
[#65]: https://github.com/interchainio/tendermint-rs/pull/65
[#61]: https://github.com/interchainio/tendermint-rs/pull/61
[#AbciQueryMethodEnum]:
https://github.com/interchainio/tendermint-rs/commit/566dfb6a9ef9659a504b43fb8ccb5c5e7969e3a0
[#13]: https://github.com/interchainio/tendermint-rs/pull/13
[#17]: https://github.com/interchainio/tendermint-rs/pull/17
[#77]: https://github.com/interchainio/tendermint-rs/pull/77
[#6]: https://github.com/interchainio/tendermint-rs/pull/6
[#31]: https://github.com/interchainio/tendermint-rs/pull/31
[#36]: https://github.com/interchainio/tendermint-rs/pull/36
[#60]: https://github.com/interchainio/tendermint-rs/pull/60
[#22]: https://github.com/interchainio/tendermint-rs/pull/22
[#74]: https://github.com/interchainio/tendermint-rs/pull/74
[#89]: https://github.com/interchainio/tendermint-rs/pull/89
[#47]: https://github.com/interchainio/tendermint-rs/pull/47
[#90]: https://github.com/interchainio/tendermint-rs/pull/90
[#83]: https://github.com/interchainio/tendermint-rs/pull/83
[#91]: https://github.com/interchainio/tendermint-rs/pull/91<|MERGE_RESOLUTION|>--- conflicted
+++ resolved
@@ -1,97 +1,5 @@
 ## Unreleased
 
-<<<<<<< HEAD
-### Light Client
-
-- Add missing documentation to all items ([#472])
-- Add major contributors as authors of the `light-client`, `light-node`, and `rpc` crate ([#472])
-- Remove and consolidate deprecated [lite] and [lite_impl] modules from the `tendermint` crate ([#500])
-
-[#472]: https://github.com/informalsystems/tendermint-rs/pull/472
-[lite_impl]: https://github.com/informalsystems/tendermint-rs/tree/master/tendermint/src/lite_impl
-
-### Proto crate
-
-- Created Rust structs from Tendermint Proto files ([#504])
-
-### RPC Client (`tendermint-rpc` crate)
-
-#### Changed
-- **BREAKING**: The entire RPC client interface has been refactored. The
-  `Client` struct has now been replaced by an `HttpClient` struct, which
-  implements all of the RPC methods except those relating to event
-  subscription. To access this struct, you now need to enable both the
-  `client` and `transport_http` features when using the `tendermint-rpc`
-  crate.
-  ([#516](https://github.com/informalsystems/tendermint-rs/pull/516))
-
-#### Added
-- A `WebSocketSubscriptionClient` is now provided to facilitate event
-  subscription for a limited range of RPC events over a WebSocket connection.
-  See the [Tendermint `/subscribe` endpoint's](https://docs.tendermint.com/master/rpc/#/Websocket/subscribe)
-  and the `tendermint-rpc` crate's docs for more details.
-  To access this struct you need to enable both the `client`, `subscription`
-  and `transport_websocket` features when using the `tendermint-rpc` crate.
-  ([#516](https://github.com/informalsystems/tendermint-rs/pull/516))
-- A `MockClient` and `MockSubscriptionClient` struct are available for use in
-  instances where you may want to interact with the Tendermint RPC from your
-  tests without integrating with an actual node. To access these structs you
-  need to enable the `client`, `subscription` and `transport_mock` features
-  when using the `tendermint-rpc` crate. If you only want to use the
-  `MockClient` struct, just enable features `client` and `transport_mock`.
-  See the crate docs for more details.
-  ([#516](https://github.com/informalsystems/tendermint-rs/pull/516))
-
-## [0.15.0] (2020-07-17)
-
-This release is mostly about the revamped [light-client] library and the [light-node] command-line interface.
-Note that both crates are to be considered experimental software that will still undergo a lot of improvements and iterations.
-The goal of releasing an early version of our Light Client is to make it accessible, to get people use it, and to receive feedback.
-
- ⚠️ ️Deprecation warning ⚠️ : This might be the last release containing the [lite] module. Please take a look at the [light-client] crate.
-
-### Light Client:
-
-- Introduce a `Supervisor` to tie the `LightClient` and the `ForkDetector` together ([#302])
-- Add evidence reporting to the supervisor ([#336])
-- Move `ValidatorSet::hash` method over the `HeaderHasher` trait ([#360])
-- Simplify basic bisecting scheduler logic ([#364])
-- Fix exit condition in `verify_to_target` ([#365])
-- Multi-peer conformance tests ([#371])
-- Introduce a `Trusted` status for light blocks which passed fork detection ([#375])
-- Add JSON-based unit tests for VotingPowerCalculator ([#383])
-- Expose `latest_trusted` from supervisor `Handle` ([#394])
-- Rework the `PeerList`, improve its API, and fix a bug in `swap_primary` ([#397])
-- Turn `Handle` into a trait for ease of integration and testability ([#401])
-- Improve `Supervisor` ergonomics according to [ADR-007] ([#403])
-- Correctly handle blocks marked `Trusted` in accordance with the specification ([#407])
-- Treat `Trusted` status as a special case of `Verified` as per the spec ([#419])
-- Add integration test ([#431])
-- Rework light-node CLI to use `Supervisor` / `Handle` ([#430])
-- Add `latest_status` to the supervisor `Handle` ([#449])
-- Add JSONRPC endpoints to query the light-node ([#363], [#449])
-
-[0.15.0]: https://github.com/informalsystems/tendermint-rs/pull/454
-
-[#302]: https://github.com/informalsystems/tendermint-rs/pull/302
-[#336]: https://github.com/informalsystems/tendermint-rs/pull/336
-[#360]: https://github.com/informalsystems/tendermint-rs/pull/360
-[#363]: https://github.com/informalsystems/tendermint-rs/pull/363
-[#364]: https://github.com/informalsystems/tendermint-rs/pull/364
-[#365]: https://github.com/informalsystems/tendermint-rs/pull/365
-[#371]: https://github.com/informalsystems/tendermint-rs/pull/371
-[#375]: https://github.com/informalsystems/tendermint-rs/pull/375
-[#383]: https://github.com/informalsystems/tendermint-rs/pull/383
-[#394]: https://github.com/informalsystems/tendermint-rs/pull/394
-[#397]: https://github.com/informalsystems/tendermint-rs/pull/397
-[#401]: https://github.com/informalsystems/tendermint-rs/pull/401
-[#403]: https://github.com/informalsystems/tendermint-rs/pull/403
-[#407]: https://github.com/informalsystems/tendermint-rs/pull/407
-[#419]: https://github.com/informalsystems/tendermint-rs/pull/419
-[#430]: https://github.com/informalsystems/tendermint-rs/pull/430
-[#431]: https://github.com/informalsystems/tendermint-rs/pull/431
-[#449]: https://github.com/informalsystems/tendermint-rs/pull/449
-=======
 - Add testgen tester to factor out test execution from integration tests ([#524])
 - Add spec for the light client attack evidence handling ([#526])
 - Return RFC6962 hash for empty merkle tree ([#498])
@@ -99,7 +7,33 @@
 - Implement protobuf encoding/decoding of Tendermint Proto types ([#504])
 - Separate protobuf types from Rust domain types using the DomainType trait ([#535])
 - Changed validator sorting order to sort by voting power. ([#506])
->>>>>>> 6e7b3fce
+
+### BREAKING CHANGES:
+
+- `[rpc]` The entire RPC client interface has been refactored. The
+  `Client` struct has now been replaced by an `HttpClient` struct, which
+  implements all of the RPC methods except those relating to event
+  subscription. To access this struct, you now need to enable both the
+  `client` and `transport_http` features when using the `tendermint-rpc`
+  crate. ([#516])
+
+### IMPROVEMENTS:
+
+- `[rpc]` A `WebSocketSubscriptionClient` is now provided to facilitate event
+  subscription for a limited range of RPC events over a WebSocket connection.
+  See the [Tendermint `/subscribe` endpoint's](https://docs.tendermint.com/master/rpc/#/Websocket/subscribe)
+  and the `tendermint-rpc` crate's docs for more details.
+  To access this struct you need to enable both the `client`, `subscription`
+  and `transport_websocket` features when using the `tendermint-rpc` crate.
+  ([#516])
+- `[rpc]` A `MockClient` and `MockSubscriptionClient` struct are available for use in
+  instances where you may want to interact with the Tendermint RPC from your
+  tests without integrating with an actual node. To access these structs you
+  need to enable the `client`, `subscription` and `transport_mock` features
+  when using the `tendermint-rpc` crate. If you only want to use the
+  `MockClient` struct, just enable features `client` and `transport_mock`.
+  See the crate docs for more details.
+  ([#516])
 
 [#524]: https://github.com/informalsystems/tendermint-rs/issues/524
 [#526]: https://github.com/informalsystems/tendermint-rs/issues/526
@@ -108,6 +42,7 @@
 [#504]: https://github.com/informalsystems/tendermint-rs/issues/504
 [#535]: https://github.com/informalsystems/tendermint-rs/issues/535
 [#506]: https://github.com/informalsystems/tendermint-rs/issues/506
+[#516]: https://github.com/informalsystems/tendermint-rs/pull/516
 
 ## v0.16.0
 
