## Unreleased

### BREAKING CHANGES:

- `[tendermint]` - Direct serialization capabilities have been removed from the
  domain types. They are temporarily available in the `protos` crate. **NB:
  this is unstable and is planned to change again in v0.17.0-rc3**. ([#639])
- `[tendermint]` - Work has started on making it compulsory to construct domain
  types by way of their constructors to ensure validity. This work is scheduled
  for completion in v0.17.0-rc3. ([#639])

### BUG FIXES:

- `[light-client]` Fix bug where a commit with only absent signatures would be
  deemed valid instead of invalid ([#650])
- `[light-client]` Revert a change introduced in [#652] that would enable DoS attacks,
  where full nodes could spam the light client with massive commits (eg. 10k validators).
<<<<<<< HEAD
=======

### FEATURES:

- `[tendermint/proto-compiler]` Protobuf structs generator now also accepts commit IDs from the Tendermint Go repository ([#660])

>>>>>>> 0b1962a6

[#650]: https://github.com/informalsystems/tendermint-rs/issues/650
[#652]: https://github.com/informalsystems/tendermint-rs/pulls/652
[#639]: https://github.com/informalsystems/tendermint-rs/pull/639
<<<<<<< HEAD
=======
[#660]: https://github.com/informalsystems/tendermint-rs/issues/660
>>>>>>> 0b1962a6

## v0.17.0-rc1

*Oct 15, 2020*

This release is primarily about upgrading for compatibility with 
[Tendermint Core
v0.34](https://github.com/tendermint/tendermint/blob/master/UPGRADING.md#v0340)
and the [Cosmos Stargate release](https://stargate.cosmos.network/). 
The heart of that work was replacing amino serialization with Protocol Buffers - 
see the new [proto crate](./proto) for all protobuf files and generated types. 
The protobuf files were duplicated from [Tendermint
Core](https://github.com/tendermint/tendermint/tree/v0.34.0-rc5/proto/tendermint).

To improve developer ergonomics and reduce future impact on the codebase from
serialization, the generated protobuf types are not used directly in public
APIs; rather, we introduce the notion of `DomainTypes` for each type to be used
in Rust APIs, and implement conversions to and from the
corresponding generated protobuf type for binary serialization.

Other improvements in this release include a new and improved WebSocket client,
a new light-client initialization API,
and the introduction of Model Based Testing for the light client, which allows
us to automatically generate complex tests for the light client based on a
formal model of the protocol in TLA+.

Since this is a pretty big release with many breaking changes, we currently aim
to ship additional release candidates where the focus will be on additional
testing and greater compatibility with dependent projects.

### BREAKING CHANGES:

- `[rpc]` The RPC client interface has been refactored. The
  `Client` struct is now `HttpClient` and is enabled with the `http-client`
  feature. It provides all RPC endpoints except the subscription related ones.
- `[rpc]` The EventListener was replaced with a new and improved
  WebSocketClient for more robust event subscriptions. It can be enabled with the
  `websocket-client` feature. Subscriptions are exposed using unbounded
  channels. ([#516])
  
- `[tendermint]` Removed all trace of Amino, including `amino_types` modules. 
   All types are now `DomainType`s implementing Protobuf-encoding using Prost. 
   ([#504], [#535], [#536], [#585])

- `[tendermint]` Protocol breaking changes for compatibility with Tendermint Core v0.34 (and the Cosmos Stargate release) ([#305]):
    - Validators are now sorted by voting power (descending) 
    and address (ascending). ([#506])
    - Remove PubKey field from DuplicateVoteEvidence ([#502])
    - Fix hash of empty Merkle tree to comply with RFC6962 ([#498])
    - All binary encoding is done via protobuf3 instead of amino 
   ([#504], [#535], [#536], [#585])
    - Various updates to JSON encoding ([#505])

### FEATURES:

- `[light-client]` Introduce builder API for light client initialization
  ([#583])
- `[rpc]` The subscription client interface provides a structured `Query`
  mechanism to help ensure compile-time validity of subscription queries. ([#584])
- `[rpc]` Support unsubscribing from events ([#516])
  mechanism to help ensure compile-time validity of subscription queries. ([#584])
- `[spec]` TLA+ for the Tendermint consensus algorithm including proof
  forks can only be caused by +1/3 Byzantine validators
  committing equivocation or amnesia attacks. ([#496])
- `[spec]` English spec of light client attacks and evidence required to
  correctly handle them ([#526])
- `[tendermint]` Implement `fmt::UpperHex` for `Transaction` ([#613])
- `[testgen]` Various features and improvements to support model-based testing with 
    the [Apalache model checker] ([#414])

### IMPROVEMENTS:

- [`light-client]` Start using model-based testing to test Light Client
  executions against traces emitted from the TLA+ model ([#414])
- `[rpc]` A `WebSocketClient` is now provided to facilitate event
  subscription for a limited range of RPC events over a WebSocket connection.
  See the [Tendermint `/subscribe` endpoint's](https://docs.tendermint.com/master/rpc/#/Websocket/subscribe)
  and the `tendermint-rpc` crate's docs for more details.
  To access this struct you need to enable both the `client`, `subscription`
  and `transport_websocket` features when using the `tendermint-rpc` crate.
  ([#516])
- `[rpc]` The subscription client interface provides a structured `Query`
  mechanism to help ensure compile-time validity of subscription queries.
  See the crate docs and [#584] for details.
- `[rpc]` The RPC request and response types' fields are now all publicly
  accessible ([#636]).

- `[tendermint | rpc | light-client]` Crates now compile to WASM on the `wasm32-unknown-unknown` and `wasm32-wasi` targets ([#463])
- Dependency updates: 
    - Update sled to 0.34 ([#490])
    - Update k256 to v0.5 ([#578])
    - Remove tai64 crate  ([#603])

### BUG FIXES:

- `[rpc]` Correctly handles control and keep-alive messages ([#516], [#590])
- `[rpc]` More robust handling of concurrency issues ([#311], [#313])



[#305]: https://github.com/informalsystems/tendermint-rs/issues/305
[#311]: https://github.com/informalsystems/tendermint-rs/issues/311
[#313]: https://github.com/informalsystems/tendermint-rs/issues/313
[#414]: https://github.com/informalsystems/tendermint-rs/issues/414
[#524]: https://github.com/informalsystems/tendermint-rs/issues/524
[#526]: https://github.com/informalsystems/tendermint-rs/issues/526
[#498]: https://github.com/informalsystems/tendermint-rs/issues/498
[#463]: https://github.com/informalsystems/tendermint-rs/issues/463
[#496]: https://github.com/informalsystems/tendermint-rs/issues/496
[#502]: https://github.com/informalsystems/tendermint-rs/issues/502
[#504]: https://github.com/informalsystems/tendermint-rs/issues/504
[#505]: https://github.com/informalsystems/tendermint-rs/issues/505
[#506]: https://github.com/informalsystems/tendermint-rs/issues/506
[#516]: https://github.com/informalsystems/tendermint-rs/pull/516
[#535]: https://github.com/informalsystems/tendermint-rs/issues/535
[#536]: https://github.com/informalsystems/tendermint-rs/issues/536
[#547]: https://github.com/informalsystems/tendermint-rs/issues/547
[#578]: https://github.com/informalsystems/tendermint-rs/pull/578
[#583]: https://github.com/informalsystems/tendermint-rs/pull/583
[#584]: https://github.com/informalsystems/tendermint-rs/pull/584
[#585]: https://github.com/informalsystems/tendermint-rs/issues/585
[#590]: https://github.com/informalsystems/tendermint-rs/issues/590
[#603]: https://github.com/informalsystems/tendermint-rs/pull/603
[#636]: https://github.com/informalsystems/tendermint-rs/pull/636

## v0.16.0

*Aug 31, 2020*

This release is the first release of the [testgen][testgen-dir] utility, 
a generator for Tendermint types for unit and integration tests and for model-based testing. 
It is a utility for producing tendermint datastructures from minimal input, targeted for testing.

The release also contains various Rust API-breaking changes. It remains compatible with v0.33 of Tendermint Core.

 ⚠️ ️Deprecation warning ⚠️ : The `lite` module was removed. Please take a look at the [light-client][light-client-dir] crate.

### BREAKING CHANGES:

- [repo] CHANGES.md renamed to CHANGELOG.md
- [tendermint] Eliminate use of `signatory` wrapper crate in favour of underlying `ed25519-dalek` and `k256` crates. `ed25519-dalek` is now v1.0 and `k256` provides a pure Rust implementation of secp256k1 rather than wrapping the C library ([#522])
- [tendermint] Remove `lite` and `lite_impl` modules. See the new `light-client`
  crate ([#500])

### FEATURES:

- [tendermint/proto] A tendermint-proto crate was created that contains the Rust structs for protobuf,
preparing for compatibility with Tendermint Core v0.34 ([#508])
- [tendermint/proto-compiler] A tendermint-proto-compiler crate was created that generates the tendermint-proto structs from the Tendermint Core Protobuf definitions.
- [testgen] Introduce the `testgen` crate for generating Tendermint types from
  minimal input ([#468])

### IMPROVEMENTS:

- [light-client] Use the `testgen` for generating tests
- [light-client] Use primary error as context of `NoWitnessLeft` error ([#477])
- [repo] Various improvements to documentation and crate structure
- [repo] Add CONTRIBUTING.md document ([#470])
- [specs] Updates to fork detection English spec for evidence handling in
  Tendermint and IBC ([#479])
- [specs] Model checking results and updates for the fast sync TLA+ spec ([#466])

### BUG FIXES:

- [light-client] Fix to reject headers from the future ([#474])

[light-client-dir]: https://github.com/informalsystems/tendermint-rs/tree/master/light-client
[testgen-dir]: https://github.com/informalsystems/tendermint-rs/tree/master/testgen

[#466]: https://github.com/informalsystems/tendermint-rs/pull/466
[#468]: https://github.com/informalsystems/tendermint-rs/pull/468
[#470]: https://github.com/informalsystems/tendermint-rs/pull/470
[#474]: https://github.com/informalsystems/tendermint-rs/pull/474
[#477]: https://github.com/informalsystems/tendermint-rs/pull/477
[#479]: https://github.com/informalsystems/tendermint-rs/pull/479
[#500]: https://github.com/informalsystems/tendermint-rs/pull/500
[#508]: https://github.com/informalsystems/tendermint-rs/pull/508
[#522]: https://github.com/informalsystems/tendermint-rs/pull/522

## v0.15.0

*July 17, 2020*

This release is the first official release of the revamped [light-client][light-client-dir] library and the [light-node][light-node-dir] command-line interface.
Together they provide a complete Tendermint light client implementation that performs squential and skipping verification
and attempts to detect forks across its peers. Complete TLA+ specifications for light client verification are included,
along with work-in-progress specs for fork detection. The implementation is compatible with v0.33 of Tendermint Core.

Note that both the [light-client][light-client-dir]  and [light-node][light-node-dir] crates are to be considered experimental software that will still undergo a 
lot of improvements and iterations. The goal of releasing an early version of our Light Client is to make it accessible, to get people use it, and to receive feedback.

An overview of the current design of the light client is provided in [ADR-006]
and [ADR-007].


 ⚠️ ️Deprecation warning ⚠️ : This might be the last release containing the [lite][lite-dir] module. Please take a look at the [light-client][light-client-dir] crate.

### BREAKING CHANGES:

- [repo] make secp256k1 dependency optional ([#441])

### FEATURES:

- [light-client] Rewrite and expansion of `lite`, the prior light client
  verification module, into a new fully-featured `light-client` crate. The crate provides a db, 
  functions for complete light client verification, peer management, fork detection, and evidence reporting,
  along with extensive testing. Components are composed via a `Supervisor`, which is run in its own thread, 
  and exposes a Handle trait to broker access to underlying state and
  functionality. See the [light-client][light-client-dir] crate for details.
- [light-node] New binary crate with CLI for running the light client as a daemon,
  complete with an rpc server for querying the latest state of the light node
  while it syncs with the blockchain. See the [light-node][light-node-dir] crate
  for details.

### BUG FIXES:

- [tendermint/validator] Sort validators by address on deserialization ([#410])
- [tendermint/validator] Fix deserializing Update struct when power field is 0
  ([#451])
- [tendermint/abci] Fix DeliverTx response deserialization issues with
  gasWanted, gasUsed, and data fields ([#432])
- [tendermint/lite_impl] Fix header.hash for height 1 ([#438])

[#410]: https://github.com/informalsystems/tendermint-rs/pull/410
[#432]: https://github.com/informalsystems/tendermint-rs/pull/432
[#438]: https://github.com/informalsystems/tendermint-rs/pull/438
[#441]: https://github.com/informalsystems/tendermint-rs/pull/441
[#451]: https://github.com/informalsystems/tendermint-rs/pull/451

[ADR-006]: https://github.com/informalsystems/tendermint-rs/blob/master/docs/architecture/adr-006-light-client-refactor.md
[ADR-007]: https://github.com/informalsystems/tendermint-rs/blob/master/docs/architecture/adr-007-light-client-supervisor-ergonomics.md

[lite-dir]: ./tendermint/src/lite
[light-client-dir]: ./light-client
[light-node-dir]: ./light-node/

## [0.14.1] (2020-06-23)

- Update `prost-amino`/`prost-amino-derive` to v0.6 ([#367])

[#367]: https://github.com/informalsystems/tendermint-rs/issues/367
[0.14.1]: https://github.com/informalsystems/tendermint-rs/pull/368

## [0.14.0] (2020-06-19)

This release mainly targets compatibility with Tendermint [v0.33.x] but contains a lot of smaller improvements regarding testing and (de)serialization.
Also noteworthy is that the rpc module was broken out into a separate crate ([tendermint-rpc]).

⚠️ ️Deprecation warning ⚠️ : This might be that last release containing the [lite] module.
It will be replaced with the [light-client][light-client-dir] crate (soon).

CommitSig:
- Refactored CommitSig into a more Rust-friendly enum. ([#247])
- Added CommitSig compatibility code to Absent vote ([#260])
- Added CommitSig timestamp zero-check compatibility code ([#259])

Testing:
- Configure integration test against latest tendermint-go to continue on error ([#304])
- Add integration test to track tendermint-go v0.33.5 ([#304])
- Remove test for hard-coded version in `abci_info` ([#304])

Serialization:
- Refactor serializers library to use modules, give a nicer annotation to structs and separated into its own folder. ([#247])
- Added nullable Vec<u8> serialization ([#247])
- Moved/created tests for serialization in the same library and locked library to local crate ([#263])
- Made serialization tests symmetric ([#261])

RPC:
- Tendermint-Go v0.33 compatibility ([#184])
  - `abci_info`, `abci_query`, `block_results`, `genesis` structs
  - serialization/deserialization fixes
  - Updated/fixed integration tests
- Move into its own crate ([#338])
  - Feature guard `rpc::client` (makes networking an optional dependency) ([#343])

CI:
- Moved to GitHub Actions ([#120])
- Updated crates.io badges ([#120])
- Enabled integration tests in CI with Tendermint-Go node service ([#120])
- Exclude changes in docs folder to trigger CI execution ([#309])

[#120]: https://github.com/informalsystems/tendermint-rs/issues/120
[#184]: https://github.com/informalsystems/tendermint-rs/issues/184
[#247]: https://github.com/informalsystems/tendermint-rs/issues/247
[#259]: https://github.com/informalsystems/tendermint-rs/issues/259
[#260]: https://github.com/informalsystems/tendermint-rs/issues/260
[#261]: https://github.com/informalsystems/tendermint-rs/issues/261
[#263]: https://github.com/informalsystems/tendermint-rs/issues/263
[#304]: https://github.com/informalsystems/tendermint-rs/issues/304
[#309]: https://github.com/informalsystems/tendermint-rs/issues/309
[#338]: https://github.com/informalsystems/tendermint-rs/pull/338
[#343]: https://github.com/informalsystems/tendermint-rs/pull/343

[0.14.0]: https://github.com/informalsystems/tendermint-rs/pull/347
[v0.33.x]: https://github.com/tendermint/tendermint/blob/v0.33.5/CHANGELOG.md#v0335
[tendermint-rpc]: https://github.com/informalsystems/tendermint-rs/tree/master/rpc#tendermint-rpc
[lite]: https://github.com/informalsystems/tendermint-rs/tree/master/tendermint/src/lite
[light-client-dir]: https://github.com/informalsystems/tendermint-rs/tree/master/light-client

## [0.13.0] (2020-04-20)

Dependencies:

- Update `signatory` requirement to v0.19 ([#227])

[0.13.0]: https://github.com/informalsystems/tendermint-rs/pull/228
[#227]: https://github.com/informalsystems/tendermint-rs/pull/227

## [0.12.0] (2020-04-17)

Dependencies
- Update to bytes `0.5` and amino_rs `0.5`.
- Tokens for amino_rs are now fully non-conflicting with prost. Allowing both to be used together
- Made RPC type values optional for full compatibility with tendermint-go@v0.32: `abci_info`, `abci_query` [#120]
- JSON ID is JSON specification compatible and accepts int, string or null - [#88]

## [0.11.0] (2019-12-11)

This is the first release since this repository was split off
from the [KMS](https://github.com/tendermint/kms) repo a few months
ago and contains more than the usual number of changes.
As the new repository matures we will be working towards a more robust
release cycle.

This release also contains a first draft of the Tendermint Light Client :).

The changes are organized in sections for better readability.

Organizational Changes:

- Reorganized the crate into a workspace with a `tendermint` crate ([#30])
- Remove all optional compilation ([#16])
- Started using CircleCI for continuous integration ([#15])
- Fix clippy lints ([#40], [#55])

RPC Changes:

- Fix `/commit` endpoint to actually include the commit data ([#42])
- Use async/await for the rpc client ([#85])

Type Changes:

- Add `Default` trait impls and some other utilities to data types ([#64])
- Fix transaction hash length to be 32-bytes ([#14])
- Rename `LastCommit` to `Commit` ([#42])
- Fix genesis file to include `validators` field ([#65])
- Change `max_gas` from `u64` to `i64` ([#61])
- Allow `Height` to be `0` ([#77])

ABCI Changes:

- Include `AbciQuery` in the `Method` enum ([#AbciQueryMethodEnum])
- Fix deserializing ABCI Code field ([#13])
- Fix ABCI data field to allow lower case hex encodings ([#17])
- Fix `/abci_query` endpoint to take input `data` as hex and return `key`
  and `value` in the response as base64 ([#77])

Light Client:

- Introduce validator `Set` type and compute Merkle root ([#6])
- First draft implementation of logic for the light client ([#31, #36])

- Dependency Changes:

- Remove `secret_connection` and `ring` as dependencies (moved to KMS repo)
  ([#60])
- `tai64` from `2` to `3` ([#22])
- `zeroize` from `0.9` to `1.1` ([#74, #89])
- `hyper` from `0.10` to `0.13` ([#85])
- `signatory` from `0.12` to `0.17` ([#89])
- `subtle-encoding` from `0.3` to `0.5` ([#47])
- `uuid` from `0.7` to `0.8` ([#91])
- replace `rand_os` with `getrandom` ([#90])

## [0.10.0] (2019-07-30)

This release is tested against [tendermint v0.31] and known to be compatible
with [tendermint v0.32] aside from one known issue impacting RPC ([#286]).

- Fix inclusive range incompatibility affecting Rust nightly ([#326])
- Derive Eq/Ord for (transitive) status types ([#324])
- Add `TendermintConfig::load_node_key` ([#315])
- Add `TendermintConfig::load_genesis_file` ([#312])
- Add `TendermintConfig` and `Error(Kind)` types ([#298])
- Support `/abci_query` RPC endpoint ([#296])
- Implement the Tendermint (RFC6962) Merkle tree ([#292])
- Support `account::Id` generation from ed25519 pubkeys ([#291])

## [0.9.0] (2019-06-24)

This release is compatible with [tendermint v0.31]

- Reject low order points in Secret Connection handshake ([#279])
- Add `RemoteErrorCode` enum ([#272])
- Add `msg_type()` accessor for signature types ([#271])

## [0.8.0] (2019-06-20)

This release is compatible with [tendermint v0.31]

- `/block_results` RPC endpoint and related types ([#267], [#268])
- Upgrade to Signatory v0.12 ([#259])

## [0.7.0] (2019-04-24)

This release is compatible with [tendermint v0.31]

- Initial JSONRPC over HTTP client + `/broadcast_tx_*` endpoints ([#243])
- Initial RPC support ([#235])
- Disallow a block height of 0 ([#234])

## [0.6.0] (2019-04-16)

This release is compatible with [tendermint v0.31]

- Add `tendermint::Address`, `tendermint::account::Id`, `tendermint::Moniker`,
  and improve `serde` serializer support ([#228]).

## [0.5.0] (2019-03-13)

This release is compatible with [tendermint v0.30]

- Rename `SecretConnectionKey` to `secret_connection::PublicKey`, add
  `secret_connection::PeerId` ([#219])
- Move `ConsensusState` under `chain::state` ([#205])

## 0.4.0 (N/A)

- Skipped to synchronize versions with `tmkms`

## 0.3.0 (2019-03-05)

- Support for secp256k1 keys ([#181])

## 0.2.0 (2019-01-23)

This release is compatible with [tendermint v0.29]

- Update to x25519-dalek v0.4.4 (#158)
- Consistent ordering of `BlockID` and `Timestamps` in vote and proposal messages (#159)
- Remove `PoisonPillMsg` previously used to shut-down the kms (#162)

## 0.1.5 (2019-01-18)

This release is compatible with [tendermint v0.28]

- Split `PubKeyMsg` into `PubKeyRequest` and `PubKeyResponse` (#141)
- Migrate to Rust 2018 edition (#138)

## 0.1.4 (2018-12-02)

- Allow empty BlockIds in validation method (#131)

## 0.1.3 (2018-12-01)

- Prefix bech32 encoding of consensus keys with amino prefix (#128)

## 0.1.2 (2018-11-27)

- Update to subtle-encoding v0.3 (#124)
- Introduce same validation logic as Tendermint (#110)
- Remove heartbeat (#105)

## 0.1.1 (2018-11-20)

- Minor clarifications/fixes (#103)

## 0.1.0 (2018-11-13)

- Initial release

[0.10.0]: https://github.com/tendermint/kms/pull/328
[tendermint v0.32]: https://github.com/tendermint/tendermint/blob/master/CHANGELOG.md#v0320
[#326]: https://github.com/tendermint/kms/pull/326
[#324]: https://github.com/tendermint/kms/pull/324
[#315]: https://github.com/tendermint/kms/pull/315
[#312]: https://github.com/tendermint/kms/pull/312
[#298]: https://github.com/tendermint/kms/pull/298
[#296]: https://github.com/tendermint/kms/pull/296
[#292]: https://github.com/tendermint/kms/pull/292
[#291]: https://github.com/tendermint/kms/pull/291
[#286]: https://github.com/tendermint/kms/pull/286
[0.9.0]: https://github.com/tendermint/kms/pull/280
[#279]: https://github.com/tendermint/kms/pull/279
[#272]: https://github.com/tendermint/kms/pull/272
[#271]: https://github.com/tendermint/kms/pull/271
[0.8.0]: https://github.com/tendermint/kms/pull/269
[#268]: https://github.com/tendermint/kms/pull/268
[#267]: https://github.com/tendermint/kms/pull/267
[#259]: https://github.com/tendermint/kms/pull/259
[0.7.0]: https://github.com/tendermint/kms/pull/247
[#243]: https://github.com/tendermint/kms/pull/243
[#235]: https://github.com/tendermint/kms/pull/235
[#234]: https://github.com/tendermint/kms/pull/234
[0.6.0]: https://github.com/tendermint/kms/pull/229
[tendermint v0.31]: https://github.com/tendermint/tendermint/blob/master/CHANGELOG.md#v0310
[#228]: https://github.com/tendermint/kms/pull/228
[0.5.0]: https://github.com/tendermint/kms/pull/220
[tendermint v0.30]: https://github.com/tendermint/tendermint/blob/master/CHANGELOG.md#v0300
[#219]: https://github.com/tendermint/kms/pull/219
[#205]: https://github.com/tendermint/kms/pull/219
[#181]: https://github.com/tendermint/kms/pull/181
[tendermint v0.29]: https://github.com/tendermint/tendermint/blob/master/CHANGELOG.md#v0290
[tendermint v0.28]: https://github.com/tendermint/tendermint/blob/master/CHANGELOG.md#v0280
[#30]: https://github.com/interchainio/tendermint-rs/pull/30
[#16]: https://github.com/interchainio/tendermint-rs/pull/16
[#15]: https://github.com/interchainio/tendermint-rs/pull/15
[#40]: https://github.com/interchainio/tendermint-rs/pull/40
[#55]: https://github.com/interchainio/tendermint-rs/pull/55
[#85]: https://github.com/interchainio/tendermint-rs/pull/85
[#64]: https://github.com/interchainio/tendermint-rs/pull/64
[#14]: https://github.com/interchainio/tendermint-rs/pull/14
[#42]: https://github.com/interchainio/tendermint-rs/pull/42
[#65]: https://github.com/interchainio/tendermint-rs/pull/65
[#61]: https://github.com/interchainio/tendermint-rs/pull/61
[#AbciQueryMethodEnum]:
https://github.com/interchainio/tendermint-rs/commit/566dfb6a9ef9659a504b43fb8ccb5c5e7969e3a0
[#13]: https://github.com/interchainio/tendermint-rs/pull/13
[#17]: https://github.com/interchainio/tendermint-rs/pull/17
[#77]: https://github.com/interchainio/tendermint-rs/pull/77
[#6]: https://github.com/interchainio/tendermint-rs/pull/6
[#31]: https://github.com/interchainio/tendermint-rs/pull/31
[#36]: https://github.com/interchainio/tendermint-rs/pull/36
[#60]: https://github.com/interchainio/tendermint-rs/pull/60
[#22]: https://github.com/interchainio/tendermint-rs/pull/22
[#74]: https://github.com/interchainio/tendermint-rs/pull/74
[#89]: https://github.com/interchainio/tendermint-rs/pull/89
[#47]: https://github.com/interchainio/tendermint-rs/pull/47
[#90]: https://github.com/interchainio/tendermint-rs/pull/90
[#83]: https://github.com/interchainio/tendermint-rs/pull/83
[#91]: https://github.com/interchainio/tendermint-rs/pull/91<|MERGE_RESOLUTION|>--- conflicted
+++ resolved
@@ -15,22 +15,16 @@
   deemed valid instead of invalid ([#650])
 - `[light-client]` Revert a change introduced in [#652] that would enable DoS attacks,
   where full nodes could spam the light client with massive commits (eg. 10k validators).
-<<<<<<< HEAD
-=======
 
 ### FEATURES:
 
 - `[tendermint/proto-compiler]` Protobuf structs generator now also accepts commit IDs from the Tendermint Go repository ([#660])
 
->>>>>>> 0b1962a6
 
 [#650]: https://github.com/informalsystems/tendermint-rs/issues/650
 [#652]: https://github.com/informalsystems/tendermint-rs/pulls/652
 [#639]: https://github.com/informalsystems/tendermint-rs/pull/639
-<<<<<<< HEAD
-=======
 [#660]: https://github.com/informalsystems/tendermint-rs/issues/660
->>>>>>> 0b1962a6
 
 ## v0.17.0-rc1
 
