## Unreleased

### IMPROVEMENTS:

* `[rpc, tools]` The RPC probe has been moved into the `tools` folder and can
  now be easily executed against a Tendermint node running the kvstore app by
  way of [cargo make]. `tendermint-rpc` test coverage has been expanded here
  too. ([#758])

[#758]: https://github.com/informalsystems/tendermint-rs/pull/758
[cargo make]: https://github.com/sagiegurari/cargo-make

### BUG FIXES:

<<<<<<< HEAD
* `[light-client]` Fix potential block ordering problem with sled-based lightstore ([#769])

[#769]: https://github.com/informalsystems/tendermint-rs/issues/769
=======
- `[tendermint]` `Time` values were not always formatted properly,
  causing the light client to sometimes return malformed light blocks. ([#774])

[#774]: https://github.com/informalsystems/tendermint-rs/issue/774
>>>>>>> c44ae5bc

## v0.17.0

*Dec 17, 2020*

This release is a significant breaking upgrade from v0.16.0 that primarily
targets compatibility with
[Tendermint v0.34](https://github.com/tendermint/tendermint/blob/master/UPGRADING.md#v0340)
and the [Cosmos Stargate release](https://stargate.cosmos.network/).

To highlight some of the major changes over the course of 3 release candidates
and this release, we have:

* Provided Tendermint v0.34.0 compatibility.
* Supported the development of [ibc-rs](https://github.com/informalsystems/ibc-rs/).
* Improved our model-based testing to provide complex test cases for the
  [Light Client](https://github.com/informalsystems/tendermint-rs/tree/master/light-client#testing).
* Refactored our serialization infrastructure to remove all Amino types and
  ensure Protobuf compatibility (see the [proto crate](./proto)). This includes
  a lot of work towards clearly separating our domain types from their
  serialization types.
* Started work on our [P2P layer] towards the eventual goal of implementing a
  Tendermint full node.
* Started work towards offering a WASM-based Tendermint Light Client.
* Introduced a WebSocket-based RPC client for interacting with the
  [Tendermint RPC](https://docs.tendermint.com/master/rpc/), including event
  subscription.

Please see the following detailed release notes, as well as the crate
documentation, for further details.

### BREAKING CHANGES:

- `[rpc]` The RPC client interface has been refactored. The
  `Client` struct is now `HttpClient` and is enabled with the `http-client`
  feature. It provides all RPC endpoints except the subscription related ones.
- `[rpc]` The EventListener was replaced with a new and improved
  WebSocketClient for more robust event subscriptions. It can be enabled with the
  `websocket-client` feature. Subscriptions are exposed using unbounded
  channels. ([#516])
- `[tendermint]` Removed all traces of Amino, including `amino_types` modules.
  All types are now "domain types" implementing the `Protobuf` trait for Protobuf-encoding using Prost.
  ([#504], [#535], [#536], [#585])
- `[tendermint]` Protocol breaking changes for compatibility with Tendermint
  Core v0.34 (and the Cosmos Stargate release) ([#305]):
  - Validators are now sorted by voting power (descending)
    and address (ascending). ([#506])
  - Remove PubKey field from DuplicateVoteEvidence ([#502])
  - Fix hash of empty Merkle tree to comply with RFC6962 ([#498])
  - All binary encoding is done via protobuf3 instead of amino
    ([#504], [#535], [#536], [#585])
  - Various updates to JSON encoding ([#505])
- `[tendermint]` Direct serialization capabilities have been removed from the
  domain types. ([#639])
- `[tendermint]` Work has started on making it compulsory to construct domain
  types by way of their constructors to ensure validity. ([#639])

### FEATURES:

- `[light-client]` Introduce builder API for light client initialization
  ([#583])
- `[rpc]` The subscription client interface provides a structured `Query`
  mechanism to help ensure compile-time validity of subscription queries. ([#584])
- `[rpc]` Support unsubscribing from events ([#516])
- `[spec]` TLA+ for the Tendermint consensus algorithm including proof
  forks can only be caused by +1/3 Byzantine validators
  committing equivocation or amnesia attacks. ([#496])
- `[spec]` English spec of light client attacks and evidence required to
  correctly handle them ([#526])
- `[tendermint]` Implement `fmt::UpperHex` for `Transaction` ([#613])
- `[tendermint/proto-compiler]` Protobuf structs generator now also accepts
  commit IDs from the Tendermint Go repository ([#660])
- `[testgen]` Various features and improvements to support model-based testing with
  the [Apalache model checker] ([#414])

### IMPROVEMENTS:

- [`light-client]` Start using model-based testing to test Light Client
  executions against traces emitted from the TLA+ model ([#414])
- `[light-client]` Only require Tokio when `rpc-client` feature is enabled ([#425])
- `[rpc]` A `WebSocketClient` is now provided to facilitate event
  subscription for a limited range of RPC events over a WebSocket connection.
  See the [Tendermint `/subscribe` endpoint's](https://docs.tendermint.com/master/rpc/#/Websocket/subscribe)
  and the `tendermint-rpc` crate's docs for more details ([#516])
- `[rpc]` The subscription client interface provides a structured `Query`
  mechanism to help ensure compile-time validity of subscription queries.
  See the crate docs and [#584] for details.
- `[rpc]` The RPC request and response types' fields are now all publicly
  accessible ([#636]).
- `[rpc]` A new RPC probe (in the `rpc-probe` directory) has been added to
  facilitate quick, pre-scripted interactions with a Tendermint node (via its
  WebSocket endpoint). This aims to help improve testing and compatibility
  between Tendermint in Go and Rust. ([#653])
- `[rpc]` The `WebSocketClient` now adds support for all remaining RPC requests
  by way of implementing the `Client` trait ([#646])
- `[rpc]` Support for the `tx_search` RPC endpoint has been added ([#701])
- `[rpc]` Responses that include events now automatically have their tag
  key/value pairs decoded from base64, where previously tag key/value pairs
  were Base64-encoded ([#717])
- `[rpc]` Support for the `consensus_state` RPC endpoint has been added ([#719])
- `[tendermint]` Remove `total_voting_power` parameter from `validator::Set::new` ([#739])
- `[tendermint, rpc, light-client]` Crates now compile to WASM on the
  `wasm32-unknown-unknown` and `wasm32-wasi` targets ([#463])
- `[tendermint, light-client]` Specify the proposer in the validator set of fetched light blocks ([#705])
- `[tendermint-proto]` Upgrade protobuf definitions to Tendermint Go v0.34.0 ([#737])
- `[testgen]` Compute `last_block_id` hash when generating a `LightChain` ([#745])
- Dependency updates:
  - Update sled to 0.34 ([#490])
  - Update k256 to v0.7 ([#752])
  - Remove tai64 crate  ([#603])

### BUG FIXES:

- `[light-client]` Fix bug where a commit with only absent signatures would be
  deemed valid instead of invalid ([#650])
- `[light-client]` Revert a change introduced in [#652] that would enable DoS attacks,
  where full nodes could spam the light client with massive commits (eg. 10k validators).
- `[rpc]` Correctly handles control and keep-alive messages ([#516], [#590])
- `[rpc]` More robust handling of concurrency issues ([#311], [#313])

[ibc-rs]: https://github.com/informalsystems/ibc-rs/
[#305]: https://github.com/informalsystems/tendermint-rs/issues/305
[#311]: https://github.com/informalsystems/tendermint-rs/issues/311
[#313]: https://github.com/informalsystems/tendermint-rs/issues/313
[#414]: https://github.com/informalsystems/tendermint-rs/issues/414
[#498]: https://github.com/informalsystems/tendermint-rs/issues/498
[#463]: https://github.com/informalsystems/tendermint-rs/issues/463
[#490]: https://github.com/informalsystems/tendermint-rs/issues/490
[#496]: https://github.com/informalsystems/tendermint-rs/issues/496
[#502]: https://github.com/informalsystems/tendermint-rs/issues/502
[#504]: https://github.com/informalsystems/tendermint-rs/issues/504
[#505]: https://github.com/informalsystems/tendermint-rs/issues/505
[#506]: https://github.com/informalsystems/tendermint-rs/issues/506
[#516]: https://github.com/informalsystems/tendermint-rs/pull/516
[#524]: https://github.com/informalsystems/tendermint-rs/issues/524
[#526]: https://github.com/informalsystems/tendermint-rs/issues/526
[#535]: https://github.com/informalsystems/tendermint-rs/issues/535
[#536]: https://github.com/informalsystems/tendermint-rs/issues/536
[#547]: https://github.com/informalsystems/tendermint-rs/issues/547
[#578]: https://github.com/informalsystems/tendermint-rs/pull/578
[#583]: https://github.com/informalsystems/tendermint-rs/pull/583
[#584]: https://github.com/informalsystems/tendermint-rs/pull/584
[#585]: https://github.com/informalsystems/tendermint-rs/issues/585
[#590]: https://github.com/informalsystems/tendermint-rs/issues/590
[#603]: https://github.com/informalsystems/tendermint-rs/pull/603
[#613]: https://github.com/informalsystems/tendermint-rs/pull/613
[#636]: https://github.com/informalsystems/tendermint-rs/pull/636
[#639]: https://github.com/informalsystems/tendermint-rs/pull/639
[#650]: https://github.com/informalsystems/tendermint-rs/issues/650
[#652]: https://github.com/informalsystems/tendermint-rs/pulls/652
[#654]: https://github.com/informalsystems/tendermint-rs/issues/654
[#660]: https://github.com/informalsystems/tendermint-rs/issues/660
[#663]: https://github.com/informalsystems/tendermint-rs/issues/663
[#665]: https://github.com/informalsystems/tendermint-rs/issues/665
[#653]: https://github.com/informalsystems/tendermint-rs/pull/653
[#667]: https://github.com/informalsystems/tendermint-rs/issues/667
[#672]: https://github.com/informalsystems/tendermint-rs/pull/672
[#679]: https://github.com/informalsystems/tendermint-rs/issues/679
[#425]: https://github.com/informalsystems/tendermint-rs/issues/425
[#646]: https://github.com/informalsystems/tendermint-rs/pull/646
[#690]: https://github.com/informalsystems/tendermint-rs/issues/690
[#701]: https://github.com/informalsystems/tendermint-rs/pull/701
[#705]: https://github.com/informalsystems/tendermint-rs/issues/705
[#717]: https://github.com/informalsystems/tendermint-rs/issues/717
[#719]: https://github.com/informalsystems/tendermint-rs/pull/719
[#737]: https://github.com/informalsystems/tendermint-rs/pull/737
[#739]: https://github.com/informalsystems/tendermint-rs/issues/739
[#745]: https://github.com/informalsystems/tendermint-rs/issues/745
[#752]: https://github.com/informalsystems/tendermint-rs/pull/752
[P2P layer]: https://github.com/informalsystems/tendermint-rs/tree/master/p2p


## v0.16.0

*Aug 31, 2020*

This release is the first release of the [testgen][testgen-dir] utility, 
a generator for Tendermint types for unit and integration tests and for model-based testing. 
It is a utility for producing tendermint datastructures from minimal input, targeted for testing.

The release also contains various Rust API-breaking changes. It remains compatible with v0.33 of Tendermint Core.

 ⚠️ ️Deprecation warning ⚠️ : The `lite` module was removed. Please take a look at the [light-client][light-client-dir] crate.

### BREAKING CHANGES:

- [repo] CHANGES.md renamed to CHANGELOG.md
- [tendermint] Eliminate use of `signatory` wrapper crate in favour of underlying `ed25519-dalek` and `k256` crates. `ed25519-dalek` is now v1.0 and `k256` provides a pure Rust implementation of secp256k1 rather than wrapping the C library ([#522])
- [tendermint] Remove `lite` and `lite_impl` modules. See the new `light-client`
  crate ([#500])

### FEATURES:

- [tendermint/proto] A tendermint-proto crate was created that contains the Rust structs for protobuf,
preparing for compatibility with Tendermint Core v0.34 ([#508])
- [tendermint/proto-compiler] A tendermint-proto-compiler crate was created that generates the tendermint-proto structs from the Tendermint Core Protobuf definitions.
- [testgen] Introduce the `testgen` crate for generating Tendermint types from
  minimal input ([#468])

### IMPROVEMENTS:

- [light-client] Use the `testgen` for generating tests
- [light-client] Use primary error as context of `NoWitnessLeft` error ([#477])
- [repo] Various improvements to documentation and crate structure
- [repo] Add CONTRIBUTING.md document ([#470])
- [specs] Updates to fork detection English spec for evidence handling in
  Tendermint and IBC ([#479])
- [specs] Model checking results and updates for the fast sync TLA+ spec ([#466])

### BUG FIXES:

- [light-client] Fix to reject headers from the future ([#474])

[light-client-dir]: https://github.com/informalsystems/tendermint-rs/tree/master/light-client
[testgen-dir]: https://github.com/informalsystems/tendermint-rs/tree/master/testgen

[#466]: https://github.com/informalsystems/tendermint-rs/pull/466
[#468]: https://github.com/informalsystems/tendermint-rs/pull/468
[#470]: https://github.com/informalsystems/tendermint-rs/pull/470
[#474]: https://github.com/informalsystems/tendermint-rs/pull/474
[#477]: https://github.com/informalsystems/tendermint-rs/pull/477
[#479]: https://github.com/informalsystems/tendermint-rs/pull/479
[#500]: https://github.com/informalsystems/tendermint-rs/pull/500
[#508]: https://github.com/informalsystems/tendermint-rs/pull/508
[#522]: https://github.com/informalsystems/tendermint-rs/pull/522

## v0.15.0

*July 17, 2020*

This release is the first official release of the revamped [light-client][light-client-dir] library and the [light-node][light-node-dir] command-line interface.
Together they provide a complete Tendermint light client implementation that performs squential and skipping verification
and attempts to detect forks across its peers. Complete TLA+ specifications for light client verification are included,
along with work-in-progress specs for fork detection. The implementation is compatible with v0.33 of Tendermint Core.

Note that both the [light-client][light-client-dir]  and [light-node][light-node-dir] crates are to be considered experimental software that will still undergo a 
lot of improvements and iterations. The goal of releasing an early version of our Light Client is to make it accessible, to get people use it, and to receive feedback.

An overview of the current design of the light client is provided in [ADR-006]
and [ADR-007].


 ⚠️ ️Deprecation warning ⚠️ : This might be the last release containing the [lite][lite-dir] module. Please take a look at the [light-client][light-client-dir] crate.

### BREAKING CHANGES:

- [repo] make secp256k1 dependency optional ([#441])

### FEATURES:

- [light-client] Rewrite and expansion of `lite`, the prior light client
  verification module, into a new fully-featured `light-client` crate. The crate provides a db, 
  functions for complete light client verification, peer management, fork detection, and evidence reporting,
  along with extensive testing. Components are composed via a `Supervisor`, which is run in its own thread, 
  and exposes a Handle trait to broker access to underlying state and
  functionality. See the [light-client][light-client-dir] crate for details.
- [light-node] New binary crate with CLI for running the light client as a daemon,
  complete with an rpc server for querying the latest state of the light node
  while it syncs with the blockchain. See the [light-node][light-node-dir] crate
  for details.

### BUG FIXES:

- [tendermint/validator] Sort validators by address on deserialization ([#410])
- [tendermint/validator] Fix deserializing Update struct when power field is 0
  ([#451])
- [tendermint/abci] Fix DeliverTx response deserialization issues with
  gasWanted, gasUsed, and data fields ([#432])
- [tendermint/lite_impl] Fix header.hash for height 1 ([#438])

[#410]: https://github.com/informalsystems/tendermint-rs/pull/410
[#432]: https://github.com/informalsystems/tendermint-rs/pull/432
[#438]: https://github.com/informalsystems/tendermint-rs/pull/438
[#441]: https://github.com/informalsystems/tendermint-rs/pull/441
[#451]: https://github.com/informalsystems/tendermint-rs/pull/451

[ADR-006]: https://github.com/informalsystems/tendermint-rs/blob/master/docs/architecture/adr-006-light-client-refactor.md
[ADR-007]: https://github.com/informalsystems/tendermint-rs/blob/master/docs/architecture/adr-007-light-client-supervisor-ergonomics.md

[lite-dir]: ./tendermint/src/lite
[light-client-dir]: ./light-client
[light-node-dir]: ./light-node/

## [0.14.1] (2020-06-23)

- Update `prost-amino`/`prost-amino-derive` to v0.6 ([#367])

[#367]: https://github.com/informalsystems/tendermint-rs/issues/367
[0.14.1]: https://github.com/informalsystems/tendermint-rs/pull/368

## [0.14.0] (2020-06-19)

This release mainly targets compatibility with Tendermint [v0.33.x] but contains a lot of smaller improvements regarding testing and (de)serialization.
Also noteworthy is that the rpc module was broken out into a separate crate ([tendermint-rpc]).

⚠️ ️Deprecation warning ⚠️ : This might be that last release containing the [lite] module.
It will be replaced with the [light-client][light-client-dir] crate (soon).

CommitSig:
- Refactored CommitSig into a more Rust-friendly enum. ([#247])
- Added CommitSig compatibility code to Absent vote ([#260])
- Added CommitSig timestamp zero-check compatibility code ([#259])

Testing:
- Configure integration test against latest tendermint-go to continue on error ([#304])
- Add integration test to track tendermint-go v0.33.5 ([#304])
- Remove test for hard-coded version in `abci_info` ([#304])

Serialization:
- Refactor serializers library to use modules, give a nicer annotation to structs and separated into its own folder. ([#247])
- Added nullable Vec<u8> serialization ([#247])
- Moved/created tests for serialization in the same library and locked library to local crate ([#263])
- Made serialization tests symmetric ([#261])

RPC:
- Tendermint-Go v0.33 compatibility ([#184])
  - `abci_info`, `abci_query`, `block_results`, `genesis` structs
  - serialization/deserialization fixes
  - Updated/fixed integration tests
- Move into its own crate ([#338])
  - Feature guard `rpc::client` (makes networking an optional dependency) ([#343])

CI:
- Moved to GitHub Actions ([#120])
- Updated crates.io badges ([#120])
- Enabled integration tests in CI with Tendermint-Go node service ([#120])
- Exclude changes in docs folder to trigger CI execution ([#309])

[#120]: https://github.com/informalsystems/tendermint-rs/issues/120
[#184]: https://github.com/informalsystems/tendermint-rs/issues/184
[#247]: https://github.com/informalsystems/tendermint-rs/issues/247
[#259]: https://github.com/informalsystems/tendermint-rs/issues/259
[#260]: https://github.com/informalsystems/tendermint-rs/issues/260
[#261]: https://github.com/informalsystems/tendermint-rs/issues/261
[#263]: https://github.com/informalsystems/tendermint-rs/issues/263
[#304]: https://github.com/informalsystems/tendermint-rs/issues/304
[#309]: https://github.com/informalsystems/tendermint-rs/issues/309
[#338]: https://github.com/informalsystems/tendermint-rs/pull/338
[#343]: https://github.com/informalsystems/tendermint-rs/pull/343

[0.14.0]: https://github.com/informalsystems/tendermint-rs/pull/347
[v0.33.x]: https://github.com/tendermint/tendermint/blob/v0.33.5/CHANGELOG.md#v0335
[tendermint-rpc]: https://github.com/informalsystems/tendermint-rs/tree/master/rpc#tendermint-rpc
[lite]: https://github.com/informalsystems/tendermint-rs/tree/master/tendermint/src/lite
[light-client-dir]: https://github.com/informalsystems/tendermint-rs/tree/master/light-client

## [0.13.0] (2020-04-20)

Dependencies:

- Update `signatory` requirement to v0.19 ([#227])

[0.13.0]: https://github.com/informalsystems/tendermint-rs/pull/228
[#227]: https://github.com/informalsystems/tendermint-rs/pull/227

## [0.12.0] (2020-04-17)

Dependencies
- Update to bytes `0.5` and amino_rs `0.5`.
- Tokens for amino_rs are now fully non-conflicting with prost. Allowing both to be used together
- Made RPC type values optional for full compatibility with tendermint-go@v0.32: `abci_info`, `abci_query` [#120]
- JSON ID is JSON specification compatible and accepts int, string or null - [#88]

## [0.11.0] (2019-12-11)

This is the first release since this repository was split off
from the [KMS](https://github.com/tendermint/kms) repo a few months
ago and contains more than the usual number of changes.
As the new repository matures we will be working towards a more robust
release cycle.

This release also contains a first draft of the Tendermint Light Client :).

The changes are organized in sections for better readability.

Organizational Changes:

- Reorganized the crate into a workspace with a `tendermint` crate ([#30])
- Remove all optional compilation ([#16])
- Started using CircleCI for continuous integration ([#15])
- Fix clippy lints ([#40], [#55])

RPC Changes:

- Fix `/commit` endpoint to actually include the commit data ([#42])
- Use async/await for the rpc client ([#85])

Type Changes:

- Add `Default` trait impls and some other utilities to data types ([#64])
- Fix transaction hash length to be 32-bytes ([#14])
- Rename `LastCommit` to `Commit` ([#42])
- Fix genesis file to include `validators` field ([#65])
- Change `max_gas` from `u64` to `i64` ([#61])
- Allow `Height` to be `0` ([#77])

ABCI Changes:

- Include `AbciQuery` in the `Method` enum ([#AbciQueryMethodEnum])
- Fix deserializing ABCI Code field ([#13])
- Fix ABCI data field to allow lower case hex encodings ([#17])
- Fix `/abci_query` endpoint to take input `data` as hex and return `key`
  and `value` in the response as base64 ([#77])

Light Client:

- Introduce validator `Set` type and compute Merkle root ([#6])
- First draft implementation of logic for the light client ([#31, #36])

- Dependency Changes:

- Remove `secret_connection` and `ring` as dependencies (moved to KMS repo)
  ([#60])
- `tai64` from `2` to `3` ([#22])
- `zeroize` from `0.9` to `1.1` ([#74, #89])
- `hyper` from `0.10` to `0.13` ([#85])
- `signatory` from `0.12` to `0.17` ([#89])
- `subtle-encoding` from `0.3` to `0.5` ([#47])
- `uuid` from `0.7` to `0.8` ([#91])
- replace `rand_os` with `getrandom` ([#90])

## [0.10.0] (2019-07-30)

This release is tested against [tendermint v0.31] and known to be compatible
with [tendermint v0.32] aside from one known issue impacting RPC ([#286]).

- Fix inclusive range incompatibility affecting Rust nightly ([#326])
- Derive Eq/Ord for (transitive) status types ([#324])
- Add `TendermintConfig::load_node_key` ([#315])
- Add `TendermintConfig::load_genesis_file` ([#312])
- Add `TendermintConfig` and `Error(Kind)` types ([#298])
- Support `/abci_query` RPC endpoint ([#296])
- Implement the Tendermint (RFC6962) Merkle tree ([#292])
- Support `account::Id` generation from ed25519 pubkeys ([#291])

## [0.9.0] (2019-06-24)

This release is compatible with [tendermint v0.31]

- Reject low order points in Secret Connection handshake ([#279])
- Add `RemoteErrorCode` enum ([#272])
- Add `msg_type()` accessor for signature types ([#271])

## [0.8.0] (2019-06-20)

This release is compatible with [tendermint v0.31]

- `/block_results` RPC endpoint and related types ([#267], [#268])
- Upgrade to Signatory v0.12 ([#259])

## [0.7.0] (2019-04-24)

This release is compatible with [tendermint v0.31]

- Initial JSONRPC over HTTP client + `/broadcast_tx_*` endpoints ([#243])
- Initial RPC support ([#235])
- Disallow a block height of 0 ([#234])

## [0.6.0] (2019-04-16)

This release is compatible with [tendermint v0.31]

- Add `tendermint::Address`, `tendermint::account::Id`, `tendermint::Moniker`,
  and improve `serde` serializer support ([#228]).

## [0.5.0] (2019-03-13)

This release is compatible with [tendermint v0.30]

- Rename `SecretConnectionKey` to `secret_connection::PublicKey`, add
  `secret_connection::PeerId` ([#219])
- Move `ConsensusState` under `chain::state` ([#205])

## 0.4.0 (N/A)

- Skipped to synchronize versions with `tmkms`

## 0.3.0 (2019-03-05)

- Support for secp256k1 keys ([#181])

## 0.2.0 (2019-01-23)

This release is compatible with [tendermint v0.29]

- Update to x25519-dalek v0.4.4 (#158)
- Consistent ordering of `BlockID` and `Timestamps` in vote and proposal messages (#159)
- Remove `PoisonPillMsg` previously used to shut-down the kms (#162)

## 0.1.5 (2019-01-18)

This release is compatible with [tendermint v0.28]

- Split `PubKeyMsg` into `PubKeyRequest` and `PubKeyResponse` (#141)
- Migrate to Rust 2018 edition (#138)

## 0.1.4 (2018-12-02)

- Allow empty BlockIds in validation method (#131)

## 0.1.3 (2018-12-01)

- Prefix bech32 encoding of consensus keys with amino prefix (#128)

## 0.1.2 (2018-11-27)

- Update to subtle-encoding v0.3 (#124)
- Introduce same validation logic as Tendermint (#110)
- Remove heartbeat (#105)

## 0.1.1 (2018-11-20)

- Minor clarifications/fixes (#103)

## 0.1.0 (2018-11-13)

- Initial release

[0.10.0]: https://github.com/tendermint/kms/pull/328
[tendermint v0.32]: https://github.com/tendermint/tendermint/blob/master/CHANGELOG.md#v0320
[#326]: https://github.com/tendermint/kms/pull/326
[#324]: https://github.com/tendermint/kms/pull/324
[#315]: https://github.com/tendermint/kms/pull/315
[#312]: https://github.com/tendermint/kms/pull/312
[#298]: https://github.com/tendermint/kms/pull/298
[#296]: https://github.com/tendermint/kms/pull/296
[#292]: https://github.com/tendermint/kms/pull/292
[#291]: https://github.com/tendermint/kms/pull/291
[#286]: https://github.com/tendermint/kms/pull/286
[0.9.0]: https://github.com/tendermint/kms/pull/280
[#279]: https://github.com/tendermint/kms/pull/279
[#272]: https://github.com/tendermint/kms/pull/272
[#271]: https://github.com/tendermint/kms/pull/271
[0.8.0]: https://github.com/tendermint/kms/pull/269
[#268]: https://github.com/tendermint/kms/pull/268
[#267]: https://github.com/tendermint/kms/pull/267
[#259]: https://github.com/tendermint/kms/pull/259
[0.7.0]: https://github.com/tendermint/kms/pull/247
[#243]: https://github.com/tendermint/kms/pull/243
[#235]: https://github.com/tendermint/kms/pull/235
[#234]: https://github.com/tendermint/kms/pull/234
[0.6.0]: https://github.com/tendermint/kms/pull/229
[tendermint v0.31]: https://github.com/tendermint/tendermint/blob/master/CHANGELOG.md#v0310
[#228]: https://github.com/tendermint/kms/pull/228
[0.5.0]: https://github.com/tendermint/kms/pull/220
[tendermint v0.30]: https://github.com/tendermint/tendermint/blob/master/CHANGELOG.md#v0300
[#219]: https://github.com/tendermint/kms/pull/219
[#205]: https://github.com/tendermint/kms/pull/219
[#181]: https://github.com/tendermint/kms/pull/181
[tendermint v0.29]: https://github.com/tendermint/tendermint/blob/master/CHANGELOG.md#v0290
[tendermint v0.28]: https://github.com/tendermint/tendermint/blob/master/CHANGELOG.md#v0280
[#30]: https://github.com/interchainio/tendermint-rs/pull/30
[#16]: https://github.com/interchainio/tendermint-rs/pull/16
[#15]: https://github.com/interchainio/tendermint-rs/pull/15
[#40]: https://github.com/interchainio/tendermint-rs/pull/40
[#55]: https://github.com/interchainio/tendermint-rs/pull/55
[#85]: https://github.com/interchainio/tendermint-rs/pull/85
[#64]: https://github.com/interchainio/tendermint-rs/pull/64
[#14]: https://github.com/interchainio/tendermint-rs/pull/14
[#42]: https://github.com/interchainio/tendermint-rs/pull/42
[#65]: https://github.com/interchainio/tendermint-rs/pull/65
[#61]: https://github.com/interchainio/tendermint-rs/pull/61
[#AbciQueryMethodEnum]:
https://github.com/interchainio/tendermint-rs/commit/566dfb6a9ef9659a504b43fb8ccb5c5e7969e3a0
[#13]: https://github.com/interchainio/tendermint-rs/pull/13
[#17]: https://github.com/interchainio/tendermint-rs/pull/17
[#77]: https://github.com/interchainio/tendermint-rs/pull/77
[#6]: https://github.com/interchainio/tendermint-rs/pull/6
[#31]: https://github.com/interchainio/tendermint-rs/pull/31
[#36]: https://github.com/interchainio/tendermint-rs/pull/36
[#60]: https://github.com/interchainio/tendermint-rs/pull/60
[#22]: https://github.com/interchainio/tendermint-rs/pull/22
[#74]: https://github.com/interchainio/tendermint-rs/pull/74
[#89]: https://github.com/interchainio/tendermint-rs/pull/89
[#47]: https://github.com/interchainio/tendermint-rs/pull/47
[#90]: https://github.com/interchainio/tendermint-rs/pull/90
[#83]: https://github.com/interchainio/tendermint-rs/pull/83
[#91]: https://github.com/interchainio/tendermint-rs/pull/91<|MERGE_RESOLUTION|>--- conflicted
+++ resolved
@@ -12,16 +12,12 @@
 
 ### BUG FIXES:
 
-<<<<<<< HEAD
 * `[light-client]` Fix potential block ordering problem with sled-based lightstore ([#769])
+* `[tendermint]` `Time` values were not always formatted properly,
+  causing the light client to sometimes return malformed light blocks ([#774])
 
 [#769]: https://github.com/informalsystems/tendermint-rs/issues/769
-=======
-- `[tendermint]` `Time` values were not always formatted properly,
-  causing the light client to sometimes return malformed light blocks. ([#774])
-
 [#774]: https://github.com/informalsystems/tendermint-rs/issue/774
->>>>>>> c44ae5bc
 
 ## v0.17.0
 
