## Unreleased

### BREAKING CHANGES

* `[tendermint-rpc]` The `SubscriptionClient` trait now requires a `close`
  method, since it assumes that subscription clients will, in general, use
  long-running connections. This should not, however, break any downstream
  usage of the clients ([#820])
* `[tendermint-rpc]` The `HttpClient` and `WebSocketClient` constructors now
  take any input that can be converted to a `tendermint_rpc::Url`. This should
  hopefully have minimal impact on projects using the code, but it might
  require some minor code changes in some cases - see the crate docs for more
  details ([#820])

### FEATURES

* `[tendermint-abci]` Release minimal framework for building ABCI applications
  in Rust ([#794])
<<<<<<< HEAD
* `[tendermint-rpc]` Support for secure connections (`https://` and `wss://`)
  has been added to the Tendermint RPC clients, as well as support for HTTP
  proxies for HTTP clients ([#820])
* `[tendermint-rpc]` A `tendermint-rpc` CLI has been added to simplify
  interaction with RPC endpoints from the command line ([#820])

[#794]: https://github.com/informalsystems/tendermint-rs/pull/794
[#820]: https://github.com/informalsystems/tendermint-rs/pull/820
=======
* `[tendermint-light-client-js]` First release of the
  `tendermint-light-client-js` crate to provide access to Tendermint Light
  Client functionality from WASM. This only provides access to the `verify`
  method at present, exclusively provides access to block verification. This
  does not include network access or the Light Client's bisection algorithm
  ([#812])

[#794]: https://github.com/informalsystems/tendermint-rs/pull/794
[#812]: https://github.com/informalsystems/tendermint-rs/pull/812
>>>>>>> ebc3ac9a

## v0.18.1

*Feb 10, 2021*

The main focus for this minor release is fixing the rendering of our
[`tendermint-light-client` crate documentation][light-client-docs].

### BUG FIXES

* `[tendermint-proto]` Fix panic in evidence serialization in the case where we
  receive an empty evidence Protobuf structure ([#782])
* `[tendermint-light-node]` Upgrade `jsonrpc` dependency to v17.0 to fix security
  vulnerability in `hyper` v0.12.35 ([#803])
* `[tendermint-light-client]` Fix rendering of documentation on docs.rs ([#806])

[#782]: https://github.com/informalsystems/tendermint-rs/issues/782
[#803]: https://github.com/informalsystems/tendermint-rs/issues/803
[#806]: https://github.com/informalsystems/tendermint-rs/issues/806
[light-client-docs]: https://docs.rs/crate/tendermint-light-client/

## v0.18.0

*Jan 29, 2021*

This release is breaking due to significant dependency updates (see below).
It also introduces experimental support for
[backward verification][lc-backward-verif] for the Light Client,
feature-guarded behind the `unstable` feature.

The Light Client's storage system and its API were also improved.

### BREAKING CHANGES:

* `[all]` Update all crates to use the latest version of the following dependencies: ([#764])
  - `tokio` (`1.0`)
  - `hyper` (`0.14`)
  - `prost` (`0.7`)
  - `bytes` (`1.0`)
  - `async-tungstenite` (`0.12`)

### FEATURES

* `[light-client]` Add basic support for backward verification, behind a `unstable` feature flag. ([#361])
  Note: This feature is currently unstable and should not be relied on by downstream dependencies.

### BUG FIXES

* `[light-client]` Fix potential block ordering problem with sled-based lightstore ([#769])
* `[light-client]` Improve the API of the light store. ([#428])
* `[light-client]` The `sled`-backed lightstore is now feature-guarded under
   the `lightstore-sled` feature, which is enabled by default for now. ([#428])

[lc-backward-verif]: https://github.com/tendermint/spec/blob/master/rust-spec/lightclient/verification/verification_002_draft.md#part-v---supporting-the-ibc-relayer
[#361]: https://github.com/informalsystems/tendermint-rs/issues/361
[#428]: https://github.com/informalsystems/tendermint-rs/issues/428
[#764]: https://github.com/informalsystems/tendermint-rs/issues/764
[#769]: https://github.com/informalsystems/tendermint-rs/issues/769

## v0.17.1

*Jan 11, 2021*

This release primarily focuses on fixing [#774], which is critical to the Light
Client's correct and reliable operation.

### IMPROVEMENTS:

* `[rpc, tools]` The RPC probe has been moved into the `tools` folder and can
  now be easily executed against a Tendermint node running the kvstore app by
  way of [cargo make]. `tendermint-rpc` test coverage has been expanded here
  too. ([#758])

[#758]: https://github.com/informalsystems/tendermint-rs/pull/758
[cargo make]: https://github.com/sagiegurari/cargo-make

### BUG FIXES:

* `[tendermint]` `Time` values were not always formatted properly,
  causing the light client to sometimes return malformed light blocks ([#774])

[#774]: https://github.com/informalsystems/tendermint-rs/issues/774

## v0.17.0

*Dec 17, 2020*

This release is a significant breaking upgrade from v0.16.0 that primarily
targets compatibility with
[Tendermint v0.34](https://github.com/tendermint/tendermint/blob/master/UPGRADING.md#v0340)
and the [Cosmos Stargate release](https://stargate.cosmos.network/).

To highlight some of the major changes over the course of 3 release candidates
and this release, we have:

* Provided Tendermint v0.34.0 compatibility.
* Supported the development of [ibc-rs](https://github.com/informalsystems/ibc-rs/).
* Improved our model-based testing to provide complex test cases for the
  [Light Client](https://github.com/informalsystems/tendermint-rs/tree/master/light-client#testing).
* Refactored our serialization infrastructure to remove all Amino types and
  ensure Protobuf compatibility (see the [proto crate](./proto)). This includes
  a lot of work towards clearly separating our domain types from their
  serialization types.
* Started work on our [P2P layer] towards the eventual goal of implementing a
  Tendermint full node.
* Started work towards offering a WASM-based Tendermint Light Client.
* Introduced a WebSocket-based RPC client for interacting with the
  [Tendermint RPC](https://docs.tendermint.com/master/rpc/), including event
  subscription.

Please see the following detailed release notes, as well as the crate
documentation, for further details.

### BREAKING CHANGES:

- `[rpc]` The RPC client interface has been refactored. The
  `Client` struct is now `HttpClient` and is enabled with the `http-client`
  feature. It provides all RPC endpoints except the subscription related ones.
- `[rpc]` The EventListener was replaced with a new and improved
  WebSocketClient for more robust event subscriptions. It can be enabled with the
  `websocket-client` feature. Subscriptions are exposed using unbounded
  channels. ([#516])
- `[tendermint]` Removed all traces of Amino, including `amino_types` modules.
  All types are now "domain types" implementing the `Protobuf` trait for Protobuf-encoding using Prost.
  ([#504], [#535], [#536], [#585])
- `[tendermint]` Protocol breaking changes for compatibility with Tendermint
  Core v0.34 (and the Cosmos Stargate release) ([#305]):
  - Validators are now sorted by voting power (descending)
    and address (ascending). ([#506])
  - Remove PubKey field from DuplicateVoteEvidence ([#502])
  - Fix hash of empty Merkle tree to comply with RFC6962 ([#498])
  - All binary encoding is done via protobuf3 instead of amino
    ([#504], [#535], [#536], [#585])
  - Various updates to JSON encoding ([#505])
- `[tendermint]` Direct serialization capabilities have been removed from the
  domain types. ([#639])
- `[tendermint]` Work has started on making it compulsory to construct domain
  types by way of their constructors to ensure validity. ([#639])

### FEATURES:

- `[light-client]` Introduce builder API for light client initialization
  ([#583])
- `[rpc]` The subscription client interface provides a structured `Query`
  mechanism to help ensure compile-time validity of subscription queries. ([#584])
- `[rpc]` Support unsubscribing from events ([#516])
- `[spec]` TLA+ for the Tendermint consensus algorithm including proof
  forks can only be caused by +1/3 Byzantine validators
  committing equivocation or amnesia attacks. ([#496])
- `[spec]` English spec of light client attacks and evidence required to
  correctly handle them ([#526])
- `[tendermint]` Implement `fmt::UpperHex` for `Transaction` ([#613])
- `[tendermint/proto-compiler]` Protobuf structs generator now also accepts
  commit IDs from the Tendermint Go repository ([#660])
- `[testgen]` Various features and improvements to support model-based testing with
  the [Apalache model checker] ([#414])

### IMPROVEMENTS:

- [`light-client]` Start using model-based testing to test Light Client
  executions against traces emitted from the TLA+ model ([#414])
- `[light-client]` Only require Tokio when `rpc-client` feature is enabled ([#425])
- `[rpc]` A `WebSocketClient` is now provided to facilitate event
  subscription for a limited range of RPC events over a WebSocket connection.
  See the [Tendermint `/subscribe` endpoint's](https://docs.tendermint.com/master/rpc/#/Websocket/subscribe)
  and the `tendermint-rpc` crate's docs for more details ([#516])
- `[rpc]` The subscription client interface provides a structured `Query`
  mechanism to help ensure compile-time validity of subscription queries.
  See the crate docs and [#584] for details.
- `[rpc]` The RPC request and response types' fields are now all publicly
  accessible ([#636]).
- `[rpc]` A new RPC probe (in the `rpc-probe` directory) has been added to
  facilitate quick, pre-scripted interactions with a Tendermint node (via its
  WebSocket endpoint). This aims to help improve testing and compatibility
  between Tendermint in Go and Rust. ([#653])
- `[rpc]` The `WebSocketClient` now adds support for all remaining RPC requests
  by way of implementing the `Client` trait ([#646])
- `[rpc]` Support for the `tx_search` RPC endpoint has been added ([#701])
- `[rpc]` Responses that include events now automatically have their tag
  key/value pairs decoded from base64, where previously tag key/value pairs
  were Base64-encoded ([#717])
- `[rpc]` Support for the `consensus_state` RPC endpoint has been added ([#719])
- `[tendermint]` Remove `total_voting_power` parameter from `validator::Set::new` ([#739])
- `[tendermint, rpc, light-client]` Crates now compile to WASM on the
  `wasm32-unknown-unknown` and `wasm32-wasi` targets ([#463])
- `[tendermint, light-client]` Specify the proposer in the validator set of fetched light blocks ([#705])
- `[tendermint-proto]` Upgrade protobuf definitions to Tendermint Go v0.34.0 ([#737])
- `[testgen]` Compute `last_block_id` hash when generating a `LightChain` ([#745])
- Dependency updates:
  - Update sled to 0.34 ([#490])
  - Update k256 to v0.7 ([#752])
  - Remove tai64 crate  ([#603])

### BUG FIXES:

- `[light-client]` Fix bug where a commit with only absent signatures would be
  deemed valid instead of invalid ([#650])
- `[light-client]` Revert a change introduced in [#652] that would enable DoS attacks,
  where full nodes could spam the light client with massive commits (eg. 10k validators).
- `[rpc]` Correctly handles control and keep-alive messages ([#516], [#590])
- `[rpc]` More robust handling of concurrency issues ([#311], [#313])

[ibc-rs]: https://github.com/informalsystems/ibc-rs/
[#305]: https://github.com/informalsystems/tendermint-rs/issues/305
[#311]: https://github.com/informalsystems/tendermint-rs/issues/311
[#313]: https://github.com/informalsystems/tendermint-rs/issues/313
[#414]: https://github.com/informalsystems/tendermint-rs/issues/414
[#498]: https://github.com/informalsystems/tendermint-rs/issues/498
[#463]: https://github.com/informalsystems/tendermint-rs/issues/463
[#490]: https://github.com/informalsystems/tendermint-rs/issues/490
[#496]: https://github.com/informalsystems/tendermint-rs/issues/496
[#502]: https://github.com/informalsystems/tendermint-rs/issues/502
[#504]: https://github.com/informalsystems/tendermint-rs/issues/504
[#505]: https://github.com/informalsystems/tendermint-rs/issues/505
[#506]: https://github.com/informalsystems/tendermint-rs/issues/506
[#516]: https://github.com/informalsystems/tendermint-rs/pull/516
[#524]: https://github.com/informalsystems/tendermint-rs/issues/524
[#526]: https://github.com/informalsystems/tendermint-rs/issues/526
[#535]: https://github.com/informalsystems/tendermint-rs/issues/535
[#536]: https://github.com/informalsystems/tendermint-rs/issues/536
[#547]: https://github.com/informalsystems/tendermint-rs/issues/547
[#578]: https://github.com/informalsystems/tendermint-rs/pull/578
[#583]: https://github.com/informalsystems/tendermint-rs/pull/583
[#584]: https://github.com/informalsystems/tendermint-rs/pull/584
[#585]: https://github.com/informalsystems/tendermint-rs/issues/585
[#590]: https://github.com/informalsystems/tendermint-rs/issues/590
[#603]: https://github.com/informalsystems/tendermint-rs/pull/603
[#613]: https://github.com/informalsystems/tendermint-rs/pull/613
[#636]: https://github.com/informalsystems/tendermint-rs/pull/636
[#639]: https://github.com/informalsystems/tendermint-rs/pull/639
[#650]: https://github.com/informalsystems/tendermint-rs/issues/650
[#652]: https://github.com/informalsystems/tendermint-rs/pulls/652
[#654]: https://github.com/informalsystems/tendermint-rs/issues/654
[#660]: https://github.com/informalsystems/tendermint-rs/issues/660
[#663]: https://github.com/informalsystems/tendermint-rs/issues/663
[#665]: https://github.com/informalsystems/tendermint-rs/issues/665
[#653]: https://github.com/informalsystems/tendermint-rs/pull/653
[#667]: https://github.com/informalsystems/tendermint-rs/issues/667
[#672]: https://github.com/informalsystems/tendermint-rs/pull/672
[#679]: https://github.com/informalsystems/tendermint-rs/issues/679
[#425]: https://github.com/informalsystems/tendermint-rs/issues/425
[#646]: https://github.com/informalsystems/tendermint-rs/pull/646
[#690]: https://github.com/informalsystems/tendermint-rs/issues/690
[#701]: https://github.com/informalsystems/tendermint-rs/pull/701
[#705]: https://github.com/informalsystems/tendermint-rs/issues/705
[#717]: https://github.com/informalsystems/tendermint-rs/issues/717
[#719]: https://github.com/informalsystems/tendermint-rs/pull/719
[#737]: https://github.com/informalsystems/tendermint-rs/pull/737
[#739]: https://github.com/informalsystems/tendermint-rs/issues/739
[#745]: https://github.com/informalsystems/tendermint-rs/issues/745
[#752]: https://github.com/informalsystems/tendermint-rs/pull/752
[P2P layer]: https://github.com/informalsystems/tendermint-rs/tree/master/p2p


## v0.16.0

*Aug 31, 2020*

This release is the first release of the [testgen][testgen-dir] utility, 
a generator for Tendermint types for unit and integration tests and for model-based testing. 
It is a utility for producing tendermint datastructures from minimal input, targeted for testing.

The release also contains various Rust API-breaking changes. It remains compatible with v0.33 of Tendermint Core.

 ⚠️ ️Deprecation warning ⚠️ : The `lite` module was removed. Please take a look at the [light-client][light-client-dir] crate.

### BREAKING CHANGES:

- [repo] CHANGES.md renamed to CHANGELOG.md
- [tendermint] Eliminate use of `signatory` wrapper crate in favour of underlying `ed25519-dalek` and `k256` crates. `ed25519-dalek` is now v1.0 and `k256` provides a pure Rust implementation of secp256k1 rather than wrapping the C library ([#522])
- [tendermint] Remove `lite` and `lite_impl` modules. See the new `light-client`
  crate ([#500])

### FEATURES:

- [tendermint/proto] A tendermint-proto crate was created that contains the Rust structs for protobuf,
preparing for compatibility with Tendermint Core v0.34 ([#508])
- [tendermint/proto-compiler] A tendermint-proto-compiler crate was created that generates the tendermint-proto structs from the Tendermint Core Protobuf definitions.
- [testgen] Introduce the `testgen` crate for generating Tendermint types from
  minimal input ([#468])

### IMPROVEMENTS:

- [light-client] Use the `testgen` for generating tests
- [light-client] Use primary error as context of `NoWitnessLeft` error ([#477])
- [repo] Various improvements to documentation and crate structure
- [repo] Add CONTRIBUTING.md document ([#470])
- [specs] Updates to fork detection English spec for evidence handling in
  Tendermint and IBC ([#479])
- [specs] Model checking results and updates for the fast sync TLA+ spec ([#466])

### BUG FIXES:

- [light-client] Fix to reject headers from the future ([#474])

[light-client-dir]: https://github.com/informalsystems/tendermint-rs/tree/master/light-client
[testgen-dir]: https://github.com/informalsystems/tendermint-rs/tree/master/testgen

[#466]: https://github.com/informalsystems/tendermint-rs/pull/466
[#468]: https://github.com/informalsystems/tendermint-rs/pull/468
[#470]: https://github.com/informalsystems/tendermint-rs/pull/470
[#474]: https://github.com/informalsystems/tendermint-rs/pull/474
[#477]: https://github.com/informalsystems/tendermint-rs/pull/477
[#479]: https://github.com/informalsystems/tendermint-rs/pull/479
[#500]: https://github.com/informalsystems/tendermint-rs/pull/500
[#508]: https://github.com/informalsystems/tendermint-rs/pull/508
[#522]: https://github.com/informalsystems/tendermint-rs/pull/522

## v0.15.0

*July 17, 2020*

This release is the first official release of the revamped [light-client][light-client-dir] library and the [light-node][light-node-dir] command-line interface.
Together they provide a complete Tendermint light client implementation that performs squential and skipping verification
and attempts to detect forks across its peers. Complete TLA+ specifications for light client verification are included,
along with work-in-progress specs for fork detection. The implementation is compatible with v0.33 of Tendermint Core.

Note that both the [light-client][light-client-dir]  and [light-node][light-node-dir] crates are to be considered experimental software that will still undergo a 
lot of improvements and iterations. The goal of releasing an early version of our Light Client is to make it accessible, to get people use it, and to receive feedback.

An overview of the current design of the light client is provided in [ADR-006]
and [ADR-007].


 ⚠️ ️Deprecation warning ⚠️ : This might be the last release containing the [lite][lite-dir] module. Please take a look at the [light-client][light-client-dir] crate.

### BREAKING CHANGES:

- [repo] make secp256k1 dependency optional ([#441])

### FEATURES:

- [light-client] Rewrite and expansion of `lite`, the prior light client
  verification module, into a new fully-featured `light-client` crate. The crate provides a db, 
  functions for complete light client verification, peer management, fork detection, and evidence reporting,
  along with extensive testing. Components are composed via a `Supervisor`, which is run in its own thread, 
  and exposes a Handle trait to broker access to underlying state and
  functionality. See the [light-client][light-client-dir] crate for details.
- [light-node] New binary crate with CLI for running the light client as a daemon,
  complete with an rpc server for querying the latest state of the light node
  while it syncs with the blockchain. See the [light-node][light-node-dir] crate
  for details.

### BUG FIXES:

- [tendermint/validator] Sort validators by address on deserialization ([#410])
- [tendermint/validator] Fix deserializing Update struct when power field is 0
  ([#451])
- [tendermint/abci] Fix DeliverTx response deserialization issues with
  gasWanted, gasUsed, and data fields ([#432])
- [tendermint/lite_impl] Fix header.hash for height 1 ([#438])

[#410]: https://github.com/informalsystems/tendermint-rs/pull/410
[#432]: https://github.com/informalsystems/tendermint-rs/pull/432
[#438]: https://github.com/informalsystems/tendermint-rs/pull/438
[#441]: https://github.com/informalsystems/tendermint-rs/pull/441
[#451]: https://github.com/informalsystems/tendermint-rs/pull/451

[ADR-006]: https://github.com/informalsystems/tendermint-rs/blob/master/docs/architecture/adr-006-light-client-refactor.md
[ADR-007]: https://github.com/informalsystems/tendermint-rs/blob/master/docs/architecture/adr-007-light-client-supervisor-ergonomics.md

[lite-dir]: ./tendermint/src/lite
[light-client-dir]: ./light-client
[light-node-dir]: ./light-node/

## [0.14.1] (2020-06-23)

- Update `prost-amino`/`prost-amino-derive` to v0.6 ([#367])

[#367]: https://github.com/informalsystems/tendermint-rs/issues/367
[0.14.1]: https://github.com/informalsystems/tendermint-rs/pull/368

## [0.14.0] (2020-06-19)

This release mainly targets compatibility with Tendermint [v0.33.x] but contains a lot of smaller improvements regarding testing and (de)serialization.
Also noteworthy is that the rpc module was broken out into a separate crate ([tendermint-rpc]).

⚠️ ️Deprecation warning ⚠️ : This might be that last release containing the [lite] module.
It will be replaced with the [light-client][light-client-dir] crate (soon).

CommitSig:
- Refactored CommitSig into a more Rust-friendly enum. ([#247])
- Added CommitSig compatibility code to Absent vote ([#260])
- Added CommitSig timestamp zero-check compatibility code ([#259])

Testing:
- Configure integration test against latest tendermint-go to continue on error ([#304])
- Add integration test to track tendermint-go v0.33.5 ([#304])
- Remove test for hard-coded version in `abci_info` ([#304])

Serialization:
- Refactor serializers library to use modules, give a nicer annotation to structs and separated into its own folder. ([#247])
- Added nullable Vec<u8> serialization ([#247])
- Moved/created tests for serialization in the same library and locked library to local crate ([#263])
- Made serialization tests symmetric ([#261])

RPC:
- Tendermint-Go v0.33 compatibility ([#184])
  - `abci_info`, `abci_query`, `block_results`, `genesis` structs
  - serialization/deserialization fixes
  - Updated/fixed integration tests
- Move into its own crate ([#338])
  - Feature guard `rpc::client` (makes networking an optional dependency) ([#343])

CI:
- Moved to GitHub Actions ([#120])
- Updated crates.io badges ([#120])
- Enabled integration tests in CI with Tendermint-Go node service ([#120])
- Exclude changes in docs folder to trigger CI execution ([#309])

[#120]: https://github.com/informalsystems/tendermint-rs/issues/120
[#184]: https://github.com/informalsystems/tendermint-rs/issues/184
[#247]: https://github.com/informalsystems/tendermint-rs/issues/247
[#259]: https://github.com/informalsystems/tendermint-rs/issues/259
[#260]: https://github.com/informalsystems/tendermint-rs/issues/260
[#261]: https://github.com/informalsystems/tendermint-rs/issues/261
[#263]: https://github.com/informalsystems/tendermint-rs/issues/263
[#304]: https://github.com/informalsystems/tendermint-rs/issues/304
[#309]: https://github.com/informalsystems/tendermint-rs/issues/309
[#338]: https://github.com/informalsystems/tendermint-rs/pull/338
[#343]: https://github.com/informalsystems/tendermint-rs/pull/343

[0.14.0]: https://github.com/informalsystems/tendermint-rs/pull/347
[v0.33.x]: https://github.com/tendermint/tendermint/blob/v0.33.5/CHANGELOG.md#v0335
[tendermint-rpc]: https://github.com/informalsystems/tendermint-rs/tree/master/rpc#tendermint-rpc
[lite]: https://github.com/informalsystems/tendermint-rs/tree/master/tendermint/src/lite
[light-client-dir]: https://github.com/informalsystems/tendermint-rs/tree/master/light-client

## [0.13.0] (2020-04-20)

Dependencies:

- Update `signatory` requirement to v0.19 ([#227])

[0.13.0]: https://github.com/informalsystems/tendermint-rs/pull/228
[#227]: https://github.com/informalsystems/tendermint-rs/pull/227

## [0.12.0] (2020-04-17)

Dependencies
- Update to bytes `0.5` and amino_rs `0.5`.
- Tokens for amino_rs are now fully non-conflicting with prost. Allowing both to be used together
- Made RPC type values optional for full compatibility with tendermint-go@v0.32: `abci_info`, `abci_query` [#120]
- JSON ID is JSON specification compatible and accepts int, string or null - [#88]

## [0.11.0] (2019-12-11)

This is the first release since this repository was split off
from the [KMS](https://github.com/tendermint/kms) repo a few months
ago and contains more than the usual number of changes.
As the new repository matures we will be working towards a more robust
release cycle.

This release also contains a first draft of the Tendermint Light Client :).

The changes are organized in sections for better readability.

Organizational Changes:

- Reorganized the crate into a workspace with a `tendermint` crate ([#30])
- Remove all optional compilation ([#16])
- Started using CircleCI for continuous integration ([#15])
- Fix clippy lints ([#40], [#55])

RPC Changes:

- Fix `/commit` endpoint to actually include the commit data ([#42])
- Use async/await for the rpc client ([#85])

Type Changes:

- Add `Default` trait impls and some other utilities to data types ([#64])
- Fix transaction hash length to be 32-bytes ([#14])
- Rename `LastCommit` to `Commit` ([#42])
- Fix genesis file to include `validators` field ([#65])
- Change `max_gas` from `u64` to `i64` ([#61])
- Allow `Height` to be `0` ([#77])

ABCI Changes:

- Include `AbciQuery` in the `Method` enum ([#AbciQueryMethodEnum])
- Fix deserializing ABCI Code field ([#13])
- Fix ABCI data field to allow lower case hex encodings ([#17])
- Fix `/abci_query` endpoint to take input `data` as hex and return `key`
  and `value` in the response as base64 ([#77])

Light Client:

- Introduce validator `Set` type and compute Merkle root ([#6])
- First draft implementation of logic for the light client ([#31, #36])

- Dependency Changes:

- Remove `secret_connection` and `ring` as dependencies (moved to KMS repo)
  ([#60])
- `tai64` from `2` to `3` ([#22])
- `zeroize` from `0.9` to `1.1` ([#74, #89])
- `hyper` from `0.10` to `0.13` ([#85])
- `signatory` from `0.12` to `0.17` ([#89])
- `subtle-encoding` from `0.3` to `0.5` ([#47])
- `uuid` from `0.7` to `0.8` ([#91])
- replace `rand_os` with `getrandom` ([#90])

## [0.10.0] (2019-07-30)

This release is tested against [tendermint v0.31] and known to be compatible
with [tendermint v0.32] aside from one known issue impacting RPC ([#286]).

- Fix inclusive range incompatibility affecting Rust nightly ([#326])
- Derive Eq/Ord for (transitive) status types ([#324])
- Add `TendermintConfig::load_node_key` ([#315])
- Add `TendermintConfig::load_genesis_file` ([#312])
- Add `TendermintConfig` and `Error(Kind)` types ([#298])
- Support `/abci_query` RPC endpoint ([#296])
- Implement the Tendermint (RFC6962) Merkle tree ([#292])
- Support `account::Id` generation from ed25519 pubkeys ([#291])

## [0.9.0] (2019-06-24)

This release is compatible with [tendermint v0.31]

- Reject low order points in Secret Connection handshake ([#279])
- Add `RemoteErrorCode` enum ([#272])
- Add `msg_type()` accessor for signature types ([#271])

## [0.8.0] (2019-06-20)

This release is compatible with [tendermint v0.31]

- `/block_results` RPC endpoint and related types ([#267], [#268])
- Upgrade to Signatory v0.12 ([#259])

## [0.7.0] (2019-04-24)

This release is compatible with [tendermint v0.31]

- Initial JSONRPC over HTTP client + `/broadcast_tx_*` endpoints ([#243])
- Initial RPC support ([#235])
- Disallow a block height of 0 ([#234])

## [0.6.0] (2019-04-16)

This release is compatible with [tendermint v0.31]

- Add `tendermint::Address`, `tendermint::account::Id`, `tendermint::Moniker`,
  and improve `serde` serializer support ([#228]).

## [0.5.0] (2019-03-13)

This release is compatible with [tendermint v0.30]

- Rename `SecretConnectionKey` to `secret_connection::PublicKey`, add
  `secret_connection::PeerId` ([#219])
- Move `ConsensusState` under `chain::state` ([#205])

## 0.4.0 (N/A)

- Skipped to synchronize versions with `tmkms`

## 0.3.0 (2019-03-05)

- Support for secp256k1 keys ([#181])

## 0.2.0 (2019-01-23)

This release is compatible with [tendermint v0.29]

- Update to x25519-dalek v0.4.4 (#158)
- Consistent ordering of `BlockID` and `Timestamps` in vote and proposal messages (#159)
- Remove `PoisonPillMsg` previously used to shut-down the kms (#162)

## 0.1.5 (2019-01-18)

This release is compatible with [tendermint v0.28]

- Split `PubKeyMsg` into `PubKeyRequest` and `PubKeyResponse` (#141)
- Migrate to Rust 2018 edition (#138)

## 0.1.4 (2018-12-02)

- Allow empty BlockIds in validation method (#131)

## 0.1.3 (2018-12-01)

- Prefix bech32 encoding of consensus keys with amino prefix (#128)

## 0.1.2 (2018-11-27)

- Update to subtle-encoding v0.3 (#124)
- Introduce same validation logic as Tendermint (#110)
- Remove heartbeat (#105)

## 0.1.1 (2018-11-20)

- Minor clarifications/fixes (#103)

## 0.1.0 (2018-11-13)

- Initial release

[0.10.0]: https://github.com/tendermint/kms/pull/328
[tendermint v0.32]: https://github.com/tendermint/tendermint/blob/master/CHANGELOG.md#v0320
[#326]: https://github.com/tendermint/kms/pull/326
[#324]: https://github.com/tendermint/kms/pull/324
[#315]: https://github.com/tendermint/kms/pull/315
[#312]: https://github.com/tendermint/kms/pull/312
[#298]: https://github.com/tendermint/kms/pull/298
[#296]: https://github.com/tendermint/kms/pull/296
[#292]: https://github.com/tendermint/kms/pull/292
[#291]: https://github.com/tendermint/kms/pull/291
[#286]: https://github.com/tendermint/kms/pull/286
[0.9.0]: https://github.com/tendermint/kms/pull/280
[#279]: https://github.com/tendermint/kms/pull/279
[#272]: https://github.com/tendermint/kms/pull/272
[#271]: https://github.com/tendermint/kms/pull/271
[0.8.0]: https://github.com/tendermint/kms/pull/269
[#268]: https://github.com/tendermint/kms/pull/268
[#267]: https://github.com/tendermint/kms/pull/267
[#259]: https://github.com/tendermint/kms/pull/259
[0.7.0]: https://github.com/tendermint/kms/pull/247
[#243]: https://github.com/tendermint/kms/pull/243
[#235]: https://github.com/tendermint/kms/pull/235
[#234]: https://github.com/tendermint/kms/pull/234
[0.6.0]: https://github.com/tendermint/kms/pull/229
[tendermint v0.31]: https://github.com/tendermint/tendermint/blob/master/CHANGELOG.md#v0310
[#228]: https://github.com/tendermint/kms/pull/228
[0.5.0]: https://github.com/tendermint/kms/pull/220
[tendermint v0.30]: https://github.com/tendermint/tendermint/blob/master/CHANGELOG.md#v0300
[#219]: https://github.com/tendermint/kms/pull/219
[#205]: https://github.com/tendermint/kms/pull/219
[#181]: https://github.com/tendermint/kms/pull/181
[tendermint v0.29]: https://github.com/tendermint/tendermint/blob/master/CHANGELOG.md#v0290
[tendermint v0.28]: https://github.com/tendermint/tendermint/blob/master/CHANGELOG.md#v0280
[#30]: https://github.com/interchainio/tendermint-rs/pull/30
[#16]: https://github.com/interchainio/tendermint-rs/pull/16
[#15]: https://github.com/interchainio/tendermint-rs/pull/15
[#40]: https://github.com/interchainio/tendermint-rs/pull/40
[#55]: https://github.com/interchainio/tendermint-rs/pull/55
[#85]: https://github.com/interchainio/tendermint-rs/pull/85
[#64]: https://github.com/interchainio/tendermint-rs/pull/64
[#14]: https://github.com/interchainio/tendermint-rs/pull/14
[#42]: https://github.com/interchainio/tendermint-rs/pull/42
[#65]: https://github.com/interchainio/tendermint-rs/pull/65
[#61]: https://github.com/interchainio/tendermint-rs/pull/61
[#AbciQueryMethodEnum]:
https://github.com/interchainio/tendermint-rs/commit/566dfb6a9ef9659a504b43fb8ccb5c5e7969e3a0
[#13]: https://github.com/interchainio/tendermint-rs/pull/13
[#17]: https://github.com/interchainio/tendermint-rs/pull/17
[#77]: https://github.com/interchainio/tendermint-rs/pull/77
[#6]: https://github.com/interchainio/tendermint-rs/pull/6
[#31]: https://github.com/interchainio/tendermint-rs/pull/31
[#36]: https://github.com/interchainio/tendermint-rs/pull/36
[#60]: https://github.com/interchainio/tendermint-rs/pull/60
[#22]: https://github.com/interchainio/tendermint-rs/pull/22
[#74]: https://github.com/interchainio/tendermint-rs/pull/74
[#89]: https://github.com/interchainio/tendermint-rs/pull/89
[#47]: https://github.com/interchainio/tendermint-rs/pull/47
[#90]: https://github.com/interchainio/tendermint-rs/pull/90
[#83]: https://github.com/interchainio/tendermint-rs/pull/83
[#91]: https://github.com/interchainio/tendermint-rs/pull/91<|MERGE_RESOLUTION|>--- conflicted
+++ resolved
@@ -16,26 +16,21 @@
 
 * `[tendermint-abci]` Release minimal framework for building ABCI applications
   in Rust ([#794])
-<<<<<<< HEAD
-* `[tendermint-rpc]` Support for secure connections (`https://` and `wss://`)
-  has been added to the Tendermint RPC clients, as well as support for HTTP
-  proxies for HTTP clients ([#820])
-* `[tendermint-rpc]` A `tendermint-rpc` CLI has been added to simplify
-  interaction with RPC endpoints from the command line ([#820])
-
-[#794]: https://github.com/informalsystems/tendermint-rs/pull/794
-[#820]: https://github.com/informalsystems/tendermint-rs/pull/820
-=======
 * `[tendermint-light-client-js]` First release of the
   `tendermint-light-client-js` crate to provide access to Tendermint Light
   Client functionality from WASM. This only provides access to the `verify`
   method at present, exclusively provides access to block verification. This
   does not include network access or the Light Client's bisection algorithm
   ([#812])
+* `[tendermint-rpc]` Support for secure connections (`https://` and `wss://`)
+  has been added to the Tendermint RPC clients, as well as support for HTTP
+  proxies for HTTP clients ([#820])
+* `[tendermint-rpc]` A `tendermint-rpc` CLI has been added to simplify
+  interaction with RPC endpoints from the command line ([#820])
 
 [#794]: https://github.com/informalsystems/tendermint-rs/pull/794
 [#812]: https://github.com/informalsystems/tendermint-rs/pull/812
->>>>>>> ebc3ac9a
+[#820]: https://github.com/informalsystems/tendermint-rs/pull/820
 
 ## v0.18.1
 
