--- conflicted
+++ resolved
@@ -5,12 +5,13 @@
 * `[tendermint]` The `tendermint::block::CommitSig` enum's members have been
   renamed to be consistent with Rust's naming conventions. For example,
   `BlockIDFlagAbsent` is now renamed to `BlockIdFlagAbsent` ([#839])
-<<<<<<< HEAD
 * `[tendermint-light-client]` The Light Client no longer uses
   `tendermint::net::Address` to refer to peers, and instead uses the
   `tendermint_rpc::Url` type ([#835])
-=======
->>>>>>> 3c2d0d19
+* `[tendermint-rpc]` The `Client::validators` method now requires a `Paging`
+  parameter. Previously, this wasn't possible and, if the network had more than
+  30 validators (the default for the RPC endpoint), it only returned a subset
+  of the validators ([#831])
 * `[tendermint-rpc]` The `Client::validators` method now requires a `Paging`
   parameter. Previously, this wasn't possible and, if the network had more than
   30 validators (the default for the RPC endpoint), it only returned a subset
@@ -58,10 +59,7 @@
 [#812]: https://github.com/informalsystems/tendermint-rs/pull/812
 [#820]: https://github.com/informalsystems/tendermint-rs/pull/820
 [#831]: https://github.com/informalsystems/tendermint-rs/issues/831
-<<<<<<< HEAD
 [#835]: https://github.com/informalsystems/tendermint-rs/issues/835
-=======
->>>>>>> 3c2d0d19
 [#839]: https://github.com/informalsystems/tendermint-rs/pull/839
 
 ## v0.18.1
